/*************************************************************************
 *
 * Copyright 2016 Realm Inc.
 *
 * Licensed under the Apache License, Version 2.0 (the "License");
 * you may not use this file except in compliance with the License.
 * You may obtain a copy of the License at
 *
 * http://www.apache.org/licenses/LICENSE-2.0
 *
 * Unless required by applicable law or agreed to in writing, software
 * distributed under the License is distributed on an "AS IS" BASIS,
 * WITHOUT WARRANTIES OR CONDITIONS OF ANY KIND, either express or implied.
 * See the License for the specific language governing permissions and
 * limitations under the License.
 *
 **************************************************************************/

#include "testsettings.hpp"
#ifdef TEST_TABLE_VIEW

#include <limits>
#include <string>
#include <sstream>
#include <ostream>
#include <wchar.h>

#include <realm/table_macros.hpp>

#include "util/misc.hpp"

#include "test.hpp"

using namespace realm;
using namespace test_util;


// Test independence and thread-safety
// -----------------------------------
//
// All tests must be thread safe and independent of each other. This
// is required because it allows for both shuffling of the execution
// order and for parallelized testing.
//
// In particular, avoid using std::rand() since it is not guaranteed
// to be thread safe. Instead use the API offered in
// `test/util/random.hpp`.
//
// All files created in tests must use the TEST_PATH macro (or one of
// its friends) to obtain a suitable file system path. See
// `test/util/test_path.hpp`.
//
//
// Debugging and the ONLY() macro
// ------------------------------
//
// A simple way of disabling all tests except one called `Foo`, is to
// replace TEST(Foo) with ONLY(Foo) and then recompile and rerun the
// test suite. Note that you can also use filtering by setting the
// environment varible `UNITTEST_FILTER`. See `README.md` for more on
// this.
//
// Another way to debug a particular test, is to copy that test into
// `experiments/testcase.cpp` and then run `sh build.sh
// check-testcase` (or one of its friends) from the command line.


namespace {

REALM_TABLE_1(TestTableInt,
              first, Int)

REALM_TABLE_2(TestTableInt2,
              first,  Int,
              second, Int)

REALM_TABLE_2(TestTableDate,
              first, OldDateTime,
              second, Int)

REALM_TABLE_2(TestTableFloatDouble,
              first, Float,
              second, Double)


} // anonymous namespace


TEST(TableView_Json)
{
    Table table;
    table.add_column(type_Int, "first");

    size_t ndx = table.add_empty_row();
    table.set_int(0, ndx, 1);
    ndx = table.add_empty_row();
    table.set_int(0, ndx, 2);
    ndx = table.add_empty_row();
    table.set_int(0, ndx, 3);

    TableView v = table.where().find_all(1);
    std::stringstream ss;
    v.to_json(ss);
    const std::string json = ss.str();
    CHECK_EQUAL(true, json.length() > 0);
    CHECK_EQUAL("[{\"first\":2},{\"first\":3}]", json);
}


TEST(TableView_DateMaxMin)
{
    TestTableDate ttd;

    ttd.add(OldDateTime(2014, 7, 10), 1);
    ttd.add(OldDateTime(2013, 7, 10), 1);
    ttd.add(OldDateTime(2015, 8, 10), 1);
    ttd.add(OldDateTime(2015, 7, 10), 1);

    TestTableDate::View v = ttd.column().second.find_all(1);
    size_t ndx = not_found;

    CHECK_EQUAL(OldDateTime(2015, 8, 10), v.column().first.maximum(&ndx));
    CHECK_EQUAL(2, ndx);

    CHECK_EQUAL(OldDateTime(2013, 7, 10), v.column().first.minimum(&ndx));
    CHECK_EQUAL(1, ndx);
}

TEST(TableView_TimestampMaxMinCount)
{
    Table t;
    t.add_column(type_Timestamp, "ts", true);
    t.add_empty_row();
    t.set_timestamp(0, 0, Timestamp(300, 300));

    t.add_empty_row();
    t.set_timestamp(0, 1, Timestamp(100, 100));

    t.add_empty_row();
    t.set_timestamp(0, 2, Timestamp(200, 200));

    // Add row with null. For max(), any non-null is greater, and for min() any non-null is less
    t.add_empty_row();

    TableView tv = t.where().find_all();
    Timestamp ts;

    ts = tv.maximum_timestamp(0, nullptr);
    CHECK_EQUAL(ts, Timestamp(300, 300));
    ts = tv.minimum_timestamp(0, nullptr);
    CHECK_EQUAL(ts, Timestamp(100, 100));

    size_t index;
    ts = tv.maximum_timestamp(0, &index);
    CHECK_EQUAL(index, 0);
    ts = tv.minimum_timestamp(0, &index);
    CHECK_EQUAL(index, 1);

    size_t cnt;
    cnt = tv.count_timestamp(0, Timestamp(100, 100));
    CHECK_EQUAL(cnt, 1);

    cnt = tv.count_timestamp(0, Timestamp(null{}));
    CHECK_EQUAL(cnt, 1);
}

TEST(TableView_TimestampGetSet)
{
    Table t;
    t.add_column(type_Timestamp, "ts", true);
    t.add_empty_row(3);
    t.set_timestamp(0, 0, Timestamp(000, 010));
    t.set_timestamp(0, 1, Timestamp(100, 110));
    t.set_timestamp(0, 2, Timestamp(200, 210));

    TableView tv = t.where().find_all();
    CHECK_EQUAL(tv.get_timestamp(0, 0), Timestamp(000, 010));
    CHECK_EQUAL(tv.get_timestamp(0, 1), Timestamp(100, 110));
    CHECK_EQUAL(tv.get_timestamp(0, 2), Timestamp(200, 210));

    tv.set_timestamp(0, 0, Timestamp(1000, 1010));
    tv.set_timestamp(0, 1, Timestamp(1100, 1110));
    tv.set_timestamp(0, 2, Timestamp(1200, 1210));
    CHECK_EQUAL(tv.get_timestamp(0, 0), Timestamp(1000, 1010));
    CHECK_EQUAL(tv.get_timestamp(0, 1), Timestamp(1100, 1110));
    CHECK_EQUAL(tv.get_timestamp(0, 2), Timestamp(1200, 1210));
}

TEST(TableView_GetSetInteger)
{
    TestTableInt table;

    table.add(1);
    table.add(2);
    table.add(3);
    table.add(1);
    table.add(2);

    TestTableInt::View v; // Test empty construction
    v = table.column().first.find_all(2); // Test assignment

    CHECK_EQUAL(2, v.size());

    // Test of Get
    CHECK_EQUAL(2, v[0].first);
    CHECK_EQUAL(2, v[1].first);

    // Test of Set
    v[0].first = 123;
    CHECK_EQUAL(123, v[0].first);
}



namespace {
REALM_TABLE_3(TableFloats,
              col_float, Float,
              col_double, Double,
              col_int, Int)
}

TEST(TableView_FloatsGetSet)
{
    TableFloats table;

    float  f_val[] = { 1.1f, 2.1f, 3.1f, -1.1f, 2.1f, 0.0f };
    double d_val[] = { 1.2 , 2.2 , 3.2 , -1.2 , 2.3, 0.0  };

    CHECK_EQUAL(true, table.is_empty());

    // Test add(?,?) with parameters
    for (size_t i = 0; i < 5; ++i)
        table.add(f_val[i], d_val[i], i);
    table.add();
    CHECK_EQUAL(6, table.size());
    for (size_t i = 0; i < 6; ++i) {
        CHECK_EQUAL(f_val[i], table.column().col_float[i]);
        CHECK_EQUAL(d_val[i], table.column().col_double[i]);
    }

    TableFloats::View v; // Test empty construction
    v = table.column().col_float.find_all(2.1f); // Test assignment
    CHECK_EQUAL(2, v.size());

    TableFloats::View v2(v);


    // Test of Get
    CHECK_EQUAL(2.1f, v[0].col_float);
    CHECK_EQUAL(2.1f, v[1].col_float);
    CHECK_EQUAL(2.2, v[0].col_double);
    CHECK_EQUAL(2.3, v[1].col_double);

    // Test of Set
    v[0].col_float = 123.321f;
    CHECK_EQUAL(123.321f, v[0].col_float);
    v[0].col_double = 123.3219;
    CHECK_EQUAL(123.3219, v[0].col_double);
}

TEST(TableView_FloatsFindAndAggregations)
{
    TableFloats table;
    float  f_val[] = { 1.2f, 2.1f, 3.1f, -1.1f, 2.1f, 0.0f };
    double d_val[] = { -1.2, 2.2 , 3.2 , -1.2 , 2.3 , 0.0  };
    // v_some =        ^^^^              ^^^^
    double sum_f = 0.0;
    double sum_d = 0.0;
    for (size_t i = 0; i < 6; ++i) {
        table.add(f_val[i], d_val[i], 1);
        sum_d += d_val[i];
        sum_f += f_val[i];
    }

    // Test find_all()
    TableFloats::View v_all = table.column().col_int.find_all(1);
    CHECK_EQUAL(6, v_all.size());

    TableFloats::View v_some = table.column().col_double.find_all(-1.2);
    CHECK_EQUAL(2, v_some.size());
    CHECK_EQUAL(0, v_some.get_source_ndx(0));
    CHECK_EQUAL(3, v_some.get_source_ndx(1));

    // Test find_first
    CHECK_EQUAL(0, v_all.column().col_double.find_first(-1.2) );
    CHECK_EQUAL(5, v_all.column().col_double.find_first(0.0) );
    CHECK_EQUAL(2, v_all.column().col_double.find_first(3.2) );

    CHECK_EQUAL(1, v_all.column().col_float.find_first(2.1f) );
    CHECK_EQUAL(5, v_all.column().col_float.find_first(0.0f) );
    CHECK_EQUAL(2, v_all.column().col_float.find_first(3.1f) );

    // TODO: add for float as well

    double epsilon = std::numeric_limits<double>::epsilon();

    // Test sum
    CHECK_APPROXIMATELY_EQUAL(sum_d,
                              v_all.column().col_double.sum(),  10 * epsilon);
    CHECK_APPROXIMATELY_EQUAL(sum_f,
                              v_all.column().col_float.sum(),   10 * epsilon);
    CHECK_APPROXIMATELY_EQUAL(-1.2 + -1.2,
                              v_some.column().col_double.sum(), 10 * epsilon);
    CHECK_APPROXIMATELY_EQUAL(double(1.2f) + double(-1.1f),
                              v_some.column().col_float.sum(),  10 * epsilon);

    size_t ndx = not_found;

    // Test max
    CHECK_EQUAL(3.2, v_all.column().col_double.maximum(&ndx));
    CHECK_EQUAL(2, ndx);

    CHECK_EQUAL(-1.2, v_some.column().col_double.maximum(&ndx));
    CHECK_EQUAL(0, ndx);

    CHECK_EQUAL(3.1f, v_all.column().col_float.maximum(&ndx));
    CHECK_EQUAL(2, ndx);

    CHECK_EQUAL(1.2f, v_some.column().col_float.maximum(&ndx));
    CHECK_EQUAL(0, ndx);

    // Max without ret_index
    CHECK_EQUAL(3.2, v_all.column().col_double.maximum());
    CHECK_EQUAL(-1.2, v_some.column().col_double.maximum());
    CHECK_EQUAL(3.1f, v_all.column().col_float.maximum());
    CHECK_EQUAL(1.2f, v_some.column().col_float.maximum());

    // Test min
    CHECK_EQUAL(-1.2, v_all.column().col_double.minimum());
    CHECK_EQUAL(-1.2, v_some.column().col_double.minimum());
    CHECK_EQUAL(-1.1f, v_all.column().col_float.minimum());
    CHECK_EQUAL(-1.1f, v_some.column().col_float.minimum());

    // min with ret_ndx
    CHECK_EQUAL(-1.2, v_all.column().col_double.minimum(&ndx));
    CHECK_EQUAL(0, ndx);

    CHECK_EQUAL(-1.2, v_some.column().col_double.minimum(&ndx));
    CHECK_EQUAL(0, ndx);

    CHECK_EQUAL(-1.1f, v_all.column().col_float.minimum(&ndx));
    CHECK_EQUAL(3, ndx);

    CHECK_EQUAL(-1.1f, v_some.column().col_float.minimum(&ndx));
    CHECK_EQUAL(1, ndx);

    // Test avg
    CHECK_APPROXIMATELY_EQUAL(sum_d / 6.0,
                              v_all.column().col_double.average(),  10 * epsilon);
    CHECK_APPROXIMATELY_EQUAL((-1.2 + -1.2) / 2.0,
                              v_some.column().col_double.average(), 10 * epsilon);
    CHECK_APPROXIMATELY_EQUAL(sum_f / 6.0,
                              v_all.column().col_float.average(),   10 * epsilon);
    CHECK_APPROXIMATELY_EQUAL((double(1.2f) + double(-1.1f)) / 2,
                              v_some.column().col_float.average(), 10 * epsilon);

    CHECK_EQUAL(1, v_some.column().col_float.count(1.2f));
    CHECK_EQUAL(2, v_some.column().col_double.count(-1.2));
    CHECK_EQUAL(2, v_some.column().col_int.count(1));

    CHECK_EQUAL(2, v_all.column().col_float.count(2.1f));
    CHECK_EQUAL(2, v_all.column().col_double.count(-1.2));
    CHECK_EQUAL(6, v_all.column().col_int.count(1));
}

TEST(TableView_Sum)
{
    TestTableInt table;

    table.add(2);
    table.add(2);
    table.add(2);
    table.add(2);
    table.add(2);

    TestTableInt::View v = table.column().first.find_all(2);
    CHECK_EQUAL(5, v.size());

    int64_t sum = v.column().first.sum();
    CHECK_EQUAL(10, sum);
}

TEST(TableView_Average)
{
    TestTableInt table;

    table.add(2);
    table.add(2);
    table.add(2);
    table.add(2);
    table.add(2);

    TestTableInt::View v = table.column().first.find_all(2);
    CHECK_EQUAL(5, v.size());

    double sum = v.column().first.average();
    CHECK_APPROXIMATELY_EQUAL(2., sum, 0.00001);
}

TEST(TableView_SumNegative)
{
    TestTableInt table;

    table.add(0);
    table.add(0);
    table.add(0);

    TestTableInt::View v = table.column().first.find_all(0);
    v[0].first = 11;
    v[2].first = -20;

    int64_t sum = v.column().first.sum();
    CHECK_EQUAL(-9, sum);
}

TEST(TableView_IsAttached)
{
    TestTableInt table;

    table.add(0);
    table.add(0);
    table.add(0);

    TestTableInt::View v = table.column().first.find_all(0);
    TestTableInt::View v2 = table.column().first.find_all(0);
    v[0].first = 11;
    CHECK_EQUAL(true, v.is_attached());
    CHECK_EQUAL(true, v2.is_attached());
    v.remove_last();
    CHECK_EQUAL(true, v.is_attached());
    CHECK_EQUAL(true, v2.is_attached());

    table.remove_last();
    CHECK_EQUAL(true, v.is_attached());
    CHECK_EQUAL(true, v2.is_attached());
}

TEST(TableView_Max)
{
    TestTableInt table;

    table.add(0);
    table.add(0);
    table.add(0);

    TestTableInt::View v = table.column().first.find_all(0);
    v[0].first = -1;
    v[1].first =  2;
    v[2].first =  1;

    int64_t max = v.column().first.maximum();
    CHECK_EQUAL(2, max);
}

TEST(TableView_Max2)
{
    TestTableInt table;

    table.add(0);
    table.add(0);
    table.add(0);

    TestTableInt::View v = table.column().first.find_all(0);
    v[0].first = -1;
    v[1].first = -2;
    v[2].first = -3;

    int64_t max = v.column().first.maximum();
    CHECK_EQUAL(-1, max);
}


TEST(TableView_Min)
{
    TestTableInt table;

    table.add(0);
    table.add(0);
    table.add(0);

    TestTableInt::View v = table.column().first.find_all(0);
    v[0].first = -1;
    v[1].first =  2;
    v[2].first =  1;

    int64_t min = v.column().first.minimum();
    CHECK_EQUAL(-1, min);

    size_t ndx = not_found;
    min = v.column().first.minimum(&ndx);
    CHECK_EQUAL(-1, min);
    CHECK_EQUAL(0, ndx);
}

TEST(TableView_Min2)
{
    TestTableInt table;

    table.add(0);
    table.add(0);
    table.add(0);

    TestTableInt::View v = table.column().first.find_all(0);
    v[0].first = -1;
    v[1].first = -2;
    v[2].first = -3;

    int64_t min = v.column().first.minimum();
    CHECK_EQUAL(-3, min);

    size_t ndx = not_found;
    min = v.column().first.minimum(&ndx);
    CHECK_EQUAL(-3, min);
    CHECK_EQUAL(2, ndx);

}


TEST(TableView_Find)
{
    TestTableInt table;

    table.add(0);
    table.add(0);
    table.add(0);

    TestTableInt::View v = table.column().first.find_all(0);
    v[0].first = 5;
    v[1].first = 4;
    v[2].first = 4;

    size_t r = v.column().first.find_first(4);
    CHECK_EQUAL(1, r);
}


TEST(TableView_Follows_Changes)
{
    Table table;
    table.add_column(type_Int, "first");
    table.add_empty_row();
    table.set_int(0, 0, 1);
    Query q = table.where().equal(0, 1);
    TableView v = q.find_all();
    CHECK_EQUAL(1, v.size());
    CHECK_EQUAL(1, v.get_int(0, 0));

    // low level sanity check that we can copy a query and run the copy:
    Query q2 = q;
    TableView v2 = q2.find_all();

    // now the fun begins
    CHECK_EQUAL(1, v.size());
    table.add_empty_row();
    CHECK_EQUAL(1, v.size());
    table.set_int(0, 1, 1);
    v.sync_if_needed();
    CHECK_EQUAL(2, v.size());
    CHECK_EQUAL(1, v.get_int(0, 0));
    CHECK_EQUAL(1, v.get_int(0, 1));
    table.set_int(0, 0, 7);
    v.sync_if_needed();
    CHECK_EQUAL(1, v.size());
    CHECK_EQUAL(1, v.get_int(0, 0));
    table.set_int(0, 1, 7);
    v.sync_if_needed();
    CHECK_EQUAL(0, v.size());
    table.set_int(0, 1, 1);
    v.sync_if_needed();
    CHECK_EQUAL(1, v.size());
    CHECK_EQUAL(1, v.get_int(0, 0));
}


TEST(TableView_Distinct_Follows_Changes)
{
    Table table;
    table.add_column(type_Int, "first");
    table.add_column(type_String, "second");
    table.add_search_index(0);

    table.add_empty_row(5);
    for (int i = 0; i < 5; ++i) {
        table.set_int(0, i, i);
        table.set_string(1, i, "Foo");
    }

    TableView distinct_ints = table.get_distinct_view(0);
    CHECK_EQUAL(5, distinct_ints.size());
    CHECK(distinct_ints.is_in_sync());

    // Check that adding a value that doesn't actually impact the
    // view still invalidates the view (which is inspected for now).
    table.add_empty_row();
    table.set_int(0, 5, 4);
    table.set_string(1, 5, "Foo");
    CHECK(!distinct_ints.is_in_sync());
    distinct_ints.sync_if_needed();
    CHECK(distinct_ints.is_in_sync());
    CHECK_EQUAL(5, distinct_ints.size());

    // Check that adding a value that impacts the view invalidates the view.
    distinct_ints.sync_if_needed();
    table.add_empty_row();
    table.set_int(0, 6, 10);
    table.set_string(1, 6, "Foo");
    CHECK(!distinct_ints.is_in_sync());
    distinct_ints.sync_if_needed();
    CHECK(distinct_ints.is_in_sync());
    CHECK_EQUAL(6, distinct_ints.size());
}


TEST(TableView_SyncAfterCopy)
{
    Table table;
    table.add_column(type_Int, "first");
    table.add_empty_row();
    table.set_int(0, 0, 1);

    // do initial query
    Query q = table.where().equal(0, 1);
    TableView v = q.find_all();
    CHECK_EQUAL(1, v.size());
    CHECK_EQUAL(1, v.get_int(0, 0));

    // move the tableview
    TableView v2 = v;
    CHECK_EQUAL(1, v2.size());

    // make a change
    size_t ndx2 = table.add_empty_row();
    table.set_int(0, ndx2, 1);

    // verify that the copied view sees the change
    v2.sync_if_needed();
    CHECK_EQUAL(2, v2.size());
}

TEST(TableView_FindAll)
{
    TestTableInt table;

    table.add(0);
    table.add(0);
    table.add(0);

    TestTableInt::View v = table.column().first.find_all(0);
    CHECK_EQUAL(3, v.size());
    v[0].first = 5;
    v[1].first = 4; // match
    v[2].first = 4; // match

    // todo, add creation to wrapper function in table.h
    TestTableInt::View v2 = v.column().first.find_all(4);
    CHECK_EQUAL(2, v2.size());
    CHECK_EQUAL(1, v2.get_source_ndx(0));
    CHECK_EQUAL(2, v2.get_source_ndx(1));
}

namespace {

REALM_TABLE_1(TestTableString,
              first, String)

} // anonymous namespace

TEST(TableView_FindAllString)
{
    TestTableString table;

    table.add("a");
    table.add("a");
    table.add("a");

    TestTableString::View v = table.column().first.find_all("a");
    v[0].first = "foo";
    v[1].first = "bar"; // match
    v[2].first = "bar"; // match

    // todo, add creation to wrapper function in table.h
    TestTableString::View v2 = v.column().first.find_all("bar");
    CHECK_EQUAL(1, v2.get_source_ndx(0));
    CHECK_EQUAL(2, v2.get_source_ndx(1));
}


NONCONCURRENT_TEST(TableView_StringSort)
{
    // WARNING: Do not use the C++11 method (set_string_compare_method(1)) on Windows 8.1 because it has a bug that
    // takes length in count when sorting ("b" comes before "aaaa"). Bug is not present in Windows 7.

    // Test of handling of unicode takes place in test_utf8.cpp
    TestTableString table;

    table.add("alpha");
    table.add("zebra");
    table.add("ALPHA");
    table.add("ZEBRA");

    // Core-only is default comparer
    TestTableString::View v = table.where().find_all();
    v.column().first.sort();
    CHECK_EQUAL("alpha", v[0].first);
    CHECK_EQUAL("ALPHA", v[1].first);
    CHECK_EQUAL("zebra", v[2].first);
    CHECK_EQUAL("ZEBRA", v[3].first);

    // Should be exactly the same as above because 0 was default already
    set_string_compare_method(STRING_COMPARE_CORE, nullptr);
    v.column().first.sort();
    CHECK_EQUAL("alpha", v[0].first);
    CHECK_EQUAL("ALPHA", v[1].first);
    CHECK_EQUAL("zebra", v[2].first);
    CHECK_EQUAL("ZEBRA", v[3].first);

    // Test descending mode
    v.column().first.sort(false);
    CHECK_EQUAL("alpha", v[3].first);
    CHECK_EQUAL("ALPHA", v[2].first);
    CHECK_EQUAL("zebra", v[1].first);
    CHECK_EQUAL("ZEBRA", v[0].first);

    // primitive C locale comparer. But that's OK since all we want to test is
    // if the callback is invoked
    bool got_called = false;
    auto comparer = [&](const char* s1, const char* s2) {
        got_called = true;
        return *s1 < *s2;
    };

    // Test if callback comparer works. Our callback is a primitive dummy-comparer
    set_string_compare_method(STRING_COMPARE_CALLBACK, comparer);
    v.column().first.sort();
    CHECK_EQUAL("ALPHA", v[0].first);
    CHECK_EQUAL("ZEBRA", v[1].first);
    CHECK_EQUAL("alpha", v[2].first);
    CHECK_EQUAL("zebra", v[3].first);
    CHECK_EQUAL(true, got_called);

#ifdef _MSC_VER
    // Try C++11 method which uses current locale of the operating system to give precise sorting. This C++11 feature
    // is currently (mid 2014) only supported by Visual Studio
    got_called = false;
    bool available = set_string_compare_method(STRING_COMPARE_CPP11, nullptr);
    if (available) {
        v.column().first.sort();
        CHECK_EQUAL("alpha", v[0].first);
        CHECK_EQUAL("ALPHA", v[1].first);
        CHECK_EQUAL("zebra", v[2].first);
        CHECK_EQUAL("ZEBRA", v[3].first);
        CHECK_EQUAL(false, got_called);
    }
#endif

    // Set back to default for use by other unit tests
    set_string_compare_method(STRING_COMPARE_CORE, nullptr);
}


TEST(TableView_FloatDoubleSort)
{
    TestTableFloatDouble t;

    t.add(1.0f, 10.0);
    t.add(3.0f, 30.0);
    t.add(2.0f, 20.0);
    t.add(0.0f, 5.0);

    TestTableFloatDouble::View tv = t.where().find_all();
    tv.column().first.sort();

    CHECK_EQUAL(0.0f, tv[0].first);
    CHECK_EQUAL(1.0f, tv[1].first);
    CHECK_EQUAL(2.0f, tv[2].first);
    CHECK_EQUAL(3.0f, tv[3].first);

    tv.column().second.sort();
    CHECK_EQUAL(5.0f, tv[0].second);
    CHECK_EQUAL(10.0f, tv[1].second);
    CHECK_EQUAL(20.0f, tv[2].second);
    CHECK_EQUAL(30.0f, tv[3].second);
}

TEST(TableView_DoubleSortPrecision)
{
    // Detect if sorting algorithm accidentially casts doubles to float somewhere so that precision gets lost
    TestTableFloatDouble t;

    double d1 = 100000000000.0;
    double d2 = 100000000001.0;

    // When casted to float, they are equal
    float f1 = static_cast<float>(d1);
    float f2 = static_cast<float>(d2);

    // If this check fails, it's a bug in this unit test, not in Realm
    CHECK_EQUAL(f1, f2);

    // First verify that our unit is guaranteed to find such a bug; that is, test if such a cast is guaranteed to give
    // bad sorting order. This is not granted, because an unstable sorting algorithm could *by chance* give the
    // correct sorting order. Fortunatly we use std::stable_sort which must maintain order on draws.
    t.add(f2, d2);
    t.add(f1, d1);

    TestTableFloatDouble::View tv = t.where().find_all();
    tv.column().first.sort();

    // Sort should be stable
    CHECK_EQUAL(f2, tv[0].first);
    CHECK_EQUAL(f1, tv[1].first);

    // If sort is stable, and compare makes a draw because the doubles are accidentially casted to float in Realm, then
    // original order would be maintained. Check that it's not maintained:
    tv.column().second.sort();
    CHECK_EQUAL(d1, tv[0].second);
    CHECK_EQUAL(d2, tv[1].second);
}

TEST(TableView_SortNullString)
{
    Table t;
    t.add_column(type_String, "s", true);
    t.add_empty_row(4);
    t.set_string(0, 0, StringData(""));     // empty string
    t.set_string(0, 1, realm::null());             // realm::null()
    t.set_string(0, 2, StringData(""));     // empty string
    t.set_string(0, 3, realm::null());             // realm::null()

    TableView tv;

    tv = t.where().find_all();
    tv.sort(0);
    CHECK(tv.get_string(0, 0).is_null());
    CHECK(tv.get_string(0, 1).is_null());
    CHECK(!tv.get_string(0, 2).is_null());
    CHECK(!tv.get_string(0, 3).is_null());

    t.set_string(0, 0, StringData("medium medium medium medium"));

    tv = t.where().find_all();
    tv.sort(0);
    CHECK(tv.get_string(0, 0).is_null());
    CHECK(tv.get_string(0, 1).is_null());
    CHECK(!tv.get_string(0, 2).is_null());
    CHECK(!tv.get_string(0, 3).is_null());

    t.set_string(0, 0, StringData("long long long long long long long long long long long long long long"));

    tv = t.where().find_all();
    tv.sort(0);
    CHECK(tv.get_string(0, 0).is_null());
    CHECK(tv.get_string(0, 1).is_null());
    CHECK(!tv.get_string(0, 2).is_null());
    CHECK(!tv.get_string(0, 3).is_null());
}

TEST(TableView_Delete)
{
    TestTableInt table;

    table.add(1);
    table.add(2);
    table.add(1);
    table.add(3);
    table.add(1);

    TestTableInt::View v = table.column().first.find_all(1);
    CHECK_EQUAL(3, v.size());

    v.remove(1);
    CHECK_EQUAL(2, v.size());
    CHECK_EQUAL(0, v.get_source_ndx(0));
    CHECK_EQUAL(3, v.get_source_ndx(1));

    CHECK_EQUAL(4, table.size());
    CHECK_EQUAL(1, table[0].first);
    CHECK_EQUAL(2, table[1].first);
    CHECK_EQUAL(3, table[2].first);
    CHECK_EQUAL(1, table[3].first);

    v.remove(0);
    CHECK_EQUAL(1, v.size());
    CHECK_EQUAL(2, v.get_source_ndx(0));

    CHECK_EQUAL(3, table.size());
    CHECK_EQUAL(2, table[0].first);
    CHECK_EQUAL(3, table[1].first);
    CHECK_EQUAL(1, table[2].first);

    v.remove(0);
    CHECK_EQUAL(0, v.size());

    CHECK_EQUAL(2, table.size());
    CHECK_EQUAL(2, table[0].first);
    CHECK_EQUAL(3, table[1].first);
}

TEST(TableView_Clear)
{
    TestTableInt table;

    table.add(1);
    table.add(2);
    table.add(1);
    table.add(3);
    table.add(1);

    TestTableInt::View v = table.column().first.find_all(1);
    CHECK_EQUAL(3, v.size());

    v.clear();
    CHECK_EQUAL(0, v.size());

    CHECK_EQUAL(2, table.size());
    CHECK_EQUAL(2, table[0].first);
    CHECK_EQUAL(3, table[1].first);
}


// Verify that TableView::clear() can handle a detached ref,
// so that it can be used in an imperative setting
TEST(TableView_Imperative_Clear)
{
    Table t;
    t.add_column(type_Int, "i1");
    t.add_empty_row(3);
    t.set_int(0, 0, 7);
    t.set_int(0, 1, 13);
    t.set_int(0, 2, 29);

    TableView v = t.where().less(0, 20).find_all();
    CHECK_EQUAL(2, v.size());
    // remove the underlying entry in the table, introducing a detached ref
    t.move_last_over(v.get_source_ndx(0));
    // the detached ref still counts as an entry when calling size()
    CHECK_EQUAL(2, v.size());
    // but is does not count as attached anymore:
    CHECK_EQUAL(1, v.num_attached_rows());
    v.clear();
    CHECK_EQUAL(0, v.size());
    CHECK_EQUAL(1, t.size());
}

//exposes a bug in stacked tableview:
//view V1 selects a subset of rows from Table T1
//View V2 selects rows from  view V1
//Then, some rows in V2 can be found, that are not in V1
TEST(TableView_Stacked)
{
    Table t;
    t.add_column(type_Int, "i1");
    t.add_column(type_Int, "i2");
    t.add_column(type_String, "S1");
    t.add_empty_row(2);
    t.set_int(0, 0, 1);         // 1
    t.set_int(1, 0, 2);         // 2
    t.set_string(2, 0, "A");    // "A"
    t.set_int(0, 1, 2);         // 2
    t.set_int(1, 1, 2);         // 2
    t.set_string(2, 1, "B");    // "B"

    TableView tv = t.find_all_int(0, 2);
    TableView tv2 = tv.find_all_int(1, 2);
    CHECK_EQUAL(1, tv2.size()); //evaluates tv2.size to 1 which is expected
    CHECK_EQUAL("B", tv2.get_string(2, 0)); //evalates get_string(2,0) to "A" which is not expected
}


TEST(TableView_ClearNone)
{
    TestTableInt table;

    TestTableInt::View v = table.column().first.find_all(1);
    CHECK_EQUAL(0, v.size());

    v.clear();
}


TEST(TableView_FindAllStacked)
{
    TestTableInt2 table;

    table.add(0, 1);
    table.add(0, 2);
    table.add(0, 3);
    table.add(1, 1);
    table.add(1, 2);
    table.add(1, 3);

    TestTableInt2::View v = table.column().first.find_all(0);
    CHECK_EQUAL(3, v.size());

    TestTableInt2::View v2 = v.column().second.find_all(2);
    CHECK_EQUAL(1, v2.size());
    CHECK_EQUAL(0, v2[0].first);
    CHECK_EQUAL(2, v2[0].second);
    CHECK_EQUAL(1, v2.get_source_ndx(0));
}


TEST(TableView_LowLevelSubtables)
{
    Table table;
    std::vector<size_t> column_path;
    table.add_column(type_Bool,  "enable");
    table.add_column(type_Table, "subtab");
    table.add_column(type_Mixed, "mixed");
    column_path.push_back(1);
    table.add_subcolumn(column_path, type_Bool,  "enable");
    table.add_subcolumn(column_path, type_Table, "subtab");
    table.add_subcolumn(column_path, type_Mixed, "mixed");
    column_path.push_back(1);
    table.add_subcolumn(column_path, type_Bool,  "enable");
    table.add_subcolumn(column_path, type_Table, "subtab");
    table.add_subcolumn(column_path, type_Mixed, "mixed");

    table.add_empty_row(2 * 2);
    table.set_bool(0, 1, true);
    table.set_bool(0, 3, true);
    TableView view = table.where().equal(0, true).find_all();
    CHECK_EQUAL(2, view.size());
    for (int i_1 = 0; i_1 != 2; ++i_1) {
        TableRef subtab = view.get_subtable(1, i_1);
        subtab->add_empty_row(2 * (2 + i_1));
        for (int i_2 = 0; i_2 != 2 * (2 + i_1); ++i_2)
            subtab->set_bool(0, i_2, i_2 % 2 == 0);
        TableView subview = subtab->where().equal(0, true).find_all();
        CHECK_EQUAL(2 + i_1, subview.size());
        {
            TableRef subsubtab = subview.get_subtable(1, 0 + i_1);
            subsubtab->add_empty_row(2 * (3 + i_1));
            for (int i_3 = 0; i_3 != 2 * (3 + i_1); ++i_3)
                subsubtab->set_bool(0, i_3, i_3 % 2 == 1);
            TableView subsubview = subsubtab->where().equal(0, true).find_all();
            CHECK_EQUAL(3 + i_1, subsubview.size());

            for (int i_3 = 0; i_3 != 3 + i_1; ++i_3) {
                CHECK_EQUAL(true,  bool(subsubview.get_subtable(1, i_3)));
                CHECK_EQUAL(false, bool(subsubview.get_subtable(2, i_3))); // Mixed
                CHECK_EQUAL(0, subsubview.get_subtable_size(1, i_3));
                CHECK_EQUAL(0, subsubview.get_subtable_size(2, i_3)); // Mixed
            }

            subview.clear_subtable(2, 1 + i_1); // Mixed
            TableRef subsubtab_mix = subview.get_subtable(2, 1 + i_1);
            subsubtab_mix->add_column(type_Bool,  "enable");
            subsubtab_mix->add_column(type_Table, "subtab");
            subsubtab_mix->add_column(type_Mixed, "mixed");
            subsubtab_mix->add_empty_row(2 * (1 + i_1));
            for (int i_3 = 0; i_3 != 2 * (1 + i_1); ++i_3)
                subsubtab_mix->set_bool(0, i_3, i_3 % 2 == 0);
            TableView subsubview_mix = subsubtab_mix->where().equal(0, true).find_all();
            CHECK_EQUAL(1 + i_1, subsubview_mix.size());

            for (int i_3 = 0; i_3 != 1 + i_1; ++i_3) {
                CHECK_EQUAL(true,  bool(subsubview_mix.get_subtable(1, i_3)));
                CHECK_EQUAL(false, bool(subsubview_mix.get_subtable(2, i_3))); // Mixed
                CHECK_EQUAL(0, subsubview_mix.get_subtable_size(1, i_3));
                CHECK_EQUAL(0, subsubview_mix.get_subtable_size(2, i_3)); // Mixed
            }
        }
        for (int i_2 = 0; i_2 != 2 + i_1; ++i_2) {
            CHECK_EQUAL(true,           bool(subview.get_subtable(1, i_2)));
            CHECK_EQUAL(i_2 == 1 + i_1, bool(subview.get_subtable(2, i_2))); // Mixed
            CHECK_EQUAL(i_2 == 0 + i_1 ? 2 * (3 + i_1) : 0, subview.get_subtable_size(1, i_2));
            CHECK_EQUAL(i_2 == 1 + i_1 ? 2 * (1 + i_1) : 0, subview.get_subtable_size(2, i_2)); // Mixed
        }

        view.clear_subtable(2, i_1); // Mixed
        TableRef subtab_mix = view.get_subtable(2, i_1);
        std::vector<size_t> subcol_path;
        subtab_mix->add_column(type_Bool,  "enable");
        subtab_mix->add_column(type_Table, "subtab");
        subtab_mix->add_column(type_Mixed, "mixed");
        subcol_path.push_back(1);
        subtab_mix->add_subcolumn(subcol_path, type_Bool,  "enable");
        subtab_mix->add_subcolumn(subcol_path, type_Table, "subtab");
        subtab_mix->add_subcolumn(subcol_path, type_Mixed, "mixed");
        subtab_mix->add_empty_row(2 * (3 + i_1));
        for (int i_2 = 0; i_2 != 2 * (3 + i_1); ++i_2)
            subtab_mix->set_bool(0, i_2, i_2 % 2 == 1);
        TableView subview_mix = subtab_mix->where().equal(0, true).find_all();
        CHECK_EQUAL(3 + i_1, subview_mix.size());
        {
            TableRef subsubtab = subview_mix.get_subtable(1, 1 + i_1);
            subsubtab->add_empty_row(2 * (7 + i_1));
            for (int i_3 = 0; i_3 != 2 * (7 + i_1); ++i_3)
                subsubtab->set_bool(0, i_3, i_3 % 2 == 1);
            TableView subsubview = subsubtab->where().equal(0, true).find_all();
            CHECK_EQUAL(7 + i_1, subsubview.size());

            for (int i_3 = 0; i_3 != 7 + i_1; ++i_3) {
                CHECK_EQUAL(true,  bool(subsubview.get_subtable(1, i_3)));
                CHECK_EQUAL(false, bool(subsubview.get_subtable(2, i_3))); // Mixed
                CHECK_EQUAL(0, subsubview.get_subtable_size(1, i_3));
                CHECK_EQUAL(0, subsubview.get_subtable_size(2, i_3)); // Mixed
            }

            subview_mix.clear_subtable(2, 2 + i_1); // Mixed
            TableRef subsubtab_mix = subview_mix.get_subtable(2, 2 + i_1);
            subsubtab_mix->add_column(type_Bool,  "enable");
            subsubtab_mix->add_column(type_Table, "subtab");
            subsubtab_mix->add_column(type_Mixed, "mixed");
            subsubtab_mix->add_empty_row(2 * (5 + i_1));
            for (int i_3 = 0; i_3 != 2 * (5 + i_1); ++i_3)
                subsubtab_mix->set_bool(0, i_3, i_3 % 2 == 0);
            TableView subsubview_mix = subsubtab_mix->where().equal(0, true).find_all();
            CHECK_EQUAL(5 + i_1, subsubview_mix.size());

            for (int i_3 = 0; i_3 != 5 + i_1; ++i_3) {
                CHECK_EQUAL(true,  bool(subsubview_mix.get_subtable(1, i_3)));
                CHECK_EQUAL(false, bool(subsubview_mix.get_subtable(2, i_3))); // Mixed
                CHECK_EQUAL(0, subsubview_mix.get_subtable_size(1, i_3));
                CHECK_EQUAL(0, subsubview_mix.get_subtable_size(2, i_3)); // Mixed
            }
        }
        for (int i_2 = 0; i_2 != 2 + i_1; ++i_2) {
            CHECK_EQUAL(true,           bool(subview_mix.get_subtable(1, i_2)));
            CHECK_EQUAL(i_2 == 2 + i_1, bool(subview_mix.get_subtable(2, i_2))); // Mixed
            CHECK_EQUAL(i_2 == 1 + i_1 ? 2 * (7 + i_1) : 0, subview_mix.get_subtable_size(1, i_2));
            CHECK_EQUAL(i_2 == 2 + i_1 ? 2 * (5 + i_1) : 0, subview_mix.get_subtable_size(2, i_2)); // Mixed
        }

        CHECK_EQUAL(true, bool(view.get_subtable(1, i_1)));
        CHECK_EQUAL(true, bool(view.get_subtable(2, i_1))); // Mixed
        CHECK_EQUAL(2 * (2 + i_1), view.get_subtable_size(1, i_1));
        CHECK_EQUAL(2 * (3 + i_1), view.get_subtable_size(2, i_1)); // Mixed
    }


    ConstTableView const_view = table.where().equal(0, true).find_all();
    CHECK_EQUAL(2, const_view.size());
    for (int i_1 = 0; i_1 != 2; ++i_1) {
        ConstTableRef subtab = const_view.get_subtable(1, i_1);
        ConstTableView const_subview = subtab->where().equal(0, true).find_all();
        CHECK_EQUAL(2 + i_1, const_subview.size());
        {
            ConstTableRef subsubtab = const_subview.get_subtable(1, 0 + i_1);
            ConstTableView const_subsubview = subsubtab->where().equal(0, true).find_all();
            CHECK_EQUAL(3 + i_1, const_subsubview.size());
            for (int i_3 = 0; i_3 != 3 + i_1; ++i_3) {
                CHECK_EQUAL(true,  bool(const_subsubview.get_subtable(1, i_3)));
                CHECK_EQUAL(false, bool(const_subsubview.get_subtable(2, i_3))); // Mixed
                CHECK_EQUAL(0, const_subsubview.get_subtable_size(1, i_3));
                CHECK_EQUAL(0, const_subsubview.get_subtable_size(2, i_3)); // Mixed
            }

            ConstTableRef subsubtab_mix = const_subview.get_subtable(2, 1 + i_1);
            ConstTableView const_subsubview_mix = subsubtab_mix->where().equal(0, true).find_all();
            CHECK_EQUAL(1 + i_1, const_subsubview_mix.size());
            for (int i_3 = 0; i_3 != 1 + i_1; ++i_3) {
                CHECK_EQUAL(true,  bool(const_subsubview_mix.get_subtable(1, i_3)));
                CHECK_EQUAL(false, bool(const_subsubview_mix.get_subtable(2, i_3))); // Mixed
                CHECK_EQUAL(0, const_subsubview_mix.get_subtable_size(1, i_3));
                CHECK_EQUAL(0, const_subsubview_mix.get_subtable_size(2, i_3)); // Mixed
            }
        }
        for (int i_2 = 0; i_2 != 2 + i_1; ++i_2) {
            CHECK_EQUAL(true,           bool(const_subview.get_subtable(1, i_2)));
            CHECK_EQUAL(i_2 == 1 + i_1, bool(const_subview.get_subtable(2, i_2))); // Mixed
            CHECK_EQUAL(i_2 == 0 + i_1 ? 2 * (3 + i_1) : 0, const_subview.get_subtable_size(1, i_2));
            CHECK_EQUAL(i_2 == 1 + i_1 ? 2 * (1 + i_1) : 0, const_subview.get_subtable_size(2, i_2)); // Mixed
        }

        ConstTableRef subtab_mix = const_view.get_subtable(2, i_1);
        ConstTableView const_subview_mix = subtab_mix->where().equal(0, true).find_all();
        CHECK_EQUAL(3 + i_1, const_subview_mix.size());
        {
            ConstTableRef subsubtab = const_subview_mix.get_subtable(1, 1 + i_1);
            ConstTableView const_subsubview = subsubtab->where().equal(0, true).find_all();
            CHECK_EQUAL(7 + i_1, const_subsubview.size());
            for (int i_3 = 0; i_3 != 7 + i_1; ++i_3) {
                CHECK_EQUAL(true,  bool(const_subsubview.get_subtable(1, i_3)));
                CHECK_EQUAL(false, bool(const_subsubview.get_subtable(2, i_3))); // Mixed
                CHECK_EQUAL(0, const_subsubview.get_subtable_size(1, i_3));
                CHECK_EQUAL(0, const_subsubview.get_subtable_size(2, i_3)); // Mixed
            }

            ConstTableRef subsubtab_mix = const_subview_mix.get_subtable(2, 2 + i_1);
            ConstTableView const_subsubview_mix = subsubtab_mix->where().equal(0, true).find_all();
            CHECK_EQUAL(5 + i_1, const_subsubview_mix.size());
            for (int i_3 = 0; i_3 != 5 + i_1; ++i_3) {
                CHECK_EQUAL(true,  bool(const_subsubview_mix.get_subtable(1, i_3)));
                CHECK_EQUAL(false, bool(const_subsubview_mix.get_subtable(2, i_3))); // Mixed
                CHECK_EQUAL(0, const_subsubview_mix.get_subtable_size(1, i_3));
                CHECK_EQUAL(0, const_subsubview_mix.get_subtable_size(2, i_3)); // Mixed
            }
        }
        for (int i_2 = 0; i_2 != 2 + i_1; ++i_2) {
            CHECK_EQUAL(true,           bool(const_subview_mix.get_subtable(1, i_2)));
            CHECK_EQUAL(i_2 == 2 + i_1, bool(const_subview_mix.get_subtable(2, i_2))); // Mixed
            CHECK_EQUAL(i_2 == 1 + i_1 ? 2 * (7 + i_1) : 0, const_subview_mix.get_subtable_size(1, i_2));
            CHECK_EQUAL(i_2 == 2 + i_1 ? 2 * (5 + i_1) : 0, const_subview_mix.get_subtable_size(2, i_2)); // Mixed
        }

        CHECK_EQUAL(true, bool(const_view.get_subtable(1, i_1)));
        CHECK_EQUAL(true, bool(const_view.get_subtable(2, i_1))); // Mixed
        CHECK_EQUAL(2 * (2 + i_1), const_view.get_subtable_size(1, i_1));
        CHECK_EQUAL(2 * (3 + i_1), const_view.get_subtable_size(2, i_1)); // Mixed
    }
}


namespace {

REALM_TABLE_1(MyTable1,
              val, Int)

REALM_TABLE_2(MyTable2,
              val, Int,
              subtab, Subtable<MyTable1>)

REALM_TABLE_2(MyTable3,
              val, Int,
              subtab, Subtable<MyTable2>)

} // anonymous namespace

TEST(TableView_HighLevelSubtables)
{
    MyTable3 t;
    const MyTable3& ct = t;

    t.add();
    MyTable3::View v = t.column().val.find_all(0);
    MyTable3::ConstView cv = ct.column().val.find_all(0);

    {
        MyTable3::View v2 = v.column().val.find_all(0);
        MyTable3::ConstView cv2 = cv.column().val.find_all(0);

        MyTable3::ConstView cv3 = t.column().val.find_all(0);
        MyTable3::ConstView cv4 = v.column().val.find_all(0);

        // Also test assigment that converts to const
        cv3 = t.column().val.find_all(0);
        cv4 = v.column().val.find_all(0);

        static_cast<void>(v2);
        static_cast<void>(cv2);
        static_cast<void>(cv3);
        static_cast<void>(cv4);
    }

    {
        MyTable2::Ref       s1 = v[0].subtab;
        MyTable2::ConstRef  s2 = v[0].subtab;
        MyTable2::Ref       s3 = v[0].subtab->get_table_ref();
        MyTable2::ConstRef  s4 = v[0].subtab->get_table_ref();
        MyTable2::Ref       s5 = v.column().subtab[0];
        MyTable2::ConstRef  s6 = v.column().subtab[0];
        MyTable2::Ref       s7 = v.column().subtab[0]->get_table_ref();
        MyTable2::ConstRef  s8 = v.column().subtab[0]->get_table_ref();
        MyTable2::ConstRef cs1 = cv[0].subtab;
        MyTable2::ConstRef cs2 = cv[0].subtab->get_table_ref();
        MyTable2::ConstRef cs3 = cv.column().subtab[0];
        MyTable2::ConstRef cs4 = cv.column().subtab[0]->get_table_ref();
        static_cast<void>(s1);
        static_cast<void>(s2);
        static_cast<void>(s3);
        static_cast<void>(s4);
        static_cast<void>(s5);
        static_cast<void>(s6);
        static_cast<void>(s7);
        static_cast<void>(s8);
        static_cast<void>(cs1);
        static_cast<void>(cs2);
        static_cast<void>(cs3);
        static_cast<void>(cs4);
    }

    t[0].subtab->add();
    {
        MyTable1::Ref       s1 = v[0].subtab[0].subtab;
        MyTable1::ConstRef  s2 = v[0].subtab[0].subtab;
        MyTable1::Ref       s3 = v[0].subtab[0].subtab->get_table_ref();
        MyTable1::ConstRef  s4 = v[0].subtab[0].subtab->get_table_ref();
        MyTable1::Ref       s5 = v.column().subtab[0]->column().subtab[0];
        MyTable1::ConstRef  s6 = v.column().subtab[0]->column().subtab[0];
        MyTable1::Ref       s7 = v.column().subtab[0]->column().subtab[0]->get_table_ref();
        MyTable1::ConstRef  s8 = v.column().subtab[0]->column().subtab[0]->get_table_ref();
        MyTable1::ConstRef cs1 = cv[0].subtab[0].subtab;
        MyTable1::ConstRef cs2 = cv[0].subtab[0].subtab->get_table_ref();
        MyTable1::ConstRef cs3 = cv.column().subtab[0]->column().subtab[0];
        MyTable1::ConstRef cs4 = cv.column().subtab[0]->column().subtab[0]->get_table_ref();
        static_cast<void>(s1);
        static_cast<void>(s2);
        static_cast<void>(s3);
        static_cast<void>(s4);
        static_cast<void>(s5);
        static_cast<void>(s6);
        static_cast<void>(s7);
        static_cast<void>(s8);
        static_cast<void>(cs1);
        static_cast<void>(cs2);
        static_cast<void>(cs3);
        static_cast<void>(cs4);
    }

    v[0].subtab[0].val = 1;
    CHECK_EQUAL(v[0].subtab[0].val,                     1);
    CHECK_EQUAL(v.column().subtab[0]->column().val[0],  1);
    CHECK_EQUAL(v[0].subtab->column().val[0],           1);
    CHECK_EQUAL(v.column().subtab[0][0].val,            1);

    v.column().subtab[0]->column().val[0] = 2;
    CHECK_EQUAL(v[0].subtab[0].val,                     2);
    CHECK_EQUAL(v.column().subtab[0]->column().val[0],  2);
    CHECK_EQUAL(v[0].subtab->column().val[0],           2);
    CHECK_EQUAL(v.column().subtab[0][0].val,            2);

    v[0].subtab->column().val[0] = 3;
    CHECK_EQUAL(v[0].subtab[0].val,                     3);
    CHECK_EQUAL(v.column().subtab[0]->column().val[0],  3);
    CHECK_EQUAL(v[0].subtab->column().val[0],           3);
    CHECK_EQUAL(v.column().subtab[0][0].val,            3);

    v.column().subtab[0][0].val = 4;
    CHECK_EQUAL(v[0].subtab[0].val,                     4);
    CHECK_EQUAL(v.column().subtab[0]->column().val[0],  4);
    CHECK_EQUAL(v[0].subtab->column().val[0],           4);
    CHECK_EQUAL(v.column().subtab[0][0].val,            4);
    CHECK_EQUAL(cv[0].subtab[0].val,                    4);
    CHECK_EQUAL(cv.column().subtab[0]->column().val[0], 4);
    CHECK_EQUAL(cv[0].subtab->column().val[0],          4);
    CHECK_EQUAL(cv.column().subtab[0][0].val,           4);

    v[0].subtab[0].subtab->add();
    v[0].subtab[0].subtab[0].val = 5;
    CHECK_EQUAL(v[0].subtab[0].subtab[0].val,                               5);
    CHECK_EQUAL(v.column().subtab[0]->column().subtab[0]->column().val[0],  5);
    CHECK_EQUAL(cv[0].subtab[0].subtab[0].val,                              5);
    CHECK_EQUAL(cv.column().subtab[0]->column().subtab[0]->column().val[0], 5);

    v.column().subtab[0]->column().subtab[0]->column().val[0] = 6;
    CHECK_EQUAL(v[0].subtab[0].subtab[0].val,                               6);
    CHECK_EQUAL(v.column().subtab[0]->column().subtab[0]->column().val[0],  6);
    CHECK_EQUAL(cv[0].subtab[0].subtab[0].val,                              6);
    CHECK_EQUAL(cv.column().subtab[0]->column().subtab[0]->column().val[0], 6);
}


TEST(TableView_ToString)
{
    TestTableInt2 tbl;

    tbl.add(2, 123456);
    tbl.add(4, 1234567);
    tbl.add(6, 12345678);
    tbl.add(4, 12345678);

    std::string s  = "    first    second\n";
    std::string s0 = "0:      2    123456\n";
    std::string s1 = "1:      4   1234567\n";
    std::string s2 = "2:      6  12345678\n";
    std::string s3 = "3:      4  12345678\n";

    // Test full view
    std::stringstream ss;
    TestTableInt2::View tv = tbl.where().find_all();
    tv.to_string(ss);
    CHECK_EQUAL(s + s0 + s1 + s2 + s3, ss.str());

    // Find partial view: row 1+3
    std::stringstream ss2;
    tv = tbl.where().first.equal(4).find_all();
    tv.to_string(ss2);
    CHECK_EQUAL(s + s1 + s3, ss2.str());

    // test row_to_string. get row 0 of previous view - i.e. row 1 in tbl
    std::stringstream ss3;
    tv.row_to_string(0, ss3);
    CHECK_EQUAL(s + s1, ss3.str());
}


TEST(TableView_RefCounting)
{
    TableView tv, tv2;
    {
        TableRef t = Table::create();
        t->add_column(type_Int, "myint");
        t->add_empty_row();
        t->set_int(0, 0, 12);
        tv = t->where().find_all();
    }

    {
        TableRef t2 = Table::create();
        t2->add_column(type_String, "mystr");
        t2->add_empty_row();
        t2->set_string(0, 0, "just a test string");
        tv2 = t2->where().find_all();
    }

    // Now try to access TableView and see that the Table is still alive
    int64_t i = tv.get_int(0, 0);
    CHECK_EQUAL(i, 12);
    std::string s = tv2.get_string(0, 0);
    CHECK_EQUAL(s, "just a test string");
}


TEST(TableView_DynPivot)
{
    TableRef table = Table::create();
    size_t column_ndx_sex = table->add_column(type_String, "sex");
    size_t column_ndx_age = table->add_column(type_Int,    "age");
    table->add_column(type_Bool, "hired");

    size_t count = 5000;
    for (size_t i = 0; i < count; ++i) {
        StringData sex = i % 2 ? "Male" : "Female";
        table->insert_empty_row(i);
        table->set_string(0, i, sex);
        table->set_int(1, i, 20 + (i % 20));
        table->set_bool(2, i, true);
    }

    TableView tv = table->where().find_all();

    Table result_count;
    tv.aggregate(0, 1, Table::aggr_count, result_count);
    int64_t half = count / 2;
    CHECK_EQUAL(2, result_count.get_column_count());
    CHECK_EQUAL(2, result_count.size());
    CHECK_EQUAL(half, result_count.get_int(1, 0));
    CHECK_EQUAL(half, result_count.get_int(1, 1));

    Table result_sum;
    tv.aggregate(column_ndx_sex, column_ndx_age, Table::aggr_sum, result_sum);

    Table result_avg;
    tv.aggregate(column_ndx_sex, column_ndx_age, Table::aggr_avg, result_avg);

    Table result_min;
    tv.aggregate(column_ndx_sex, column_ndx_age, Table::aggr_min, result_min);

    Table result_max;
    tv.aggregate(column_ndx_sex, column_ndx_age, Table::aggr_max, result_max);


    // Test with enumerated strings
    table->optimize();

    Table result_count2;
    tv.aggregate(column_ndx_sex, column_ndx_age, Table::aggr_count, result_count2);
    CHECK_EQUAL(2, result_count2.get_column_count());
    CHECK_EQUAL(2, result_count2.size());
    CHECK_EQUAL(half, result_count2.get_int(1, 0));
    CHECK_EQUAL(half, result_count2.get_int(1, 1));
}


TEST(TableView_RowAccessor)
{
    Table table;
    table.add_column(type_Int, "");
    table.add_empty_row();
    table.set_int(0, 0, 703);
    TableView tv = table.where().find_all();
    Row row = tv[0];
    CHECK_EQUAL(703, row.get_int(0));
    ConstRow crow = tv[0];
    CHECK_EQUAL(703, crow.get_int(0));
    ConstTableView ctv = table.where().find_all();
    ConstRow crow_2 = ctv[0];
    CHECK_EQUAL(703, crow_2.get_int(0));
}

TEST(TableView_FindBySourceNdx)
{
    Table table;
    table.add_column(type_Int, "");
    table.add_empty_row();
    table.add_empty_row();
    table.add_empty_row();
    table[0].set_int(0, 0);
    table[1].set_int(0, 1);
    table[2].set_int(0, 2);
    TableView tv = table.where().find_all();
    tv.sort(0, false);
    CHECK_EQUAL(0, tv.find_by_source_ndx(2));
    CHECK_EQUAL(1, tv.find_by_source_ndx(1));
    CHECK_EQUAL(2, tv.find_by_source_ndx(0));
}

TEST(TableView_MultiColSort)
{
    Table table;
    table.add_column(type_Int, "");
    table.add_column(type_Float, "");
    table.add_empty_row();
    table.add_empty_row();
    table.add_empty_row();
    table[0].set_int(0, 0);
    table[1].set_int(0, 1);
    table[2].set_int(0, 1);

    table[0].set_float(1, 0.f);
    table[1].set_float(1, 2.f);
    table[2].set_float(1, 1.f);

    TableView tv = table.where().find_all();

    std::vector<std::vector<size_t>> v = {{0}, {1}};
    std::vector<bool> a = {true, true};

    tv.sort(SortDescriptor{table, v, a});

    CHECK_EQUAL(tv.get_float(1, 0), 0.f);
    CHECK_EQUAL(tv.get_float(1, 1), 1.f);
    CHECK_EQUAL(tv.get_float(1, 2), 2.f);

    std::vector<bool> a_descending = {false, false};
    tv.sort(SortDescriptor{table, v, a_descending});

    CHECK_EQUAL(tv.get_float(1, 0), 2.f);
    CHECK_EQUAL(tv.get_float(1, 1), 1.f);
    CHECK_EQUAL(tv.get_float(1, 2), 0.f);

    std::vector<bool> a_ascdesc = {true, false};
    tv.sort(SortDescriptor{table, v, a_ascdesc});

    CHECK_EQUAL(tv.get_float(1, 0), 0.f);
    CHECK_EQUAL(tv.get_float(1, 1), 2.f);
    CHECK_EQUAL(tv.get_float(1, 2), 1.f);
}

TEST(TableView_QueryCopy)
{
    Table table;
    table.add_column(type_Int, "");
    table.add_empty_row();
    table.add_empty_row();
    table.add_empty_row();
    table[0].set_int(0, 0);
    table[1].set_int(0, 1);
    table[2].set_int(0, 2);

    // Test if copy-assign of Query in TableView works
    TableView tv = table.where().find_all();

    Query q = table.where();

    q.group();
    q.equal(0, 1);
    q.Or();
    q.equal(0, 2);
    q.end_group();

    q.count();

    Query q2;
    q2 = table.where().equal(0, 1234);

    q2 = q;
    size_t t = q2.count();

    CHECK_EQUAL(t, 2);
}

TEST(TableView_SortEnum)
{
    Table table;
    table.add_column(type_String, "str");
    table.add_empty_row(3);
    table[0].set_string(0, "foo");
    table[1].set_string(0, "foo");
    table[2].set_string(0, "foo");

    table.optimize();

    table.add_empty_row(3);
    table[3].set_string(0, "bbb");
    table[4].set_string(0, "aaa");
    table[5].set_string(0, "baz");

    TableView tv = table.where().find_all();
    tv.sort(0);

    CHECK_EQUAL(tv[0].get_string(0), "aaa");
    CHECK_EQUAL(tv[1].get_string(0), "baz");
    CHECK_EQUAL(tv[2].get_string(0), "bbb");
    CHECK_EQUAL(tv[3].get_string(0), "foo");
    CHECK_EQUAL(tv[4].get_string(0), "foo");
    CHECK_EQUAL(tv[5].get_string(0), "foo");
}


TEST(TableView_UnderlyingRowRemoval)
{
    struct Fixture {
        Table table;
        TableView view;
        Fixture()
        {
            table.add_column(type_Int, "a");
            table.add_column(type_Int, "b");
            table.add_empty_row(5);

            table.set_int(0, 0, 0);
            table.set_int(0, 1, 1);
            table.set_int(0, 2, 2);
            table.set_int(0, 3, 3);
            table.set_int(0, 4, 4);

            table.set_int(1, 0, 0);
            table.set_int(1, 1, 1);
            table.set_int(1, 2, 0);
            table.set_int(1, 3, 1);
            table.set_int(1, 4, 1);

            view = table.find_all_int(1, 0);
        }
    };

    // Sanity
    {
        Fixture f;
        CHECK_EQUAL(2, f.view.size());
        CHECK_EQUAL(0, f.view.get_source_ndx(0));
        CHECK_EQUAL(2, f.view.get_source_ndx(1));
    }

    // The following checks assume that unordered row removal in the underlying
    // table is done using `Table::move_last_over()`, and that Table::clear()
    // does that in reverse order of rows in the view.

    // Ordered remove()
    {
        Fixture f;
        f.view.remove(0);
        CHECK_EQUAL(4, f.table.size());
        CHECK_EQUAL(1, f.table.get_int(0, 0));
        CHECK_EQUAL(2, f.table.get_int(0, 1));
        CHECK_EQUAL(3, f.table.get_int(0, 2));
        CHECK_EQUAL(4, f.table.get_int(0, 3));
        CHECK_EQUAL(1, f.view.size());
        CHECK_EQUAL(1, f.view.get_source_ndx(0));
    }
    {
        Fixture f;
        f.view.remove(1);
        CHECK_EQUAL(4, f.table.size());
        CHECK_EQUAL(0, f.table.get_int(0, 0));
        CHECK_EQUAL(1, f.table.get_int(0, 1));
        CHECK_EQUAL(3, f.table.get_int(0, 2));
        CHECK_EQUAL(4, f.table.get_int(0, 3));
        CHECK_EQUAL(1, f.view.size());
        CHECK_EQUAL(0, f.view.get_source_ndx(0));
    }

    // Unordered remove()
    {
        Fixture f;
        f.view.remove(0, RemoveMode::unordered);
        CHECK_EQUAL(4, f.table.size());
        CHECK_EQUAL(4, f.table.get_int(0, 0));
        CHECK_EQUAL(1, f.table.get_int(0, 1));
        CHECK_EQUAL(2, f.table.get_int(0, 2));
        CHECK_EQUAL(3, f.table.get_int(0, 3));
        CHECK_EQUAL(1, f.view.size());
        CHECK_EQUAL(2, f.view.get_source_ndx(0));
    }
    {
        Fixture f;
        f.view.remove(1, RemoveMode::unordered);
        CHECK_EQUAL(4, f.table.size());
        CHECK_EQUAL(0, f.table.get_int(0, 0));
        CHECK_EQUAL(1, f.table.get_int(0, 1));
        CHECK_EQUAL(4, f.table.get_int(0, 2));
        CHECK_EQUAL(3, f.table.get_int(0, 3));
        CHECK_EQUAL(1, f.view.size());
        CHECK_EQUAL(0, f.view.get_source_ndx(0));
    }

    // Ordered remove_last()
    {
        Fixture f;
        f.view.remove_last();
        CHECK_EQUAL(4, f.table.size());
        CHECK_EQUAL(0, f.table.get_int(0, 0));
        CHECK_EQUAL(1, f.table.get_int(0, 1));
        CHECK_EQUAL(3, f.table.get_int(0, 2));
        CHECK_EQUAL(4, f.table.get_int(0, 3));
        CHECK_EQUAL(1, f.view.size());
        CHECK_EQUAL(0, f.view.get_source_ndx(0));
    }

    // Unordered remove_last()
    {
        Fixture f;
        f.view.remove_last(RemoveMode::unordered);
        CHECK_EQUAL(4, f.table.size());
        CHECK_EQUAL(0, f.table.get_int(0, 0));
        CHECK_EQUAL(1, f.table.get_int(0, 1));
        CHECK_EQUAL(4, f.table.get_int(0, 2));
        CHECK_EQUAL(3, f.table.get_int(0, 3));
        CHECK_EQUAL(1, f.view.size());
        CHECK_EQUAL(0, f.view.get_source_ndx(0));
    }

    // Ordered clear()
    {
        Fixture f;
        f.view.clear();
        CHECK_EQUAL(3, f.table.size());
        CHECK_EQUAL(1, f.table.get_int(0, 0));
        CHECK_EQUAL(3, f.table.get_int(0, 1));
        CHECK_EQUAL(4, f.table.get_int(0, 2));
        CHECK_EQUAL(0, f.view.size());
    }

    // Unordered clear()
    {
        Fixture f;
        f.view.clear(RemoveMode::unordered);
        CHECK_EQUAL(3, f.table.size());
        CHECK_EQUAL(3, f.table.get_int(0, 0));
        CHECK_EQUAL(1, f.table.get_int(0, 1));
        CHECK_EQUAL(4, f.table.get_int(0, 2));
        CHECK_EQUAL(0, f.view.size());
    }
}

TEST(TableView_Backlinks)
{
    Group group;

    TableRef source = group.add_table("source");
    source->add_column(type_Int, "int");

    TableRef links = group.add_table("links");
    links->add_column_link(type_Link, "link", *source);
    links->add_column_link(type_LinkList, "link_list", *source);

    source->add_empty_row(3);

    {
        // Links
        TableView tv = source->get_backlink_view(2, links.get(), 0);

        CHECK_EQUAL(tv.size(), 0);

        links->add_empty_row();
        links->set_link(0, 0, 2);

        tv.sync_if_needed();
        CHECK_EQUAL(tv.size(), 1);
        CHECK_EQUAL(tv[0].get_index(), links->get(0).get_index());
    }
    {
        // LinkViews
        TableView tv = source->get_backlink_view(2, links.get(), 1);

        CHECK_EQUAL(tv.size(), 0);

        auto ll = links->get_linklist(1, 0);
        ll->add(2);
        ll->add(0);
        ll->add(2);

        tv.sync_if_needed();
        CHECK_EQUAL(tv.size(), 2);
        CHECK_EQUAL(tv[0].get_index(), links->get(0).get_index());
    }
}

// Verify that a TableView that represents backlinks to a row functions correctly
// after being move-assigned.
TEST(TableView_BacklinksAfterMoveAssign)
{
    Group group;

    TableRef source = group.add_table("source");
    source->add_column(type_Int, "int");

    TableRef links = group.add_table("links");
    links->add_column_link(type_Link, "link", *source);
    links->add_column_link(type_LinkList, "link_list", *source);

    source->add_empty_row(3);

    {
        // Links
        TableView tv_source = source->get_backlink_view(2, links.get(), 0);
        TableView tv;
        tv = std::move(tv_source);

        CHECK_EQUAL(tv.size(), 0);

        links->add_empty_row();
        links->set_link(0, 0, 2);

        tv.sync_if_needed();
        CHECK_EQUAL(tv.size(), 1);
        CHECK_EQUAL(tv[0].get_index(), links->get(0).get_index());
    }
    {
        // LinkViews
        TableView tv_source = source->get_backlink_view(2, links.get(), 1);
        TableView tv;
        tv = std::move(tv_source);

        CHECK_EQUAL(tv.size(), 0);

        auto ll = links->get_linklist(1, 0);
        ll->add(2);
        ll->add(0);
        ll->add(2);

        tv.sync_if_needed();
        CHECK_EQUAL(tv.size(), 2);
        CHECK_EQUAL(tv[0].get_index(), links->get(0).get_index());
    }
}

// Verify that a TableView that represents backlinks continues to track the correct row
// when it moves within a table or is deleted.
TEST(TableView_BacklinksWhenTargetRowMovedOrDeleted)
{
    Group group;

    TableRef source = group.add_table("source");
    source->add_column(type_Int, "int");

    TableRef links = group.add_table("links");
    size_t col_link = links->add_column_link(type_Link, "link", *source);
    size_t col_linklist = links->add_column_link(type_LinkList, "link_list", *source);

    source->add_empty_row(3);

    links->add_empty_row(3);
    links->set_link(col_link, 0, 1);
    LinkViewRef ll = links->get_linklist(col_linklist, 0);
    ll->add(1);
    ll->add(0);

    links->set_link(col_link, 1, 1);
    ll = links->get_linklist(col_linklist, 1);
    ll->add(1);

    links->set_link(col_link, 2, 0);

    TableView tv_link = source->get_backlink_view(1, links.get(), col_link);
    TableView tv_linklist = source->get_backlink_view(1, links.get(), col_linklist);

    CHECK_EQUAL(tv_link.size(), 2);
    CHECK_EQUAL(tv_linklist.size(), 2);

    source->swap_rows(1, 0);
    tv_link.sync_if_needed();
    tv_linklist.sync_if_needed();

    CHECK_EQUAL(tv_link.size(), 2);
    CHECK_EQUAL(tv_linklist.size(), 2);

    CHECK(!tv_link.depends_on_deleted_object());
    CHECK(!tv_linklist.depends_on_deleted_object());

    source->move_last_over(0);

    CHECK(tv_link.depends_on_deleted_object());
    CHECK(tv_linklist.depends_on_deleted_object());

    CHECK(!tv_link.is_in_sync());
    CHECK(!tv_linklist.is_in_sync());

    tv_link.sync_if_needed();
    tv_linklist.sync_if_needed();

    CHECK(tv_link.is_in_sync());
    CHECK(tv_linklist.is_in_sync());

    CHECK_EQUAL(tv_link.size(), 0);
    CHECK_EQUAL(tv_linklist.size(), 0);

    source->add_empty_row();

    // TableViews that depend on a deleted row will stay in sync despite modifications to their table.
    CHECK(tv_link.is_in_sync());
    CHECK(tv_linklist.is_in_sync());
}


namespace {
struct DistinctDirect {
    Table& table;
    DistinctDirect(TableRef, TableRef t) : table(*t) { }

    SortDescriptor operator()(std::initializer_list<size_t> columns, std::vector<bool> ascending = {}) const
    {
        std::vector<std::vector<size_t>> column_indices;
        for (size_t col : columns)
            column_indices.push_back({col});
        return SortDescriptor(table, column_indices, ascending);
    }

    size_t get_source_ndx(const TableView& tv, size_t ndx) const
    {
        return tv.get_source_ndx(ndx);
    }

    StringData get_string(const TableView& tv, size_t col, size_t row) const
    {
        return tv.get_string(col, row);
    }

    TableView find_all() const
    {
        return table.where().find_all();
    }
};

struct DistinctOverLink {
    Table& table;
    DistinctOverLink(TableRef t, TableRef) : table(*t) { }

    SortDescriptor operator()(std::initializer_list<size_t> columns, std::vector<bool> ascending = {}) const
    {
        std::vector<std::vector<size_t>> column_indices;
        for (size_t col : columns)
            column_indices.push_back({0, col});
        return SortDescriptor(table, column_indices, ascending);
    }

    size_t get_source_ndx(const TableView& tv, size_t ndx) const
    {
        return tv.get_link(0, ndx);
    }

    StringData get_string(const TableView& tv, size_t col, size_t row) const
    {
        return tv.get_link_target(0)->get_string(col, tv.get_link(0, row));
    }

    TableView find_all() const
    {
        return table.where().find_all();
    }
};
} // anonymous namespace

TEST_TYPES(TableView_Distinct, DistinctDirect, DistinctOverLink)
{
    // distinct() will preserve the original order of the row pointers, also if the order is a result of sort()
    // If multiple rows are indentical for the given set of distinct-columns, then only the first is kept.
    // You can call sync_if_needed() to update the distinct view, just like you can for a sorted view.
    // Each time you call distinct() it will first fetch the full original TableView contents and then apply
    // distinct() on that. So it distinct() does not filter the result of the previous distinct().

    // distinct() is internally based on the existing sort() method which is well tested. Hence it's not required
    // to test distinct() with all possible Realm data types.


    Group g;
    TableRef target = g.add_table("target");
    TableRef origin = g.add_table("origin");
    origin->add_column_link(type_Link, "link", *target);

    Table& t = *target;
    t.add_column(type_String, "s", true);
    t.add_column(type_Int, "i", true);
    t.add_column(type_Float, "f", true);

    t.add_empty_row(7);
    t.set_string(0, 0, StringData(""));
    t.set_int(1, 0, 100);
    t.set_float(2, 0, 100.);

    t.set_string(0, 1, realm::null());
    t.set_int(1, 1, 200);
    t.set_float(2, 1, 200.);

    t.set_string(0, 2, StringData(""));
    t.set_int(1, 2, 100);
    t.set_float(2, 2, 100.);

    t.set_string(0, 3, realm::null());
    t.set_int(1, 3, 200);
    t.set_float(2, 3, 200.);

    t.set_string(0, 4, "foo");
    t.set_int(1, 4, 300);
    t.set_float(2, 4, 300.);

    t.set_string(0, 5, "foo");
    t.set_int(1, 5, 400);
    t.set_float(2, 5, 400.);

    t.set_string(0, 6, "bar");
    t.set_int(1, 6, 500);
    t.set_float(2, 6, 500.);

    origin->add_empty_row(t.size());
    for (size_t i = 0; i < t.size(); ++i)
        origin->set_link(0, i, i);

    TEST_TYPE h(origin, target);

    TableView tv;
    tv = h.find_all();
    tv.distinct(h({0}));
    CHECK_EQUAL(tv.size(), 4);
    CHECK_EQUAL(h.get_source_ndx(tv, 0), 0);
    CHECK_EQUAL(h.get_source_ndx(tv, 1), 1);
    CHECK_EQUAL(h.get_source_ndx(tv, 2), 4);
    CHECK_EQUAL(h.get_source_ndx(tv, 3), 6);

    tv = h.find_all();
    tv.sort(h({0}));
    tv.distinct(h({0}));
    CHECK_EQUAL(tv.size(), 4);
<<<<<<< HEAD
    CHECK_EQUAL(tv.get_source_ndx(0), 1);
    CHECK_EQUAL(tv.get_source_ndx(1), 0);
    CHECK_EQUAL(tv.get_source_ndx(2), 6);
    CHECK_EQUAL(tv.get_source_ndx(3), 4);

    tv = t.where().find_all();
    tv.sort(0, false);
    tv.distinct(std::vector<size_t> {0});
    CHECK_EQUAL(tv.get_source_ndx(0), 4);
    CHECK_EQUAL(tv.get_source_ndx(1), 6);
    CHECK_EQUAL(tv.get_source_ndx(2), 0);
    CHECK_EQUAL(tv.get_source_ndx(3), 1);

    // Note here that our stable sort will sort the two "foo"s like row {4, 5}
    tv = t.where().find_all();
    tv.sort(0, false);
    tv.distinct(std::vector<size_t> {0, 1});
=======
    CHECK_EQUAL(h.get_source_ndx(tv, 0), 1);
    CHECK_EQUAL(h.get_source_ndx(tv, 1), 0);
    CHECK_EQUAL(h.get_source_ndx(tv, 2), 6);
    CHECK_EQUAL(h.get_source_ndx(tv, 3), 4);

    tv = h.find_all();
    tv.sort(h({0}, {false}));
    tv.distinct(h({0}));
    CHECK_EQUAL(h.get_source_ndx(tv, 0), 4);
    CHECK_EQUAL(h.get_source_ndx(tv, 1), 6);
    CHECK_EQUAL(h.get_source_ndx(tv, 2), 0);
    CHECK_EQUAL(h.get_source_ndx(tv, 3), 1);

    // Note here that our stable sort will sort the two "foo"s like row {4, 5}
    tv = h.find_all();
    tv.sort(h({0}, {false}));
    tv.distinct(h({0, 1}));
>>>>>>> 6aba6608
    CHECK_EQUAL(tv.size(), 5);
    CHECK_EQUAL(h.get_source_ndx(tv, 0), 4);
    CHECK_EQUAL(h.get_source_ndx(tv, 1), 5);
    CHECK_EQUAL(h.get_source_ndx(tv, 2), 6);
    CHECK_EQUAL(h.get_source_ndx(tv, 3), 0);
    CHECK_EQUAL(h.get_source_ndx(tv, 4), 1);


    // Now try distinct on string+float column. The float column has the same values as the int column
    // so the result should equal the test above
<<<<<<< HEAD
    tv = t.where().find_all();
    tv.sort(0, false);
    tv.distinct(std::vector<size_t> {0, 1});
=======
    tv = h.find_all();
    tv.sort(h({0}, {false}));
    tv.distinct(h({0, 1}));
>>>>>>> 6aba6608
    CHECK_EQUAL(tv.size(), 5);
    CHECK_EQUAL(h.get_source_ndx(tv, 0), 4);
    CHECK_EQUAL(h.get_source_ndx(tv, 1), 5);
    CHECK_EQUAL(h.get_source_ndx(tv, 2), 6);
    CHECK_EQUAL(h.get_source_ndx(tv, 3), 0);
    CHECK_EQUAL(h.get_source_ndx(tv, 4), 1);


    // Same as previous test, but with string column being Enum
    t.optimize(true); // true = enforce regardless if Realm thinks it pays off or not
<<<<<<< HEAD
    tv = t.where().find_all();
    tv.sort(0, false);
    tv.distinct(std::vector<size_t> {0, 1});
=======
    tv = h.find_all();
    tv.sort(h({0}, {false}));
    tv.distinct(h({0, 1}));
>>>>>>> 6aba6608
    CHECK_EQUAL(tv.size(), 5);
    CHECK_EQUAL(h.get_source_ndx(tv, 0), 4);
    CHECK_EQUAL(h.get_source_ndx(tv, 1), 5);
    CHECK_EQUAL(h.get_source_ndx(tv, 2), 6);
    CHECK_EQUAL(h.get_source_ndx(tv, 3), 0);
    CHECK_EQUAL(h.get_source_ndx(tv, 4), 1);


    // Now test sync_if_needed()
    tv = h.find_all();
    // "", null, "", null, "foo", "foo", "bar"

    tv.sort(h({0}, {false}));
    // "foo", "foo", "bar", "", "", null, null

    CHECK_EQUAL(tv.size(), 7);
<<<<<<< HEAD
    CHECK_EQUAL(tv.get_string(0, 0), "foo");
    CHECK_EQUAL(tv.get_string(0, 1), "foo");
    CHECK_EQUAL(tv.get_string(0, 2), "bar");
    CHECK_EQUAL(tv.get_string(0, 3), "");
    CHECK_EQUAL(tv.get_string(0, 4), "");
    CHECK(tv.get_string(0, 5).is_null());
    CHECK(tv.get_string(0, 6).is_null());

    tv.distinct(std::vector<size_t> {0});
=======
    CHECK_EQUAL(h.get_string(tv, 0, 0), "foo");
    CHECK_EQUAL(h.get_string(tv, 0, 1), "foo");
    CHECK_EQUAL(h.get_string(tv, 0, 2), "bar");
    CHECK_EQUAL(h.get_string(tv, 0, 3), "");
    CHECK_EQUAL(h.get_string(tv, 0, 4), "");
    CHECK(h.get_string(tv, 0, 5).is_null());
    CHECK(h.get_string(tv, 0, 6).is_null());

    tv.distinct(h({0}));
>>>>>>> 6aba6608
    // "foo", "bar", "", null

    // remove "bar"
    origin->remove(6);
    target->remove(6);
    // access to tv undefined; may crash

    tv.sync_if_needed();
    // "foo", "", null

    CHECK_EQUAL(tv.size(), 3);
    CHECK_EQUAL(h.get_string(tv, 0, 0), "foo");
    CHECK_EQUAL(h.get_string(tv, 0, 1), "");
    CHECK(h.get_string(tv, 0, 2).is_null());

    // Remove distinct property by providing empty column list. Now TableView should look like it
    // did just after our last tv.sort(0, false) above, but after having executed table.remove(6)
<<<<<<< HEAD
    tv.distinct(std::vector<size_t> {});
=======
    tv.distinct(SortDescriptor{});
>>>>>>> 6aba6608
    // "foo", "foo", "", "", null, null
    CHECK_EQUAL(tv.size(), 6);
    CHECK_EQUAL(h.get_string(tv, 0, 0), "foo");
    CHECK_EQUAL(h.get_string(tv, 0, 1), "foo");
    CHECK_EQUAL(h.get_string(tv, 0, 2), "");
    CHECK_EQUAL(h.get_string(tv, 0, 3), "");
    CHECK(h.get_string(tv, 0, 4).is_null());
    CHECK(h.get_string(tv, 0, 5).is_null());
}

TEST(TableView_DistinctOverNullLink)
{
    Group g;
    TableRef target = g.add_table("target");
    target->add_column(type_Int, "value");
    target->add_empty_row(2);
    target->set_int(0, 0, 1);
    target->set_int(0, 0, 2);

    TableRef origin = g.add_table("origin");
    origin->add_column_link(type_Link, "link", *target);
    origin->add_empty_row(5);
    origin->set_link(0, 0, 0);
    origin->set_link(0, 1, 1);
    origin->set_link(0, 2, 0);
    origin->set_link(0, 3, 1);
    // 4 is null

    auto tv = origin->where().find_all();
    tv.distinct(SortDescriptor(*origin, {{0, 0}}));
    CHECK_EQUAL(tv.size(), 2);
    CHECK_EQUAL(tv.get_source_ndx(0), 0);
    CHECK_EQUAL(tv.get_source_ndx(1), 1);
}

TEST(TableView_IsRowAttachedAfterClear)
{
    Table t;
    size_t col_id = t.add_column(type_Int, "id");

    t.add_empty_row(2);
    t.set_int(col_id, 0, 0);
    t.set_int(col_id, 1, 1);

    TableView tv = t.where().find_all();
    CHECK_EQUAL(2, tv.size());
    CHECK(tv.is_row_attached(0));
    CHECK(tv.is_row_attached(1));

    t.move_last_over(1);
    CHECK_EQUAL(2, tv.size());
    CHECK(tv.is_row_attached(0));
    CHECK(!tv.is_row_attached(1));

    t.clear();
    CHECK_EQUAL(2, tv.size());
    CHECK(!tv.is_row_attached(0));
    CHECK(!tv.is_row_attached(1));
}

TEST(TableView_IsInTableOrder)
{
    Group g;

    TableRef source = g.add_table("source");
    TableRef target = g.add_table("target");

    size_t col_link = source->add_column_link(type_LinkList, "link", *target);
    size_t col_name = source->add_column(type_String, "name");
    size_t col_id = target->add_column(type_Int, "id");
    target->add_search_index(col_id);

    source->add_empty_row();
    target->add_empty_row();

    // Detached views are in table order.
    TableView tv;
    CHECK_EQUAL(false, tv.is_in_table_order());

    // Queries not restricted by views are in table order.
    tv = target->where().find_all();
    CHECK_EQUAL(true, tv.is_in_table_order());

    // Views that have a distinct filter remain in table order.
    tv.distinct(col_id);
    CHECK_EQUAL(true, tv.is_in_table_order());

    // Views that are sorted are not guaranteed to be in table order.
    tv.sort(col_id, true);
    CHECK_EQUAL(false, tv.is_in_table_order());

    // Queries restricted by views are not guaranteed to be in table order.
    TableView restricting_view = target->where().equal(col_id, 0).find_all();
    tv = target->where(&restricting_view).find_all();
    CHECK_EQUAL(false, tv.is_in_table_order());

    // Backlinks are not guaranteed to be in table order.
    tv = target->get_backlink_view(0, source.get(), col_link);
    CHECK_EQUAL(false, tv.is_in_table_order());

    // Views derived from a LinkView are not guaranteed to be in table order.
    LinkViewRef ll = source->get_linklist(col_link, 0);
    tv = ll->get_sorted_view(col_name);
    CHECK_EQUAL(false, tv.is_in_table_order());

    // Views based directly on a table are in table order.
    tv = target->get_range_view(0, 1);
    CHECK_EQUAL(true, tv.is_in_table_order());
    tv = target->get_distinct_view(col_id);
    CHECK_EQUAL(true, tv.is_in_table_order());

    // … unless sorted.
    tv = target->get_sorted_view(col_id);
    CHECK_EQUAL(false, tv.is_in_table_order());
}


NONCONCURRENT_TEST(TableView_SortOrder_Similiar)
{
    TestTableString table;

    // This tests the expected sorting order with STRING_COMPARE_CORE_SIMILAR. See utf8_compare() in unicode.cpp. Only characters
    // that have a visual representation are tested (control characters such as line feed are omitted).
    //
    // NOTE: Your editor must assume that Core source code is in utf8, and it must save as utf8, else this unit
    // test will fail.

    /*
    // This code snippet can be used to produce a list of *all* unicode characters in sorted order.
    //
    std::vector<int> original(collation_order, collation_order + sizeof collation_order / sizeof collation_order[0]);
    std::vector<int> sorted = original;
    std::sort(sorted.begin(), sorted.end());
    size_t highest_rank = sorted[sorted.size() - 1];

    std::wstring ws;
    for (size_t rank = 0; rank <= highest_rank; rank++) {
        size_t unicode = std::find(original.begin(), original.end(), rank) - original.begin();
        if (unicode != original.size()) {
            std::wcout << wchar_t(unicode) << "\n";
            std::cout << unicode << ", ";
            ws += wchar_t(unicode);
        }
    }
    */

    set_string_compare_method(STRING_COMPARE_CORE_SIMILAR, nullptr);

    table.add(" ");
    table.add("!");
    table.add("\"");
    table.add("#");
    table.add("%");
    table.add("&");
    table.add("'");
    table.add("(");
    table.add(")");
    table.add("*");
    table.add("+");
    table.add(",");
    table.add("-");
    table.add(".");
    table.add("/");
    table.add(":");
    table.add(";");
    table.add("<");
    table.add("=");
    table.add(">");
    table.add("?");
    table.add("@");
    table.add("[");
    table.add("\\");
    table.add("]");
    table.add("^");
    table.add("_");
    table.add("`");
    table.add("{");
    table.add("|");
    table.add("}");
    table.add("~");
    table.add(" ");
    table.add("¡");
    table.add("¦");
    table.add("§");
    table.add("¨");
    table.add("©");
    table.add("«");
    table.add("¬");
    table.add("®");
    table.add("¯");
    table.add("°");
    table.add("±");
    table.add("´");
    table.add("¶");
    table.add("·");
    table.add("¸");
    table.add("»");
    table.add("¿");
    table.add("×");
    table.add("÷");
    table.add("¤");
    table.add("¢");
    table.add("$");
    table.add("£");
    table.add("¥");
    table.add("0");
    table.add("1");
    table.add("¹");
    table.add("½");
    table.add("¼");
    table.add("2");
    table.add("²");
    table.add("3");
    table.add("³");
    table.add("¾");
    table.add("4");
    table.add("5");
    table.add("6");
    table.add("7");
    table.add("8");
    table.add("9");
    table.add("a");
    table.add("A");
    table.add("ª");
    table.add("á");
    table.add("Á");
    table.add("à");
    table.add("À");
    table.add("ă");
    table.add("Ă");
    table.add("â");
    table.add("Â");
    table.add("ǎ");
    table.add("Ǎ");
    table.add("å");
    table.add("Å");
    table.add("ǻ");
    table.add("Ǻ");
    table.add("ä");
    table.add("Ä");
    table.add("ǟ");
    table.add("Ǟ");
    table.add("ã");
    table.add("Ã");
    table.add("ȧ");
    table.add("Ȧ");
    table.add("ǡ");
    table.add("Ǡ");
    table.add("ą");
    table.add("Ą");
    table.add("ā");
    table.add("Ā");
    table.add("ȁ");
    table.add("Ȁ");
    table.add("ȃ");
    table.add("Ȃ");
    table.add("æ");
    table.add("Æ");
    table.add("ǽ");
    table.add("Ǽ");
    table.add("ǣ");
    table.add("Ǣ");
    table.add("Ⱥ");
    table.add("b");
    table.add("B");
    table.add("ƀ");
    table.add("Ƀ");
    table.add("Ɓ");
    table.add("ƃ");
    table.add("Ƃ");
    table.add("c");
    table.add("C");
    table.add("ć");
    table.add("Ć");
    table.add("ĉ");
    table.add("Ĉ");
    table.add("č");
    table.add("Č");
    table.add("ċ");
    table.add("Ċ");
    table.add("ç");
    table.add("Ç");
    table.add("ȼ");
    table.add("Ȼ");
    table.add("ƈ");
    table.add("Ƈ");
    table.add("d");
    table.add("D");
    table.add("ď");
    table.add("Ď");
    table.add("đ");
    table.add("Đ");
    table.add("ð");
    table.add("Ð");
    table.add("ȸ");
    table.add("ǳ");
    table.add("ǲ");
    table.add("Ǳ");
    table.add("ǆ");
    table.add("ǅ");
    table.add("Ǆ");
    table.add("Ɖ");
    table.add("Ɗ");
    table.add("ƌ");
    table.add("Ƌ");
    table.add("ȡ");
    table.add("e");
    table.add("E");
    table.add("é");
    table.add("É");
    table.add("è");
    table.add("È");
    table.add("ĕ");
    table.add("Ĕ");
    table.add("ê");
    table.add("Ê");
    table.add("ě");
    table.add("Ě");
    table.add("ë");
    table.add("Ë");
    table.add("ė");
    table.add("Ė");
    table.add("ȩ");
    table.add("Ȩ");
    table.add("ę");
    table.add("Ę");
    table.add("ē");
    table.add("Ē");
    table.add("ȅ");
    table.add("Ȅ");
    table.add("ȇ");
    table.add("Ȇ");
    table.add("ɇ");
    table.add("Ɇ");
    table.add("ǝ");
    table.add("Ǝ");
    table.add("Ə");
    table.add("Ɛ");
    table.add("f");
    table.add("F");
    table.add("ƒ");
    table.add("Ƒ");
    table.add("g");
    table.add("G");
    table.add("ǵ");
    table.add("Ǵ");
    table.add("ğ");
    table.add("Ğ");
    table.add("ĝ");
    table.add("Ĝ");
    table.add("ǧ");
    table.add("Ǧ");
    table.add("ġ");
    table.add("Ġ");
    table.add("ģ");
    table.add("Ģ");
    table.add("ǥ");
    table.add("Ǥ");
    table.add("Ɠ");
    table.add("Ɣ");
    table.add("ƣ");
    table.add("Ƣ");
    table.add("h");
    table.add("H");
    table.add("ĥ");
    table.add("Ĥ");
    table.add("ȟ");
    table.add("Ȟ");
    table.add("ħ");
    table.add("Ħ");
    table.add("ƕ");
    table.add("Ƕ");
    table.add("i");
    table.add("I");
    table.add("í");
    table.add("Í");
    table.add("ì");
    table.add("Ì");
    table.add("ĭ");
    table.add("Ĭ");
    table.add("î");
    table.add("Î");
    table.add("ǐ");
    table.add("Ǐ");
    table.add("ï");
    table.add("Ï");
    table.add("ĩ");
    table.add("Ĩ");
    table.add("İ");
    table.add("į");
    table.add("Į");
    table.add("ī");
    table.add("Ī");
    table.add("ȉ");
    table.add("Ȉ");
    table.add("ȋ");
    table.add("Ȋ");
    table.add("ĳ");
    table.add("Ĳ");
    table.add("ı");
    table.add("Ɨ");
    table.add("Ɩ");
    table.add("j");
    table.add("J");
    table.add("ĵ");
    table.add("Ĵ");
    table.add("ǰ");
    table.add("ȷ");
    table.add("ɉ");
    table.add("Ɉ");
    table.add("k");
    table.add("K");
    table.add("ǩ");
    table.add("Ǩ");
    table.add("ķ");
    table.add("Ķ");
    table.add("ƙ");
    table.add("Ƙ");
    table.add("ĺ");
    table.add("Ĺ");
    table.add("ľ");
    table.add("Ľ");
    table.add("ļ");
    table.add("Ļ");
    table.add("ł");
    table.add("Ł");
    table.add("ŀ");
    table.add("l");
    table.add("Ŀ");
    table.add("L");
    table.add("ǉ");
    table.add("ǈ");
    table.add("Ǉ");
    table.add("ƚ");
    table.add("Ƚ");
    table.add("ȴ");
    table.add("ƛ");
    table.add("m");
    table.add("M");
    table.add("n");
    table.add("N");
    table.add("ń");
    table.add("Ń");
    table.add("ǹ");
    table.add("Ǹ");
    table.add("ň");
    table.add("Ň");
    table.add("ñ");
    table.add("Ñ");
    table.add("ņ");
    table.add("Ņ");
    table.add("ǌ");
    table.add("ǋ");
    table.add("Ǌ");
    table.add("Ɲ");
    table.add("ƞ");
    table.add("Ƞ");
    table.add("ȵ");
    table.add("ŋ");
    table.add("Ŋ");
    table.add("o");
    table.add("O");
    table.add("º");
    table.add("ó");
    table.add("Ó");
    table.add("ò");
    table.add("Ò");
    table.add("ŏ");
    table.add("Ŏ");
    table.add("ô");
    table.add("Ô");
    table.add("ǒ");
    table.add("Ǒ");
    table.add("ö");
    table.add("Ö");
    table.add("ȫ");
    table.add("Ȫ");
    table.add("ő");
    table.add("Ő");
    table.add("õ");
    table.add("Õ");
    table.add("ȭ");
    table.add("Ȭ");
    table.add("ȯ");
    table.add("Ȯ");
    table.add("ȱ");
    table.add("Ȱ");
    table.add("ø");
    table.add("Ø");
    table.add("ǿ");
    table.add("Ǿ");
    table.add("ǫ");
    table.add("Ǫ");
    table.add("ǭ");
    table.add("Ǭ");
    table.add("ō");
    table.add("Ō");
    table.add("ȍ");
    table.add("Ȍ");
    table.add("ȏ");
    table.add("Ȏ");
    table.add("ơ");
    table.add("Ơ");
    table.add("œ");
    table.add("Œ");
    table.add("Ɔ");
    table.add("Ɵ");
    table.add("ȣ");
    table.add("Ȣ");
    table.add("p");
    table.add("P");
    table.add("ƥ");
    table.add("Ƥ");
    table.add("q");
    table.add("Q");
    table.add("ȹ");
    table.add("ɋ");
    table.add("Ɋ");
    table.add("ĸ");
    table.add("r");
    table.add("R");
    table.add("ŕ");
    table.add("Ŕ");
    table.add("ř");
    table.add("Ř");
    table.add("ŗ");
    table.add("Ŗ");
    table.add("ȑ");
    table.add("Ȑ");
    table.add("ȓ");
    table.add("Ȓ");
    table.add("Ʀ");
    table.add("ɍ");
    table.add("Ɍ");
    table.add("s");
    table.add("S");
    table.add("ś");
    table.add("Ś");
    table.add("ŝ");
    table.add("Ŝ");
    table.add("š");
    table.add("Š");
    table.add("ş");
    table.add("Ş");
    table.add("ș");
    table.add("Ș");
    table.add("ſ");
    table.add("ß");
    table.add("ȿ");
    table.add("Ʃ");
    table.add("ƪ");
    table.add("t");
    table.add("T");
    table.add("ť");
    table.add("Ť");
    table.add("ţ");
    table.add("Ţ");
    table.add("ț");
    table.add("Ț");
    table.add("ƾ");
    table.add("ŧ");
    table.add("Ŧ");
    table.add("Ⱦ");
    table.add("ƫ");
    table.add("ƭ");
    table.add("Ƭ");
    table.add("Ʈ");
    table.add("ȶ");
    table.add("u");
    table.add("U");
    table.add("ú");
    table.add("Ú");
    table.add("ù");
    table.add("Ù");
    table.add("ŭ");
    table.add("Ŭ");
    table.add("û");
    table.add("Û");
    table.add("ǔ");
    table.add("Ǔ");
    table.add("ů");
    table.add("Ů");
    table.add("ü");
    table.add("Ü");
    table.add("ǘ");
    table.add("Ǘ");
    table.add("ǜ");
    table.add("Ǜ");
    table.add("ǚ");
    table.add("Ǚ");
    table.add("ǖ");
    table.add("Ǖ");
    table.add("ű");
    table.add("Ű");
    table.add("ũ");
    table.add("Ũ");
    table.add("ų");
    table.add("Ų");
    table.add("ū");
    table.add("Ū");
    table.add("ȕ");
    table.add("Ȕ");
    table.add("ȗ");
    table.add("Ȗ");
    table.add("ư");
    table.add("Ư");
    table.add("Ʉ");
    table.add("Ɯ");
    table.add("Ʊ");
    table.add("v");
    table.add("V");
    table.add("Ʋ");
    table.add("Ʌ");
    table.add("w");
    table.add("W");
    table.add("ŵ");
    table.add("Ŵ");
    table.add("x");
    table.add("X");
    table.add("y");
    table.add("Y");
    table.add("ý");
    table.add("Ý");
    table.add("ŷ");
    table.add("Ŷ");
    table.add("ÿ");
    table.add("Ÿ");
    table.add("ȳ");
    table.add("Ȳ");
    table.add("ɏ");
    table.add("Ɏ");
    table.add("ƴ");
    table.add("Ƴ");
    table.add("ȝ");
    table.add("Ȝ");
    table.add("z");
    table.add("Z");
    table.add("ź");
    table.add("Ź");
    table.add("ž");
    table.add("Ž");
    table.add("ż");
    table.add("Ż");
    table.add("ƍ");
    table.add("ƶ");
    table.add("Ƶ");
    table.add("ȥ");
    table.add("Ȥ");
    table.add("ɀ");
    table.add("Ʒ");
    table.add("ǯ");
    table.add("Ǯ");
    table.add("ƹ");
    table.add("Ƹ");
    table.add("ƺ");
    table.add("þ");
    table.add("Þ");
    table.add("ƿ");
    table.add("Ƿ");
    table.add("ƻ");
    table.add("ƨ");
    table.add("Ƨ");
    table.add("ƽ");
    table.add("Ƽ");
    table.add("ƅ");
    table.add("Ƅ");
    table.add("ɂ");
    table.add("Ɂ");
    table.add("ŉ");
    table.add("ǀ");
    table.add("ǁ");
    table.add("ǂ");
    table.add("ǃ");
    table.add("µ");

    // Core-only is default comparer
    TestTableString::View v1 = table.where().find_all();
    TestTableString::View v2 = table.where().find_all();

    v2.column().first.sort();

    for (size_t t = 0; t < v1.size(); t++) {
        CHECK_EQUAL(v1.get_source_ndx(t), v2.get_source_ndx(t));
    }

    // Set back to default in case other tests rely on this
    set_string_compare_method(STRING_COMPARE_CORE, nullptr);
}


NONCONCURRENT_TEST(TableView_SortOrder_Core)
{
    TestTableString table;

    // This tests the expected sorting order with STRING_COMPARE_CORE. See utf8_compare() in unicode.cpp. Only characters
    // that have a visual representation are tested (control characters such as line feed are omitted).
    //
    // NOTE: Your editor must assume that Core source code is in utf8, and it must save as utf8, else this unit
    // test will fail.

    set_string_compare_method(STRING_COMPARE_CORE, nullptr);

    table.add("'");
    table.add("-");
    table.add(" ");
    table.add(" ");
    table.add("!");
    table.add("\"");
    table.add("#");
    table.add("$");
    table.add("%");
    table.add("&");
    table.add("(");
    table.add(")");
    table.add("*");
    table.add(",");
    table.add(".");
    table.add("/");
    table.add(":");
    table.add(";");
    table.add("?");
    table.add("@");
    table.add("[");
    table.add("\\");
    table.add("^");
    table.add("_");
    table.add("`");
    table.add("{");
    table.add("|");
    table.add("}");
    table.add("~");
    table.add("¡");
    table.add("¦");
    table.add("¨");
    table.add("¯");
    table.add("´");
    table.add("¸");
    table.add("¿");
    table.add("ǃ");
    table.add("¢");
    table.add("£");
    table.add("¤");
    table.add("¥");
    table.add("+");
    table.add("<");
    table.add("=");
    table.add(">");
    table.add("±");
    table.add("«");
    table.add("»");
    table.add("×");
    table.add("÷");
    table.add("ǀ");
    table.add("ǁ");
    table.add("ǂ");
    table.add("§");
    table.add("©");
    table.add("¬");
    table.add("®");
    table.add("°");
    table.add("µ");
    table.add("¶");
    table.add("·");
    table.add("0");
    table.add("¼");
    table.add("½");
    table.add("¾");
    table.add("1");
    table.add("¹");
    table.add("2");
    table.add("ƻ");
    table.add("²");
    table.add("3");
    table.add("³");
    table.add("4");
    table.add("5");
    table.add("ƽ");
    table.add("Ƽ");
    table.add("6");
    table.add("7");
    table.add("8");
    table.add("9");
    table.add("a");
    table.add("A");
    table.add("ª");
    table.add("á");
    table.add("Á");
    table.add("à");
    table.add("À");
    table.add("ȧ");
    table.add("Ȧ");
    table.add("â");
    table.add("Â");
    table.add("ǎ");
    table.add("Ǎ");
    table.add("ă");
    table.add("Ă");
    table.add("ā");
    table.add("Ā");
    table.add("ã");
    table.add("Ã");
    table.add("ą");
    table.add("Ą");
    table.add("Ⱥ");
    table.add("ǡ");
    table.add("Ǡ");
    table.add("ǻ");
    table.add("Ǻ");
    table.add("ǟ");
    table.add("Ǟ");
    table.add("ȁ");
    table.add("Ȁ");
    table.add("ȃ");
    table.add("Ȃ");
    table.add("ǽ");
    table.add("Ǽ");
    table.add("b");
    table.add("B");
    table.add("ƀ");
    table.add("Ƀ");
    table.add("Ɓ");
    table.add("ƃ");
    table.add("Ƃ");
    table.add("ƅ");
    table.add("Ƅ");
    table.add("c");
    table.add("C");
    table.add("ć");
    table.add("Ć");
    table.add("ċ");
    table.add("Ċ");
    table.add("ĉ");
    table.add("Ĉ");
    table.add("č");
    table.add("Č");
    table.add("ç");
    table.add("Ç");
    table.add("ȼ");
    table.add("Ȼ");
    table.add("ƈ");
    table.add("Ƈ");
    table.add("Ɔ");
    table.add("d");
    table.add("D");
    table.add("ď");
    table.add("Ď");
    table.add("đ");
    table.add("Đ");
    table.add("ƌ");
    table.add("Ƌ");
    table.add("Ɗ");
    table.add("ð");
    table.add("Ð");
    table.add("ƍ");
    table.add("ȸ");
    table.add("ǳ");
    table.add("ǲ");
    table.add("Ǳ");
    table.add("ǆ");
    table.add("ǅ");
    table.add("Ǆ");
    table.add("Ɖ");
    table.add("ȡ");
    table.add("e");
    table.add("E");
    table.add("é");
    table.add("É");
    table.add("è");
    table.add("È");
    table.add("ė");
    table.add("Ė");
    table.add("ê");
    table.add("Ê");
    table.add("ë");
    table.add("Ë");
    table.add("ě");
    table.add("Ě");
    table.add("ĕ");
    table.add("Ĕ");
    table.add("ē");
    table.add("Ē");
    table.add("ę");
    table.add("Ę");
    table.add("ȩ");
    table.add("Ȩ");
    table.add("ɇ");
    table.add("Ɇ");
    table.add("ȅ");
    table.add("Ȅ");
    table.add("ȇ");
    table.add("Ȇ");
    table.add("ǝ");
    table.add("Ǝ");
    table.add("Ə");
    table.add("Ɛ");
    table.add("ȝ");
    table.add("Ȝ");
    table.add("f");
    table.add("F");
    table.add("ƒ");
    table.add("Ƒ");
    table.add("g");
    table.add("G");
    table.add("ǵ");
    table.add("Ǵ");
    table.add("ġ");
    table.add("Ġ");
    table.add("ĝ");
    table.add("Ĝ");
    table.add("ǧ");
    table.add("Ǧ");
    table.add("ğ");
    table.add("Ğ");
    table.add("ģ");
    table.add("Ģ");
    table.add("ǥ");
    table.add("Ǥ");
    table.add("Ɠ");
    table.add("Ɣ");
    table.add("h");
    table.add("H");
    table.add("ĥ");
    table.add("Ĥ");
    table.add("ȟ");
    table.add("Ȟ");
    table.add("ħ");
    table.add("Ħ");
    table.add("ƕ");
    table.add("Ƕ");
    table.add("i");
    table.add("I");
    table.add("ı");
    table.add("í");
    table.add("Í");
    table.add("ì");
    table.add("Ì");
    table.add("İ");
    table.add("î");
    table.add("Î");
    table.add("ï");
    table.add("Ï");
    table.add("ǐ");
    table.add("Ǐ");
    table.add("ĭ");
    table.add("Ĭ");
    table.add("ī");
    table.add("Ī");
    table.add("ĩ");
    table.add("Ĩ");
    table.add("į");
    table.add("Į");
    table.add("Ɨ");
    table.add("ȉ");
    table.add("Ȉ");
    table.add("ȋ");
    table.add("Ȋ");
    table.add("Ɩ");
    table.add("ĳ");
    table.add("Ĳ");
    table.add("j");
    table.add("J");
    table.add("ȷ");
    table.add("ĵ");
    table.add("Ĵ");
    table.add("ǰ");
    table.add("ɉ");
    table.add("Ɉ");
    table.add("k");
    table.add("K");
    table.add("ǩ");
    table.add("Ǩ");
    table.add("ķ");
    table.add("Ķ");
    table.add("ƙ");
    table.add("Ƙ");
    table.add("l");
    table.add("L");
    table.add("ĺ");
    table.add("Ĺ");
    table.add("ŀ");
    table.add("Ŀ");
    table.add("ľ");
    table.add("Ľ");
    table.add("ļ");
    table.add("Ļ");
    table.add("ƚ");
    table.add("Ƚ");
    table.add("ł");
    table.add("Ł");
    table.add("ƛ");
    table.add("ǉ");
    table.add("ǈ");
    table.add("Ǉ");
    table.add("ȴ");
    table.add("m");
    table.add("M");
    table.add("Ɯ");
    table.add("n");
    table.add("N");
    table.add("ń");
    table.add("Ń");
    table.add("ǹ");
    table.add("Ǹ");
    table.add("ň");
    table.add("Ň");
    table.add("ñ");
    table.add("Ñ");
    table.add("ņ");
    table.add("Ņ");
    table.add("Ɲ");
    table.add("ŉ");
    table.add("ƞ");
    table.add("Ƞ");
    table.add("ǌ");
    table.add("ǋ");
    table.add("Ǌ");
    table.add("ȵ");
    table.add("ŋ");
    table.add("Ŋ");
    table.add("o");
    table.add("O");
    table.add("º");
    table.add("ó");
    table.add("Ó");
    table.add("ò");
    table.add("Ò");
    table.add("ȯ");
    table.add("Ȯ");
    table.add("ô");
    table.add("Ô");
    table.add("ǒ");
    table.add("Ǒ");
    table.add("ŏ");
    table.add("Ŏ");
    table.add("ō");
    table.add("Ō");
    table.add("õ");
    table.add("Õ");
    table.add("ǫ");
    table.add("Ǫ");
    table.add("Ɵ");
    table.add("ȱ");
    table.add("Ȱ");
    table.add("ȫ");
    table.add("Ȫ");
    table.add("ǿ");
    table.add("Ǿ");
    table.add("ȭ");
    table.add("Ȭ");
    table.add("ǭ");
    table.add("Ǭ");
    table.add("ȍ");
    table.add("Ȍ");
    table.add("ȏ");
    table.add("Ȏ");
    table.add("ơ");
    table.add("Ơ");
    table.add("ƣ");
    table.add("Ƣ");
    table.add("œ");
    table.add("Œ");
    table.add("ȣ");
    table.add("Ȣ");
    table.add("p");
    table.add("P");
    table.add("ƥ");
    table.add("Ƥ");
    table.add("q");
    table.add("Q");
    table.add("ĸ");
    table.add("ɋ");
    table.add("Ɋ");
    table.add("ȹ");
    table.add("r");
    table.add("R");
    table.add("Ʀ");
    table.add("ŕ");
    table.add("Ŕ");
    table.add("ř");
    table.add("Ř");
    table.add("ŗ");
    table.add("Ŗ");
    table.add("ɍ");
    table.add("Ɍ");
    table.add("ȑ");
    table.add("Ȑ");
    table.add("ȓ");
    table.add("Ȓ");
    table.add("s");
    table.add("S");
    table.add("ś");
    table.add("Ś");
    table.add("ŝ");
    table.add("Ŝ");
    table.add("š");
    table.add("Š");
    table.add("ş");
    table.add("Ş");
    table.add("ș");
    table.add("Ș");
    table.add("ȿ");
    table.add("Ʃ");
    table.add("ƨ");
    table.add("Ƨ");
    table.add("ƪ");
    table.add("ß");
    table.add("ſ");
    table.add("t");
    table.add("T");
    table.add("ť");
    table.add("Ť");
    table.add("ţ");
    table.add("Ţ");
    table.add("ƭ");
    table.add("Ƭ");
    table.add("ƫ");
    table.add("Ʈ");
    table.add("ț");
    table.add("Ț");
    table.add("Ⱦ");
    table.add("ȶ");
    table.add("þ");
    table.add("Þ");
    table.add("ŧ");
    table.add("Ŧ");
    table.add("u");
    table.add("U");
    table.add("ú");
    table.add("Ú");
    table.add("ù");
    table.add("Ù");
    table.add("û");
    table.add("Û");
    table.add("ǔ");
    table.add("Ǔ");
    table.add("ŭ");
    table.add("Ŭ");
    table.add("ū");
    table.add("Ū");
    table.add("ũ");
    table.add("Ũ");
    table.add("ů");
    table.add("Ů");
    table.add("ų");
    table.add("Ų");
    table.add("Ʉ");
    table.add("ǘ");
    table.add("Ǘ");
    table.add("ǜ");
    table.add("Ǜ");
    table.add("ǚ");
    table.add("Ǚ");
    table.add("ǖ");
    table.add("Ǖ");
    table.add("ȕ");
    table.add("Ȕ");
    table.add("ȗ");
    table.add("Ȗ");
    table.add("ư");
    table.add("Ư");
    table.add("Ʊ");
    table.add("v");
    table.add("V");
    table.add("Ʋ");
    table.add("Ʌ");
    table.add("w");
    table.add("W");
    table.add("ŵ");
    table.add("Ŵ");
    table.add("ƿ");
    table.add("Ƿ");
    table.add("x");
    table.add("X");
    table.add("y");
    table.add("Y");
    table.add("ý");
    table.add("Ý");
    table.add("ŷ");
    table.add("Ŷ");
    table.add("ÿ");
    table.add("Ÿ");
    table.add("ȳ");
    table.add("Ȳ");
    table.add("ű");
    table.add("Ű");
    table.add("ɏ");
    table.add("Ɏ");
    table.add("ƴ");
    table.add("Ƴ");
    table.add("ü");
    table.add("Ü");
    table.add("z");
    table.add("Z");
    table.add("ź");
    table.add("Ź");
    table.add("ż");
    table.add("Ż");
    table.add("ž");
    table.add("Ž");
    table.add("ƶ");
    table.add("Ƶ");
    table.add("ȥ");
    table.add("Ȥ");
    table.add("ɀ");
    table.add("æ");
    table.add("Æ");
    table.add("Ʒ");
    table.add("ǣ");
    table.add("Ǣ");
    table.add("ä");
    table.add("Ä");
    table.add("ǯ");
    table.add("Ǯ");
    table.add("ƹ");
    table.add("Ƹ");
    table.add("ƺ");
    table.add("ø");
    table.add("Ø");
    table.add("ö");
    table.add("Ö");
    table.add("ő");
    table.add("Ő");
    table.add("å");
    table.add("Å");
    table.add("ƾ");
    table.add("ɂ");
    table.add("Ɂ");

    // Core-only is default comparer
    TestTableString::View v1 = table.where().find_all();
    TestTableString::View v2 = table.where().find_all();

    v2.column().first.sort();

    for (size_t t = 0; t < v1.size(); t++) {
        CHECK_EQUAL(v1.get_source_ndx(t), v2.get_source_ndx(t));
    }

    // Set back to default in case other tests rely on this
    set_string_compare_method(STRING_COMPARE_CORE, nullptr);
}


// Verify that copy-constructed and copy-assigned TableViews work normally.
TEST(TableView_Copy)
{
    Table table;
    size_t col_id = table.add_column(type_Int, "id");
    for (size_t i = 0; i < 3; ++i)
        table.set_int(col_id, table.add_empty_row(), i);

    TableView tv = (table.column<Int>(col_id) > 0).find_all();
    CHECK_EQUAL(2, tv.size());

    TableView copy_1(tv);
    TableView copy_2;
    copy_2 = tv;

    CHECK_EQUAL(2, copy_1.size());
    CHECK_EQUAL(1, copy_1.get_source_ndx(0));
    CHECK_EQUAL(2, copy_1.get_source_ndx(1));

    CHECK_EQUAL(2, copy_2.size());
    CHECK_EQUAL(1, copy_2.get_source_ndx(0));
    CHECK_EQUAL(2, copy_2.get_source_ndx(1));

    table.move_last_over(1);

    CHECK(!copy_1.is_in_sync());
    CHECK(!copy_2.is_in_sync());

    copy_1.sync_if_needed();
    CHECK_EQUAL(1, copy_1.size());
    CHECK_EQUAL(1, copy_1.get_source_ndx(0));

    copy_2.sync_if_needed();
    CHECK_EQUAL(1, copy_2.size());
    CHECK_EQUAL(1, copy_2.get_source_ndx(0));
}

TEST(TableView_InsertColumnsAfterSort)
{
    Table table;
    table.add_column(type_Int, "value");
    table.add_empty_row(10);
    for (size_t i = 0; i < 10; ++i)
        table.set_int(0, i, i);

    SortDescriptor desc(table, {{0}}, {false}); // sort by the one column in descending order

    table.insert_column(0, type_String, "0");
    auto tv = table.get_sorted_view(desc);
    CHECK_EQUAL(tv.get_int(1, 0), 9);
    CHECK_EQUAL(tv.get_int(1, 9), 0);

    table.insert_column(0, type_String, "1");
    table.add_empty_row();
    tv.sync_if_needed();
    CHECK_EQUAL(tv.get_int(2, 0), 9);
    CHECK_EQUAL(tv.get_int(2, 10), 0);
}

#endif // TEST_TABLE_VIEW<|MERGE_RESOLUTION|>--- conflicted
+++ resolved
@@ -2014,25 +2014,6 @@
     tv.sort(h({0}));
     tv.distinct(h({0}));
     CHECK_EQUAL(tv.size(), 4);
-<<<<<<< HEAD
-    CHECK_EQUAL(tv.get_source_ndx(0), 1);
-    CHECK_EQUAL(tv.get_source_ndx(1), 0);
-    CHECK_EQUAL(tv.get_source_ndx(2), 6);
-    CHECK_EQUAL(tv.get_source_ndx(3), 4);
-
-    tv = t.where().find_all();
-    tv.sort(0, false);
-    tv.distinct(std::vector<size_t> {0});
-    CHECK_EQUAL(tv.get_source_ndx(0), 4);
-    CHECK_EQUAL(tv.get_source_ndx(1), 6);
-    CHECK_EQUAL(tv.get_source_ndx(2), 0);
-    CHECK_EQUAL(tv.get_source_ndx(3), 1);
-
-    // Note here that our stable sort will sort the two "foo"s like row {4, 5}
-    tv = t.where().find_all();
-    tv.sort(0, false);
-    tv.distinct(std::vector<size_t> {0, 1});
-=======
     CHECK_EQUAL(h.get_source_ndx(tv, 0), 1);
     CHECK_EQUAL(h.get_source_ndx(tv, 1), 0);
     CHECK_EQUAL(h.get_source_ndx(tv, 2), 6);
@@ -2050,7 +2031,6 @@
     tv = h.find_all();
     tv.sort(h({0}, {false}));
     tv.distinct(h({0, 1}));
->>>>>>> 6aba6608
     CHECK_EQUAL(tv.size(), 5);
     CHECK_EQUAL(h.get_source_ndx(tv, 0), 4);
     CHECK_EQUAL(h.get_source_ndx(tv, 1), 5);
@@ -2061,15 +2041,9 @@
 
     // Now try distinct on string+float column. The float column has the same values as the int column
     // so the result should equal the test above
-<<<<<<< HEAD
-    tv = t.where().find_all();
-    tv.sort(0, false);
-    tv.distinct(std::vector<size_t> {0, 1});
-=======
     tv = h.find_all();
     tv.sort(h({0}, {false}));
     tv.distinct(h({0, 1}));
->>>>>>> 6aba6608
     CHECK_EQUAL(tv.size(), 5);
     CHECK_EQUAL(h.get_source_ndx(tv, 0), 4);
     CHECK_EQUAL(h.get_source_ndx(tv, 1), 5);
@@ -2080,15 +2054,9 @@
 
     // Same as previous test, but with string column being Enum
     t.optimize(true); // true = enforce regardless if Realm thinks it pays off or not
-<<<<<<< HEAD
-    tv = t.where().find_all();
-    tv.sort(0, false);
-    tv.distinct(std::vector<size_t> {0, 1});
-=======
     tv = h.find_all();
     tv.sort(h({0}, {false}));
     tv.distinct(h({0, 1}));
->>>>>>> 6aba6608
     CHECK_EQUAL(tv.size(), 5);
     CHECK_EQUAL(h.get_source_ndx(tv, 0), 4);
     CHECK_EQUAL(h.get_source_ndx(tv, 1), 5);
@@ -2105,17 +2073,6 @@
     // "foo", "foo", "bar", "", "", null, null
 
     CHECK_EQUAL(tv.size(), 7);
-<<<<<<< HEAD
-    CHECK_EQUAL(tv.get_string(0, 0), "foo");
-    CHECK_EQUAL(tv.get_string(0, 1), "foo");
-    CHECK_EQUAL(tv.get_string(0, 2), "bar");
-    CHECK_EQUAL(tv.get_string(0, 3), "");
-    CHECK_EQUAL(tv.get_string(0, 4), "");
-    CHECK(tv.get_string(0, 5).is_null());
-    CHECK(tv.get_string(0, 6).is_null());
-
-    tv.distinct(std::vector<size_t> {0});
-=======
     CHECK_EQUAL(h.get_string(tv, 0, 0), "foo");
     CHECK_EQUAL(h.get_string(tv, 0, 1), "foo");
     CHECK_EQUAL(h.get_string(tv, 0, 2), "bar");
@@ -2125,7 +2082,6 @@
     CHECK(h.get_string(tv, 0, 6).is_null());
 
     tv.distinct(h({0}));
->>>>>>> 6aba6608
     // "foo", "bar", "", null
 
     // remove "bar"
@@ -2143,11 +2099,7 @@
 
     // Remove distinct property by providing empty column list. Now TableView should look like it
     // did just after our last tv.sort(0, false) above, but after having executed table.remove(6)
-<<<<<<< HEAD
-    tv.distinct(std::vector<size_t> {});
-=======
     tv.distinct(SortDescriptor{});
->>>>>>> 6aba6608
     // "foo", "foo", "", "", null, null
     CHECK_EQUAL(tv.size(), 6);
     CHECK_EQUAL(h.get_string(tv, 0, 0), "foo");
