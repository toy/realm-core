--- conflicted
+++ resolved
@@ -3084,21 +3084,15 @@
         threads[write_thread_count + i].join();
 }
 
-<<<<<<< HEAD
-#ifndef _WIN32
-
-#if !(REALM_ENABLE_ENCRYPTION && REALM_PLATFORM_APPLE) && !defined(__QNX__)
-=======
->>>>>>> 43853ebe
 // Interprocess communication does not work with encryption enabled on Apple.
 // This is because fork() does not play well with Apple primitives such as
 // dispatch_queue_t in ReclaimerThreadStopper. This could possibly be fixed if
 // we need more tests like this.
 
-#if !REALM_ANDROID && !REALM_IOS
+#if !REALM_ANDROID && !REALM_IOS && !defined(__QNX__)
 
 // fork should not be used on android or ios.
-// This test must be non-concurrant due to fork. If a child process
+// This test must be non-concurrent due to fork. If a child process
 // is created while a static mutex is locked (eg. util::GlobalRandom::m_mutex)
 // then any attempt to use the mutex would hang infinitely and the child would
 // crash upon exit(0) when attempting to destroy a locked mutex.
