/*************************************************************************
 *
 * Copyright 2016 Realm Inc.
 *
 * Licensed under the Apache License, Version 2.0 (the "License");
 * you may not use this file except in compliance with the License.
 * You may obtain a copy of the License at
 *
 * http://www.apache.org/licenses/LICENSE-2.0
 *
 * Unless required by applicable law or agreed to in writing, software
 * distributed under the License is distributed on an "AS IS" BASIS,
 * WITHOUT WARRANTIES OR CONDITIONS OF ANY KIND, either express or implied.
 * See the License for the specific language governing permissions and
 * limitations under the License.
 *
 **************************************************************************/

#include "testsettings.hpp"
#ifdef TEST_ARRAY

#include <cstdlib>
#include <algorithm>
#include <string>
#include <vector>
#include <map>

#include <realm/array_with_find.hpp>
#include <realm/array_unsigned.hpp>
#include <realm/column_integer.hpp>
#include <realm/query_conditions.hpp>

#include "test.hpp"

using namespace realm;
using namespace realm::test_util;
using unit_test::TestContext;


// Test independence and thread-safety
// -----------------------------------
//
// All tests must be thread safe and independent of each other. This
// is required because it allows for both shuffling of the execution
// order and for parallelized testing.
//
// In particular, avoid using std::rand() since it is not guaranteed
// to be thread safe. Instead use the API offered in
// `test/util/random.hpp`.
//
// All files created in tests must use the TEST_PATH macro (or one of
// its friends) to obtain a suitable file system path. See
// `test/util/test_path.hpp`.
//
//
// Debugging and the ONLY() macro
// ------------------------------
//
// A simple way of disabling all tests except one called `Foo`, is to
// replace TEST(Foo) with ONLY(Foo) and then recompile and rerun the
// test suite. Note that you can also use filtering by setting the
// environment varible `UNITTEST_FILTER`. See `README.md` for more on
// this.
//
// Another way to debug a particular test, is to copy that test into
// `experiments/testcase.cpp` and then run `sh build.sh
// check-testcase` (or one of its friends) from the command line.


namespace {

void has_zero_byte(TestContext& test_context, int64_t value, size_t reps)
{
    Array a(Allocator::get_default());
    a.create(Array::type_Normal);
    IntegerColumn r(Allocator::get_default());
    r.create();

    for (size_t i = 0; i < reps - 1; ++i)
        a.add(value);

    a.add(0);

    size_t t = a.find_first(0);
    CHECK_EQUAL(a.size() - 1, t);

    r.clear();
    ArrayWithFind(a).find_all(&r, 0);
    CHECK_EQUAL(int64_t(a.size() - 1), r.get(0));

    // Cleanup
    a.destroy();
    r.destroy();
}

} // anonymous namespace

TEST(Array_Bits)
{
    CHECK_EQUAL(NodeHeader::unsigned_to_num_bits(0), 0);
    CHECK_EQUAL(NodeHeader::unsigned_to_num_bits(1), 1);
    CHECK_EQUAL(NodeHeader::unsigned_to_num_bits(2), 2);
    CHECK_EQUAL(NodeHeader::unsigned_to_num_bits(3), 2);
    CHECK_EQUAL(NodeHeader::unsigned_to_num_bits(4), 3);
    CHECK_EQUAL(NodeHeader::unsigned_to_num_bits(5), 3);
    CHECK_EQUAL(NodeHeader::unsigned_to_num_bits(7), 3);
    CHECK_EQUAL(NodeHeader::unsigned_to_num_bits(8), 4);
    CHECK_EQUAL(NodeHeader::signed_to_num_bits(0), 1);
    CHECK_EQUAL(NodeHeader::signed_to_num_bits(1), 2);
    CHECK_EQUAL(NodeHeader::signed_to_num_bits(-1), 1);
    CHECK_EQUAL(NodeHeader::signed_to_num_bits(-2), 2);
    CHECK_EQUAL(NodeHeader::signed_to_num_bits(-3), 3);
    CHECK_EQUAL(NodeHeader::signed_to_num_bits(-4), 3);
    CHECK_EQUAL(NodeHeader::signed_to_num_bits(3), 3);
    CHECK_EQUAL(NodeHeader::signed_to_num_bits(4), 4);
    CHECK_EQUAL(NodeHeader::signed_to_num_bits(7), 4);
}

TEST(Array_General)
{
    Array c(Allocator::get_default());
    c.create(Array::type_Normal);

    // TEST(Array_Add0)

    c.add(0);
    CHECK_EQUAL(c.get(0), 0);
    CHECK_EQUAL(c.size(), 1);
    CHECK_EQUAL(0, c.get_width());


    // TEST(Array_Add1)

    c.add(1);
    CHECK_EQUAL(c.get(0), 0);
    CHECK_EQUAL(c.get(1), 1);
    CHECK_EQUAL(c.size(), 2);
    CHECK_EQUAL(1, c.get_width());


    // TEST(Array_Add2)

    c.add(2);
    CHECK_EQUAL(c.get(0), 0);
    CHECK_EQUAL(c.get(1), 1);
    CHECK_EQUAL(c.get(2), 2);
    CHECK_EQUAL(c.size(), 3);
    CHECK_EQUAL(2, c.get_width());


    // TEST(Array_Add3)

    c.add(3);
    CHECK_EQUAL(c.get(0), 0);
    CHECK_EQUAL(c.get(1), 1);
    CHECK_EQUAL(c.get(2), 2);
    CHECK_EQUAL(c.get(3), 3);
    CHECK_EQUAL(c.size(), 4);
    CHECK_EQUAL(2, c.get_width());


    // TEST(Array_Add4)

    c.add(4);
    CHECK_EQUAL(c.get(0), 0);
    CHECK_EQUAL(c.get(1), 1);
    CHECK_EQUAL(c.get(2), 2);
    CHECK_EQUAL(c.get(3), 3);
    CHECK_EQUAL(c.get(4), 4);
    CHECK_EQUAL(c.size(), 5);
    CHECK_EQUAL(4, c.get_width());


    // TEST(Array_Add5)

    c.add(16);
    CHECK_EQUAL(c.get(0), 0);
    CHECK_EQUAL(c.get(1), 1);
    CHECK_EQUAL(c.get(2), 2);
    CHECK_EQUAL(c.get(3), 3);
    CHECK_EQUAL(c.get(4), 4);
    CHECK_EQUAL(c.get(5), 16);
    CHECK_EQUAL(c.size(), 6);
    CHECK_EQUAL(8, c.get_width());


    // TEST(Array_Add6)

    c.add(256);
    CHECK_EQUAL(c.get(0), 0);
    CHECK_EQUAL(c.get(1), 1);
    CHECK_EQUAL(c.get(2), 2);
    CHECK_EQUAL(c.get(3), 3);
    CHECK_EQUAL(c.get(4), 4);
    CHECK_EQUAL(c.get(5), 16);
    CHECK_EQUAL(c.get(6), 256);
    CHECK_EQUAL(c.size(), 7);
    CHECK_EQUAL(16, c.get_width());


    // TEST(Array_Add7)

    c.add(65536);
    CHECK_EQUAL(c.get(0), 0);
    CHECK_EQUAL(c.get(1), 1);
    CHECK_EQUAL(c.get(2), 2);
    CHECK_EQUAL(c.get(3), 3);
    CHECK_EQUAL(c.get(4), 4);
    CHECK_EQUAL(c.get(5), 16);
    CHECK_EQUAL(c.get(6), 256);
    CHECK_EQUAL(c.get(7), 65536);
    CHECK_EQUAL(c.size(), 8);
    CHECK_EQUAL(32, c.get_width());


    // TEST(Array_Add8)

    c.add(4294967296LL);
    CHECK_EQUAL(c.get(0), 0);
    CHECK_EQUAL(c.get(1), 1);
    CHECK_EQUAL(c.get(2), 2);
    CHECK_EQUAL(c.get(3), 3);
    CHECK_EQUAL(c.get(4), 4);
    CHECK_EQUAL(c.get(5), 16);
    CHECK_EQUAL(c.get(6), 256);
    CHECK_EQUAL(c.get(7), 65536);
    CHECK_EQUAL(c.get(8), 4294967296LL);
    CHECK_EQUAL(c.size(), 9);
    CHECK_EQUAL(64, c.get_width());


    // TEST(Array_AddNeg1)

    c.clear();
    c.add(-1);

    CHECK_EQUAL(c.size(), 1);
    CHECK_EQUAL(c.get(0), -1);
    CHECK_EQUAL(8, c.get_width());


    // TEST(Array_AddNeg2)

    c.add(-256);

    CHECK_EQUAL(c.size(), 2);
    CHECK_EQUAL(c.get(0), -1);
    CHECK_EQUAL(c.get(1), -256);
    CHECK_EQUAL(16, c.get_width());


    // TEST(Array_AddNeg3)

    c.add(-65536);

    CHECK_EQUAL(c.size(), 3);
    CHECK_EQUAL(c.get(0), -1);
    CHECK_EQUAL(c.get(1), -256);
    CHECK_EQUAL(c.get(2), -65536);
    CHECK_EQUAL(32, c.get_width());


    // TEST(Array_AddNeg4)

    c.add(-4294967296LL);

    CHECK_EQUAL(c.size(), 4);
    CHECK_EQUAL(c.get(0), -1);
    CHECK_EQUAL(c.get(1), -256);
    CHECK_EQUAL(c.get(2), -65536);
    CHECK_EQUAL(c.get(3), -4294967296LL);
    CHECK_EQUAL(64, c.get_width());


    // TEST(Array_Set)

    c.set(0, 3);
    c.set(1, 2);
    c.set(2, 1);
    c.set(3, 0);

    CHECK_EQUAL(c.size(), 4);
    CHECK_EQUAL(c.get(0), 3);
    CHECK_EQUAL(c.get(1), 2);
    CHECK_EQUAL(c.get(2), 1);
    CHECK_EQUAL(c.get(3), 0);


    // TEST(Array_Insert1)

    // Set up some initial values
    c.clear();
    c.add(0);
    c.add(1);
    c.add(2);
    c.add(3);

    // Insert in middle
    c.insert(2, 16);

    CHECK_EQUAL(c.size(), 5);
    CHECK_EQUAL(c.get(0), 0);
    CHECK_EQUAL(c.get(1), 1);
    CHECK_EQUAL(c.get(2), 16);
    CHECK_EQUAL(c.get(3), 2);
    CHECK_EQUAL(c.get(4), 3);


    // TEST(Array_Insert2)

    // Insert at top
    c.insert(0, 256);

    CHECK_EQUAL(c.size(), 6);
    CHECK_EQUAL(c.get(0), 256);
    CHECK_EQUAL(c.get(1), 0);
    CHECK_EQUAL(c.get(2), 1);
    CHECK_EQUAL(c.get(3), 16);
    CHECK_EQUAL(c.get(4), 2);
    CHECK_EQUAL(c.get(5), 3);


    // TEST(Array_Insert3)

    // Insert at bottom
    c.insert(6, 65536);

    CHECK_EQUAL(c.size(), 7);
    CHECK_EQUAL(c.get(0), 256);
    CHECK_EQUAL(c.get(1), 0);
    CHECK_EQUAL(c.get(2), 1);
    CHECK_EQUAL(c.get(3), 16);
    CHECK_EQUAL(c.get(4), 2);
    CHECK_EQUAL(c.get(5), 3);
    CHECK_EQUAL(c.get(6), 65536);


    // TEST(Array_Delete1)

    // Delete from middle
    c.erase(3);

    CHECK_EQUAL(c.size(), 6);
    CHECK_EQUAL(c.get(0), 256);
    CHECK_EQUAL(c.get(1), 0);
    CHECK_EQUAL(c.get(2), 1);
    CHECK_EQUAL(c.get(3), 2);
    CHECK_EQUAL(c.get(4), 3);
    CHECK_EQUAL(c.get(5), 65536);


    // TEST(Array_Delete2)

    // Delete from top
    c.erase(0);

    CHECK_EQUAL(c.size(), 5);
    CHECK_EQUAL(c.get(0), 0);
    CHECK_EQUAL(c.get(1), 1);
    CHECK_EQUAL(c.get(2), 2);
    CHECK_EQUAL(c.get(3), 3);
    CHECK_EQUAL(c.get(4), 65536);


    // TEST(Array_Delete3)

    // Delete from bottom
    c.erase(4);

    CHECK_EQUAL(c.size(), 4);
    CHECK_EQUAL(c.get(0), 0);
    CHECK_EQUAL(c.get(1), 1);
    CHECK_EQUAL(c.get(2), 2);
    CHECK_EQUAL(c.get(3), 3);


    // TEST(Array_DeleteAll)

    // Delete all items one at a time
    c.erase(0);
    c.erase(0);
    c.erase(0);
    c.erase(0);

    CHECK(c.is_empty());
    CHECK_EQUAL(0, c.size());


    // TEST(Array_Find1)

    // Look for a non-existing value
    CHECK_EQUAL(size_t(-1), c.find_first(10));


    // TEST(Array_Find2)

    // zero-bit width
    c.clear();
    c.add(0);
    c.add(0);

    CHECK_EQUAL(0, c.find_first(0));


    // TEST(Array_Find3)

    // expand to 1-bit width
    c.add(1);

    CHECK_EQUAL(2, c.find_first(1));


    // TEST(Array_Find4)

    // expand to 2-bit width
    c.add(2);

    CHECK_EQUAL(3, c.find_first(2));


    // TEST(Array_Find5)

    // expand to 4-bit width
    c.add(4);

    CHECK_EQUAL(4, c.find_first(4));


    // TEST(Array_Find6)

    // expand to 8-bit width
    c.add(16);

    // Add some more to make sure we
    // can search in 64bit chunks
    c.add(16);
    c.add(7);

    CHECK_EQUAL(7, c.find_first(7));


    // TEST(Array_Find7)

    // expand to 16-bit width
    c.add(256);

    CHECK_EQUAL(8, c.find_first(256));


    // TEST(Array_Find8)

    // expand to 32-bit width
    c.add(65536);

    CHECK_EQUAL(9, c.find_first(65536));


    // TEST(Array_Find9)

    // expand to 64-bit width
    c.add(4294967296LL);

    CHECK_EQUAL(10, c.find_first(4294967296LL));


    // Partial find is not fully implemented yet
    /*
    // TEST(Array_PartialFind1)

    c.clear();

    size_t partial_count = 100;
    for (size_t i = 0; i != partial_count; ++i)
        c.add(i);

    CHECK_EQUAL(-1, c.find_first(partial_count+1, 0, partial_count));
    CHECK_EQUAL(-1, c.find_first(0, 1, partial_count));
    CHECK_EQUAL(partial_count-1, c.find_first(partial_count-1, partial_count-1, partial_count));
    */

    // TEST(Array_Destroy)

    c.destroy();
}


TEST(Array_Unsigned)
{
    ArrayUnsigned c(Allocator::get_default());
    c.create(0, 0);

    // TEST(Array_Add0)

    c.add(0);
    CHECK_EQUAL(c.get(0), 0);
    CHECK_EQUAL(c.size(), 1);
    CHECK_EQUAL(8, c.get_width());

    // TEST(Array_Add1)

    c.add(1);
    CHECK_EQUAL(c.get(0), 0);
    CHECK_EQUAL(c.get(1), 1);
    CHECK_EQUAL(c.size(), 2);
    CHECK_EQUAL(8, c.get_width());

    // TEST(Array_Add2)

    c.add(0xff);
    CHECK_EQUAL(c.get(0), 0);
    CHECK_EQUAL(c.get(1), 1);
    CHECK_EQUAL(c.get(2), 0xff);
    CHECK_EQUAL(c.size(), 3);
    CHECK_EQUAL(8, c.get_width());

    // TEST(Array_Add3)

    c.add(0x100);
    CHECK_EQUAL(c.get(0), 0);
    CHECK_EQUAL(c.get(1), 1);
    CHECK_EQUAL(c.get(2), 0xff);
    CHECK_EQUAL(c.get(3), 0x100);
    CHECK_EQUAL(c.size(), 4);
    CHECK_EQUAL(16, c.get_width());

    // TEST(Array_Add4)

    c.add(0x10000);
    CHECK_EQUAL(c.get(0), 0);
    CHECK_EQUAL(c.get(1), 1);
    CHECK_EQUAL(c.get(2), 0xff);
    CHECK_EQUAL(c.get(3), 0x100);
    CHECK_EQUAL(c.get(4), 0x10000);
    CHECK_EQUAL(c.size(), 5);
    CHECK_EQUAL(32, c.get_width());

    // TEST(Array_Insert3)

    c.insert(3, 0x100000000);
    CHECK_EQUAL(c.get(0), 0);
    CHECK_EQUAL(c.get(1), 1);
    CHECK_EQUAL(c.get(2), 0xff);
    CHECK_EQUAL(c.get(3), 0x100000000);
    CHECK_EQUAL(c.get(4), 0x100);
    CHECK_EQUAL(c.get(5), 0x10000);
    CHECK_EQUAL(c.size(), 6);
    CHECK_EQUAL(64, c.get_width());

    // TEST(Array_Insert3)

    c.insert(5, 7);
    CHECK_EQUAL(c.get(0), 0);
    CHECK_EQUAL(c.get(1), 1);
    CHECK_EQUAL(c.get(2), 0xff);
    CHECK_EQUAL(c.get(3), 0x100000000);
    CHECK_EQUAL(c.get(4), 0x100);
    CHECK_EQUAL(c.get(5), 7);
    CHECK_EQUAL(c.get(6), 0x10000);
    CHECK_EQUAL(c.size(), 7);

    c.erase(3);
    CHECK_EQUAL(c.get(0), 0);
    CHECK_EQUAL(c.get(1), 1);
    CHECK_EQUAL(c.get(2), 0xff);
    CHECK_EQUAL(c.get(3), 0x100);
    CHECK_EQUAL(c.get(4), 7);
    CHECK_EQUAL(c.get(5), 0x10000);
    CHECK_EQUAL(c.size(), 6);

    c.truncate(0);
    CHECK_EQUAL(c.size(), 0);
    CHECK_EQUAL(8, c.get_width());
    c.add(1);
    c.add(2);
    c.add(2);
    c.add(3);

    CHECK_EQUAL(c.lower_bound(1), 0);
    CHECK_EQUAL(c.lower_bound(2), 1);
    CHECK_EQUAL(c.lower_bound(3), 3);

    CHECK_EQUAL(c.upper_bound(1), 1);
    CHECK_EQUAL(c.upper_bound(2), 3);
    CHECK_EQUAL(c.upper_bound(3), 4);

    c.destroy();
}


TEST(Array_AddNeg1_1)
{
    Array c(Allocator::get_default());
    c.create(Array::type_Normal);

    c.add(1);
    c.add(2);
    c.add(3);
    c.add(-128);

    CHECK_EQUAL(c.size(), 4);
    CHECK_EQUAL(c.get(0), 1);
    CHECK_EQUAL(c.get(1), 2);
    CHECK_EQUAL(c.get(2), 3);
    CHECK_EQUAL(c.get(3), -128);
    CHECK_EQUAL(8, c.get_width());

    c.destroy();
}


// Oops, see Array_LowerUpperBound
TEST(Array_UpperLowerBound)
{
    // Tests Array::upper_bound() and Array::lower_bound()
    // This test is independent of REALM_MAX_BPNODE_SIZE
    Array a(Allocator::get_default());
    a.create(Array::type_Normal);
    std::vector<int> v;
    Random random(random_int<unsigned long>()); // Seed from slow global generator

    // we use 4 as constant in order to make border case sequences of
    // v, v, v and v, v+1, v+2, etc, probable
    for (int i = 0; i < (1000 * (1 + TEST_DURATION * TEST_DURATION * TEST_DURATION * TEST_DURATION * TEST_DURATION));
         i++) {
        int elements = random.draw_int_mod(64);
        int val = random.draw_int_mod(4); // random start value

        a.clear();
        v.clear();

        for (int e = 0; e < elements; e++) {
            a.add(val);
            v.push_back(val);
            val += random.draw_int_mod(4);
        }

        int64_t searches = val; // val exceeds last value by random.draw_int_mod(4)
        for (int64_t s = 0; s < searches; s++) {
            size_t uarr = a.upper_bound_int(s);
            size_t larr = a.lower_bound_int(s);
            size_t uvec = upper_bound(v.begin(), v.end(), s) - v.begin();
            size_t lvec = lower_bound(v.begin(), v.end(), s) - v.begin();

            CHECK_EQUAL(uvec, uarr);
            CHECK_EQUAL(lvec, larr);
        }
    }
    a.destroy();
}


TEST(Array_LowerUpperBound)
{
    Array a(Allocator::get_default());
    a.create(Array::type_Normal);

    a.add(10);
    a.add(20);
    a.add(30);
    a.add(40);
    a.add(50);
    a.add(60);
    a.add(70);
    a.add(80);

    // clang-format off
    CHECK_EQUAL(0, a.lower_bound_int(0));  CHECK_EQUAL(0, a.upper_bound_int(0));
    CHECK_EQUAL(0, a.lower_bound_int(1));  CHECK_EQUAL(0, a.upper_bound_int(1));
    CHECK_EQUAL(0, a.lower_bound_int(9));  CHECK_EQUAL(0, a.upper_bound_int(9));
    CHECK_EQUAL(0, a.lower_bound_int(10)); CHECK_EQUAL(1, a.upper_bound_int(10));
    CHECK_EQUAL(1, a.lower_bound_int(11)); CHECK_EQUAL(1, a.upper_bound_int(11));
    CHECK_EQUAL(1, a.lower_bound_int(19)); CHECK_EQUAL(1, a.upper_bound_int(19));
    CHECK_EQUAL(1, a.lower_bound_int(20)); CHECK_EQUAL(2, a.upper_bound_int(20));
    CHECK_EQUAL(2, a.lower_bound_int(21)); CHECK_EQUAL(2, a.upper_bound_int(21));
    CHECK_EQUAL(2, a.lower_bound_int(29)); CHECK_EQUAL(2, a.upper_bound_int(29));
    CHECK_EQUAL(2, a.lower_bound_int(30)); CHECK_EQUAL(3, a.upper_bound_int(30));
    CHECK_EQUAL(3, a.lower_bound_int(31)); CHECK_EQUAL(3, a.upper_bound_int(31));
    CHECK_EQUAL(3, a.lower_bound_int(32)); CHECK_EQUAL(3, a.upper_bound_int(32));
    CHECK_EQUAL(3, a.lower_bound_int(39)); CHECK_EQUAL(3, a.upper_bound_int(39));
    CHECK_EQUAL(3, a.lower_bound_int(40)); CHECK_EQUAL(4, a.upper_bound_int(40));
    CHECK_EQUAL(4, a.lower_bound_int(41)); CHECK_EQUAL(4, a.upper_bound_int(41));
    CHECK_EQUAL(4, a.lower_bound_int(42)); CHECK_EQUAL(4, a.upper_bound_int(42));
    CHECK_EQUAL(4, a.lower_bound_int(49)); CHECK_EQUAL(4, a.upper_bound_int(49));
    CHECK_EQUAL(4, a.lower_bound_int(50)); CHECK_EQUAL(5, a.upper_bound_int(50));
    CHECK_EQUAL(5, a.lower_bound_int(51)); CHECK_EQUAL(5, a.upper_bound_int(51));
    CHECK_EQUAL(5, a.lower_bound_int(52)); CHECK_EQUAL(5, a.upper_bound_int(52));
    CHECK_EQUAL(5, a.lower_bound_int(59)); CHECK_EQUAL(5, a.upper_bound_int(59));
    CHECK_EQUAL(5, a.lower_bound_int(60)); CHECK_EQUAL(6, a.upper_bound_int(60));
    CHECK_EQUAL(6, a.lower_bound_int(61)); CHECK_EQUAL(6, a.upper_bound_int(61));
    CHECK_EQUAL(6, a.lower_bound_int(62)); CHECK_EQUAL(6, a.upper_bound_int(62));
    CHECK_EQUAL(6, a.lower_bound_int(69)); CHECK_EQUAL(6, a.upper_bound_int(69));
    CHECK_EQUAL(6, a.lower_bound_int(70)); CHECK_EQUAL(7, a.upper_bound_int(70));
    CHECK_EQUAL(7, a.lower_bound_int(71)); CHECK_EQUAL(7, a.upper_bound_int(71));
    CHECK_EQUAL(7, a.lower_bound_int(72)); CHECK_EQUAL(7, a.upper_bound_int(72));
    CHECK_EQUAL(7, a.lower_bound_int(78)); CHECK_EQUAL(7, a.upper_bound_int(78));
    CHECK_EQUAL(7, a.lower_bound_int(79)); CHECK_EQUAL(7, a.upper_bound_int(79));
    CHECK_EQUAL(7, a.lower_bound_int(80)); CHECK_EQUAL(8, a.upper_bound_int(80));
    CHECK_EQUAL(8, a.lower_bound_int(81)); CHECK_EQUAL(8, a.upper_bound_int(81));
    CHECK_EQUAL(8, a.lower_bound_int(82)); CHECK_EQUAL(8, a.upper_bound_int(82));
    // clang-format on

    a.destroy();
}


/** find_all() int tests spread out over bitwidth
 *
 */


TEST(Array_FindAllInt0)
{
    Array a(Allocator::get_default());
    a.create(Array::type_Normal);
    ArrayWithFind f(a);

    IntegerColumn r(Allocator::get_default());
    r.create();

    const int value = 0;
    const int vReps = 5;

    for (int i = 0; i < vReps; i++) {
        a.add(0);
    }

    r.clear();
    f.find_all(&r, 1, 0, 0, 0);
    CHECK_EQUAL(0, r.size());

    r.clear();
    f.find_all(&r, 1, 0, vReps - 1, vReps - 1);
    CHECK_EQUAL(0, r.size());

    r.clear();
    f.find_all(&r, value);
    CHECK_EQUAL(vReps, r.size());

    size_t i = 0;
    size_t j = 0;
    while (i < a.size()) {
        if (a.get(i) == value)
            CHECK_EQUAL(int64_t(i), r.get(j++));
        i += 1;
    }

    // Cleanup
    a.destroy();
    r.destroy();
}

TEST(Array_FindAllInt1)
{
    Array a(Allocator::get_default());
    a.create(Array::type_Normal);
    ArrayWithFind f(a);

    IntegerColumn r(Allocator::get_default());
    r.create();

    const int value = 1;
    const int vReps = 5;

    for (int i = 0; i < vReps; i++) {
        a.add(0);
        a.add(0);
        a.add(1);
        a.add(0);
    }

    f.find_all(&r, value);
    CHECK_EQUAL(vReps, r.size());

    size_t i = 0;
    size_t j = 0;
    while (i < a.size()) {
        if (a.get(i) == value)
            CHECK_EQUAL(int64_t(i), r.get(j++));
        i += 1;
    }

    // Cleanup
    a.destroy();
    r.destroy();
}

TEST(Array_FindAllInt2)
{
    Array a(Allocator::get_default());
    a.create(Array::type_Normal);
    ArrayWithFind f(a);

    IntegerColumn r(Allocator::get_default());
    r.create();

    const int value = 3;
    const int vReps = 5;

    for (int i = 0; i < vReps; i++) {
        a.add(0);
        a.add(1);
        a.add(2);
        a.add(3);
    }

    f.find_all(&r, value);
    CHECK_EQUAL(vReps, r.size());

    size_t i = 0;
    size_t j = 0;
    while (i < a.size()) {
        if (a.get(i) == value)
            CHECK_EQUAL(int64_t(i), r.get(j++));
        i += 1;
    }

    // Cleanup
    a.destroy();
    r.destroy();
}

TEST(Array_FindAllInt3)
{
    Array a(Allocator::get_default());
    a.create(Array::type_Normal);
    ArrayWithFind f(a);

    IntegerColumn r(Allocator::get_default());
    r.create();

    const int value = 10;
    const int vReps = 5;
    // 0, 4, 8
    for (int i = 0; i < vReps; i++) {
        a.add(10);
        a.add(11);
        a.add(12);
        a.add(13);
    }

    f.find_all(&r, value);
    CHECK_EQUAL(vReps, r.size());

    size_t i = 0;
    size_t j = 0;
    while (i < a.size()) {
        if (a.get(i) == value)
            CHECK_EQUAL(int64_t(i), r.get(j++));
        i += 1;
    }

    // Cleanup
    a.destroy();
    r.destroy();
}

TEST(Array_FindAllInt4)
{
    Array a(Allocator::get_default());
    a.create(Array::type_Normal);
    ArrayWithFind f(a);

    IntegerColumn r(Allocator::get_default());
    r.create();

    const int value = 20;
    const int vReps = 5;

    for (int i = 0; i < vReps; i++) {
        // 8 bitwidth
        a.add(20);
        a.add(21);
        a.add(22);
        a.add(23);
    }

    f.find_all(&r, value);
    CHECK_EQUAL(vReps, r.size());

    size_t i = 0;
    size_t j = 0;
    while (i < a.size()) {
        if (a.get(i) == value)
            CHECK_EQUAL(int64_t(i), r.get(j++));
        i += 1;
    }

    // Cleanup
    a.destroy();
    r.destroy();
}

TEST(Array_FindAllInt5)
{
    Array a(Allocator::get_default());
    a.create(Array::type_Normal);
    ArrayWithFind f(a);

    IntegerColumn r(Allocator::get_default());
    r.create();

    const int value = 303;
    const int vReps = 5;

    for (int i = 0; i < vReps; i++) {
        // 16 bitwidth
        a.add(300);
        a.add(301);
        a.add(302);
        a.add(303);
    }

    f.find_all(&r, value);
    CHECK_EQUAL(vReps, r.size());

    size_t i = 0;
    size_t j = 0;
    while (i < a.size()) {
        if (a.get(i) == value)
            CHECK_EQUAL(int64_t(i), r.get(j++));
        i += 1;
    }

    // Cleanup
    a.destroy();
    r.destroy();
}

TEST(Array_FindAllInt6)
{
    Array a(Allocator::get_default());
    a.create(Array::type_Normal);
    ArrayWithFind f(a);

    IntegerColumn r(Allocator::get_default());
    r.create();

    const int value = 70000;
    const int vReps = 5;

    for (int i = 0; i < vReps; ++i) {
        // 32 bitwidth
        a.add(70000);
        a.add(70001);
        a.add(70002);
        a.add(70003);
    }

    f.find_all(&r, value);
    CHECK_EQUAL(vReps, r.size());

    size_t i = 0;
    size_t j = 0;
    while (i < a.size()) {
        if (a.get(i) == value)
            CHECK_EQUAL(int64_t(i), r.get(j++));
        i += 1;
    }

    // Cleanup
    a.destroy();
    r.destroy();
}

TEST(Array_FindAllInt7)
{
    Array a(Allocator::get_default());
    a.create(Array::type_Normal);
    ArrayWithFind f(a);

    IntegerColumn r(Allocator::get_default());
    r.create();

    const int64_t value = 4300000003ULL;
    const int vReps = 5;

    for (int i = 0; i < vReps; ++i) {
        // 64 bitwidth
        a.add(4300000000ULL);
        a.add(4300000001ULL);
        a.add(4300000002ULL);
        a.add(4300000003ULL);
    }

    f.find_all(&r, value);
    CHECK_EQUAL(vReps, r.size());

    size_t i = 0;
    size_t j = 0;
    while (i < a.size()) {
        if (a.get(i) == value)
            CHECK_EQUAL(int64_t(i), r.get(j++));
        i += 1;
    }

    // Cleanup
    a.destroy();
    r.destroy();
}

// Tests the case where a value does *not* exist in one entire 64-bit chunk (triggers the 'if (has_zero_byte())
// break;' condition)
TEST(Array_FindHasZeroByte)
{
    // we want at least 1 entire 64-bit chunk-test, and we also want a remainder-test, so we chose n to be a prime >
    // 64
    size_t n = 73;
    has_zero_byte(test_context, 1, n);            // width = 1
    has_zero_byte(test_context, 3, n);            // width = 2
    has_zero_byte(test_context, 13, n);           // width = 4
    has_zero_byte(test_context, 100, n);          // 8
    has_zero_byte(test_context, 10000, n);        // 16
    has_zero_byte(test_context, 100000, n);       // 32
    has_zero_byte(test_context, 8000000000LL, n); // 64
}

// New find test for SSE search, to trigger partial finds (see find_sse()) before and after the aligned data area
TEST(Array_find_sse)
{
    Array a(Allocator::get_default());
    a.create(Array::type_Normal);

    for (uint64_t i = 0; i < 100; ++i) {
        a.add(10000);
    }

    for (size_t i = 0; i < 100; ++i) {
        a.set(i, 123);
        size_t t = a.find_first(123);
        REALM_ASSERT(t == i);
        a.set(i, 10000);
        static_cast<void>(t);
    }
    a.destroy();
}


TEST(Array_Greater)
{
    Array a(Allocator::get_default());
    a.create(Array::type_Normal);

    size_t items = 400;

    for (items = 2; items < 200; items += 7) {

        a.clear();
        for (size_t i = 0; i < items; ++i) {
            a.add(0);
        }

        {
            size_t t = a.find_first<Greater>(0, 0, size_t(-1));
            CHECK_EQUAL(size_t(-1), t);
        }

        a.clear();
        for (size_t i = 0; i < items; ++i) {
            a.add(0);
        }
        for (size_t i = 0; i < items; ++i) {
            a.set(i, 1);

            size_t t = a.find_first<Greater>(0, 0, size_t(-1));
            REALM_ASSERT(i == t);

            CHECK_EQUAL(i, t);
            a.set(i, 0);
        }

        a.clear();
        for (size_t i = 0; i < items; ++i) {
            a.add(2);
        }
        for (size_t i = 0; i < items; ++i) {
            a.set(i, 3);
            size_t t = a.find_first<Greater>(2, 0, size_t(-1));
            CHECK_EQUAL(i, t);
            a.set(i, 2);
        }

        a.clear();
        for (size_t i = 0; i < items; ++i) {
            a.add(10);
        }
        for (size_t i = 0; i < items; ++i) {
            a.set(i, 11);
            size_t t = a.find_first<Greater>(10, 0, size_t(-1));
            CHECK_EQUAL(i, t);
            a.set(i, 10);
        }

        a.clear();
        for (size_t i = 0; i < items; ++i) {
            a.add(100);
        }
        for (size_t i = 0; i < items; ++i) {
            a.set(i, 110);
            size_t t = a.find_first<Greater>(100, 0, size_t(-1));
            CHECK_EQUAL(i, t);
            a.set(i, 100);
        }
        a.clear();
        for (size_t i = 0; i < items; ++i) {
            a.add(200);
        }
        for (size_t i = 0; i < items; ++i) {
            a.set(i, 210);
            size_t t = a.find_first<Greater>(200, 0, size_t(-1));
            CHECK_EQUAL(i, t);
            a.set(i, 200);
        }

        a.clear();
        for (size_t i = 0; i < items; ++i) {
            a.add(10000);
        }
        for (size_t i = 0; i < items; ++i) {
            a.set(i, 11000);
            size_t t = a.find_first<Greater>(10000, 0, size_t(-1));
            CHECK_EQUAL(i, t);
            a.set(i, 10000);
        }
        a.clear();
        for (size_t i = 0; i < items; ++i) {
            a.add(40000);
        }

        for (size_t i = 0; i < items; ++i) {
            a.set(i, 41000);
            size_t t = a.find_first<Greater>(40000, 0, size_t(-1));
            CHECK_EQUAL(i, t);
            a.set(i, 40000);
        }

        a.clear();
        for (size_t i = 0; i < items; ++i) {
            a.add(1000000);
        }
        for (size_t i = 0; i < items; ++i) {
            a.set(i, 1100000);
            size_t t = a.find_first<Greater>(1000000, 0, size_t(-1));
            CHECK_EQUAL(i, t);
            a.set(i, 1000000);
        }

        a.clear();
        for (size_t i = 0; i < items; ++i) {
            a.add(1000ULL * 1000ULL * 1000ULL * 1000ULL);
        }
        for (size_t i = 0; i < items; ++i) {
            a.set(i, 1000ULL * 1000ULL * 1000ULL * 1000ULL + 1ULL);
            size_t t = a.find_first<Greater>(1000ULL * 1000ULL * 1000ULL * 1000ULL, 0, size_t(-1));
            CHECK_EQUAL(i, t);
            a.set(i, 1000ULL * 1000ULL * 1000ULL * 1000ULL);
        }
    }
    a.destroy();
}


TEST(Array_Less)
{
    Array a(Allocator::get_default());
    a.create(Array::type_Normal);

    size_t items = 400;

    for (items = 2; items < 200; items += 7) {

        a.clear();
        for (size_t i = 0; i < items; ++i) {
            a.add(0);
        }

        {
            size_t t = a.find_first<Less>(0, 0, size_t(-1));
            CHECK_EQUAL(size_t(-1), t);
        }

        a.clear();
        for (size_t i = 0; i < items; ++i) {
            a.add(1);
        }
        for (size_t i = 0; i < items; ++i) {
            a.set(i, 0);
            size_t t = a.find_first<Less>(1, 0, size_t(-1));
            CHECK_EQUAL(i, t);
            a.set(i, 1);
        }

        a.clear();
        for (size_t i = 0; i < items; ++i) {
            a.add(3);
        }
        for (size_t i = 0; i < items; ++i) {
            a.set(i, 2);
            size_t t = a.find_first<Less>(3, 0, size_t(-1));
            CHECK_EQUAL(i, t);
            a.set(i, 3);
        }

        a.clear();
        for (size_t i = 0; i < items; ++i) {
            a.add(11);
        }
        for (size_t i = 0; i < items; ++i) {
            a.set(i, 10);
            size_t t = a.find_first<Less>(11, 0, size_t(-1));
            CHECK_EQUAL(i, t);
            a.set(i, 11);
        }

        a.clear();
        for (size_t i = 0; i < items; ++i) {
            a.add(110);
        }
        for (size_t i = 0; i < items; ++i) {
            a.set(i, 100);
            size_t t = a.find_first<Less>(110, 0, size_t(-1));
            CHECK_EQUAL(i, t);
            a.set(i, 110);
        }
        a.clear();
        for (size_t i = 0; i < items; ++i) {
            a.add(210);
        }
        for (size_t i = 0; i < items; ++i) {
            a.set(i, 200);
            size_t t = a.find_first<Less>(210, 0, size_t(-1));
            CHECK_EQUAL(i, t);
            a.set(i, 210);
        }

        a.clear();
        for (size_t i = 0; i < items; ++i) {
            a.add(11000);
        }
        for (size_t i = 0; i < items; ++i) {
            a.set(i, 10000);
            size_t t = a.find_first<Less>(11000, 0, size_t(-1));
            CHECK_EQUAL(i, t);
            a.set(i, 11000);
        }
        a.clear();
        for (size_t i = 0; i < items; ++i) {
            a.add(41000);
        }

        for (size_t i = 0; i < items; ++i) {
            a.set(i, 40000);
            size_t t = a.find_first<Less>(41000, 0, size_t(-1));
            CHECK_EQUAL(i, t);
            a.set(i, 41000);
        }

        a.clear();
        for (size_t i = 0; i < items; ++i) {
            a.add(1100000);
        }
        for (size_t i = 0; i < items; ++i) {
            a.set(i, 1000000);
            size_t t = a.find_first<Less>(1100000, 0, size_t(-1));
            CHECK_EQUAL(i, t);
            a.set(i, 1100000);
        }

        a.clear();
        for (size_t i = 0; i < items; ++i) {
            a.add(1000ULL * 1000ULL * 1000ULL * 1000ULL);
        }
        for (size_t i = 0; i < items; ++i) {
            a.set(i, 1000ULL * 1000ULL * 1000ULL * 1000ULL - 1ULL);
            size_t t = a.find_first<Less>(1000ULL * 1000ULL * 1000ULL * 1000ULL, 0, size_t(-1));
            CHECK_EQUAL(i, t);
            a.set(i, 1000ULL * 1000ULL * 1000ULL * 1000ULL);
        }
    }
    a.destroy();
}


TEST(Array_NotEqual1)
{
    Array a(Allocator::get_default());
    a.create(Array::type_Normal);

    a.clear();
    for (size_t i = 0; i < 100; ++i) {
        a.add(0x33);
    }
    a.set(50, 0x44);
    size_t t = a.find_first<NotEqual>(0x33, 0, size_t(-1));
    CHECK_EQUAL(50, t);
    a.destroy();
}

TEST(Array_NotEqual)
{
    Array a(Allocator::get_default());
    a.create(Array::type_Normal);

    size_t items = 400;

    for (items = 2; items < 200; items += 7) {
        a.clear();
        for (size_t i = 0; i < items; ++i) {
            a.add(0);
        }

        {
            size_t t = a.find_first<NotEqual>(0, 0, size_t(-1));
            CHECK_EQUAL(size_t(-1), t);
        }

        a.clear();
        for (size_t i = 0; i < items; ++i) {
            a.add(0);
        }
        for (size_t i = 0; i < items; ++i) {
            a.set(i, 1);
            size_t t = a.find_first<NotEqual>(0, 0, size_t(-1));
            CHECK_EQUAL(i, t);
            a.set(i, 0);
        }

        a.clear();
        for (size_t i = 0; i < items; ++i) {
            a.add(2);
        }
        for (size_t i = 0; i < items; ++i) {
            a.set(i, 3);
            size_t t = a.find_first<NotEqual>(2, 0, size_t(-1));
            CHECK_EQUAL(i, t);
            a.set(i, 2);
        }

        a.clear();
        for (size_t i = 0; i < items; ++i) {
            a.add(10);
        }
        for (size_t i = 0; i < items; ++i) {
            a.set(i, 11);
            size_t t = a.find_first<NotEqual>(10, 0, size_t(-1));
            CHECK_EQUAL(i, t);
            a.set(i, 10);
        }

        a.clear();
        for (size_t i = 0; i < items; ++i) {
            a.add(100);
        }
        for (size_t i = 0; i < items; ++i) {
            a.set(i, 110);
            size_t t = a.find_first<NotEqual>(100, 0, size_t(-1));
            CHECK_EQUAL(i, t);
            a.set(i, 100);
        }
        a.clear();
        for (size_t i = 0; i < items; ++i) {
            a.add(200);
        }
        for (size_t i = 0; i < items; ++i) {
            a.set(i, 210);
            size_t t = a.find_first<NotEqual>(200, 0, size_t(-1));
            CHECK_EQUAL(i, t);
            a.set(i, 200);
        }

        a.clear();
        for (size_t i = 0; i < items; ++i) {
            a.add(10000);
        }
        for (size_t i = 0; i < items; ++i) {
            a.set(i, 11000);
            size_t t = a.find_first<NotEqual>(10000, 0, size_t(-1));
            CHECK_EQUAL(i, t);
            a.set(i, 10000);
        }
        a.clear();
        for (size_t i = 0; i < items; ++i) {
            a.add(40000);
        }

        for (size_t i = 0; i < items; ++i) {
            a.set(i, 41000);
            size_t t = a.find_first<NotEqual>(40000, 0, size_t(-1));
            CHECK_EQUAL(i, t);
            a.set(i, 40000);
        }

        a.clear();
        for (size_t i = 0; i < items; ++i) {
            a.add(1000000);
        }
        for (size_t i = 0; i < items; ++i) {
            a.set(i, 1100000);
            size_t t = a.find_first<NotEqual>(1000000, 0, size_t(-1));
            CHECK_EQUAL(i, t);
            a.set(i, 1000000);
        }

        a.clear();
        for (size_t i = 0; i < items; ++i) {
            a.add(1000ULL * 1000ULL * 1000ULL * 1000ULL);
        }
        for (size_t i = 0; i < items; ++i) {
            a.set(i, 1000ULL * 1000ULL * 1000ULL * 1000ULL + 1ULL);
            size_t t = a.find_first<NotEqual>(1000ULL * 1000ULL * 1000ULL * 1000ULL, 0, size_t(-1));
            CHECK_EQUAL(i, t);
            a.set(i, 1000ULL * 1000ULL * 1000ULL * 1000ULL);
        }
    }
    a.destroy();
}


TEST(Array_Large)
{
    Array c(Allocator::get_default());
    c.create(Array::type_Normal);

    // TEST(Array_Add0)

    c.add(0x1234567890);
    for (int i = 0; i < 0x300000; i++) {
        c.add(i);
    }
    CHECK_EQUAL(c.size(), 0x300001);
    CHECK_EQUAL(c.get(0x300000), 0x300000 - 1);
    c.destroy();
}

TEST(Array_set_type)
{
    Array c(Allocator::get_default());
    c.create(Array::type_Normal);

    c.set_type(Array::type_Normal);
    CHECK_EQUAL(c.get_type(), Array::type_Normal);

    c.set_type(Array::type_InnerBptreeNode);
    CHECK_EQUAL(c.get_type(), Array::type_InnerBptreeNode);

    c.set_type(Array::type_HasRefs);
    CHECK_EQUAL(c.get_type(), Array::type_HasRefs);

    c.destroy();
}

TEST(Array_get_sum)
{
    Array c(Allocator::get_default());
    c.create(Array::type_Normal);

    // simple sum1
    for (int i = 0; i < 0x10; i++)
        c.add(i);
    CHECK_EQUAL(c.get_sum(), 120);
    c.clear();

    const auto size = realm::max_array_size / 4;

    // test multiple chunks w=1
    for (uint64_t i = 0; i < size; ++i)
        c.add(0x1);
    CHECK_EQUAL(c.get_sum(), size);

    // test multiple chunks w=2
    c.clear();
    for (uint64_t i = 0; i < size; ++i)
        c.add(0x3);
    CHECK_EQUAL(c.get_sum(), 0x3 * size);

    // test multiple chunks w=4
    c.clear();
    for (uint64_t i = 0; i < size; ++i)
        c.add(0x13);
    CHECK_EQUAL(c.get_sum(), 0x13 * size);

    // test multiple chunks w=8
    c.clear();
    for (uint64_t i = 0; i < size; ++i)
        c.add(0x100);
    CHECK_EQUAL(c.get_sum(), 0x100 * size);

    // test multiple chunks w=16
    c.clear();
    for (uint64_t i = 0; i < size; ++i) {
        c.add(0x10000);
    }
    CHECK_EQUAL(c.get_sum(), 0x10000LL * size);

    // test multiple chunks w=32
    c.clear();
    for (uint64_t i = 0; i < size; ++i)
        c.add(0x100000);
    CHECK_EQUAL(c.get_sum(), 0x100000LL * size);

    // test multiple chunks w=64
    c.clear();
    for (uint64_t i = 0; i < size; ++i)
        c.add(8000000000LL);
    CHECK_EQUAL(c.get_sum(), (size * 8000000000LL));

    // test generic case
    c.clear();
    uint64_t expected = 0;
    for (uint64_t i = 0; i < 0x30000; ++i) {
        c.add(i);
        expected += i;
    }
    CHECK_EQUAL(c.get_sum(), expected);

    c.destroy();
}

// NONCONCURRENT because if run in parallel with other tests which request large amounts of
// memory, there may be a std::bad_alloc on low memory machines
NONCONCURRENT_TEST(Array_count)
{
    struct TestArray : public Array {
        explicit TestArray(Allocator& allocator)
            : Array(allocator)
        {
        }
        size_t count(int64_t v)
        {
            return Array::count(v);
        }
    };

    TestArray c(Allocator::get_default());
    c.create(Array::type_Normal);
    const size_t size = realm::max_array_size;

    // test multiple chunks w=1
    c.clear();
    for (uint64_t i = 0; i < size; ++i)
        c.add(0x1);
    CHECK_EQUAL(c.count(0x1), size);

    // test multiple chunks w=2
    c.clear();
    for (uint64_t i = 0; i < size; ++i)
        c.add(0x3);
    CHECK_EQUAL(c.count(0x3), size);

    // test multiple chunks w=4
    c.clear();
    for (uint64_t i = 0; i < size; ++i)
        c.add(0x13);
    CHECK_EQUAL(c.count(0x13), size);

    // test multiple chunks w=8
    c.clear();
    for (uint64_t i = 0; i < size; ++i)
        c.add(0x100);
    CHECK_EQUAL(c.count(0x100), size);

    // test multiple chunks w=16
    c.clear();
    for (uint64_t i = 0; i < size; ++i)
        c.add(0x10000);
    CHECK_EQUAL(c.count(0x10000), size);

    // test w=32 (number of chunks does not matter)
    c.clear();
    const size_t size_32_64_bit = 10;
    for (uint64_t i = 0; i < size_32_64_bit; ++i)
        c.add(100000);
    CHECK_EQUAL(c.count(100000), size_32_64_bit);

    // test w=64 (number of chunks does not matter)
    c.clear();
    for (uint64_t i = 0; i < size_32_64_bit; ++i)
        c.add(8000000000LL);
    CHECK_EQUAL(c.count(8000000000LL), size_32_64_bit);

    c.destroy();
}

TEST(DirectBitFields)
{
    uint64_t a[2];
    a[0] = a[1] = 0;
    {
        bf_iterator it(a, 0, 7, 7, 8);
        REALM_ASSERT(*it == 0);
        auto it2(it);
        ++it2;
<<<<<<< HEAD
        *it2 = 127 + 128;
=======
        it2.set_value(127 + 128);
>>>>>>> 7fb1964e
        REALM_ASSERT(*it == 0);
        ++it;
        REALM_ASSERT(*it == 127);
        ++it;
        REALM_ASSERT(*it == 0);
    }
    // reverse polarity
    a[0] = a[1] = -1ULL;
    {
        bf_iterator it(a, 0, 7, 7, 8);
        REALM_ASSERT(*it == 127);
        auto it2(it);
        ++it2;
<<<<<<< HEAD
        *it2 = 42 + 128;
=======
        it2.set_value(42 + 128);
>>>>>>> 7fb1964e
        REALM_ASSERT(*it == 127);
        ++it;
        REALM_ASSERT(*it == 42);
        ++it;
        REALM_ASSERT(*it == 127);
    }
}

TEST(B_Array_creation)
{
    using Encoding = NodeHeader::Encoding;
    Array array(Allocator::get_default());
    auto& allocator = array.get_alloc();
    auto mem = allocator.alloc(10);
    NodeHeader::init_header(mem.get_addr(), Encoding::Flex, 6, 1, 1, 1, 1);
    array.init_from_mem(mem);
    auto array_header = array.get_header();
    auto encoding = array.get_encoding(array_header);
    REALM_ASSERT(encoding == Encoding::Flex); // this is missing << operator in order to be printed in case of error
    CHECK_EQUAL(array.get_flags(array_header), 6);
    CHECK_EQUAL(array.get_elementA_size<Encoding::Flex>(array_header), 1);
    CHECK_EQUAL(array.get_elementB_size<Encoding::Flex>(array_header), 1);
    CHECK_EQUAL(array.get_arrayA_num_elements<Encoding::Flex>(array_header), 1);
    CHECK_EQUAL(array.get_arrayB_num_elements<Encoding::Flex>(array_header), 1);
    // set flags explicitely (this should not change kind and encoding)
    array.set_flags(array_header, 5);
    auto flags = array.get_flags(array_header);
    CHECK_EQUAL(flags, 5);
    REALM_ASSERT(array.get_encoding(array_header) == Encoding::Flex);
    allocator.free_(mem);
}

TEST(B_Array_encoding)
{
    using Encoding = NodeHeader::Encoding;
    Array array(Allocator::get_default());
    auto mem = array.get_alloc().alloc(10);
    NodeHeader::init_header(mem.get_addr(), Encoding::Flex, 7, 1, 1, 1, 1);
    array.init_from_mem(mem);
    auto array_header = array.get_header();
    auto encoding = array.get_encoding(array_header);
    CHECK(encoding == Encoding::Flex);

    Array another_array(Allocator::get_default());
    another_array.init_from_ref(array.get_ref());
    auto another_header = another_array.get_header();
    auto another_encoding = another_array.get_encoding(another_header);
    CHECK(encoding == another_encoding);

    array.get_alloc().free_(mem);
}

#endif // TEST_ARRAY<|MERGE_RESOLUTION|>--- conflicted
+++ resolved
@@ -1589,11 +1589,7 @@
         REALM_ASSERT(*it == 0);
         auto it2(it);
         ++it2;
-<<<<<<< HEAD
-        *it2 = 127 + 128;
-=======
         it2.set_value(127 + 128);
->>>>>>> 7fb1964e
         REALM_ASSERT(*it == 0);
         ++it;
         REALM_ASSERT(*it == 127);
@@ -1607,11 +1603,7 @@
         REALM_ASSERT(*it == 127);
         auto it2(it);
         ++it2;
-<<<<<<< HEAD
-        *it2 = 42 + 128;
-=======
         it2.set_value(42 + 128);
->>>>>>> 7fb1964e
         REALM_ASSERT(*it == 127);
         ++it;
         REALM_ASSERT(*it == 42);
