--- conflicted
+++ resolved
@@ -1581,9 +1581,81 @@
     c.destroy();
 }
 
-<<<<<<< HEAD
 TEST(DirectBitFields)
-=======
+{
+    uint64_t a[2];
+    a[0] = a[1] = 0;
+    {
+        bf_iterator it(a, 0, 7, 7, 8);
+        REALM_ASSERT(*it == 0);
+        auto it2(it);
+        ++it2;
+        it2.set_value(127 + 128);
+        REALM_ASSERT(*it == 0);
+        ++it;
+        REALM_ASSERT(*it == 127);
+        ++it;
+        REALM_ASSERT(*it == 0);
+    }
+    // reverse polarity
+    a[0] = a[1] = -1ULL;
+    {
+        bf_iterator it(a, 0, 7, 7, 8);
+        REALM_ASSERT(*it == 127);
+        auto it2(it);
+        ++it2;
+        it2.set_value(42 + 128);
+        REALM_ASSERT(*it == 127);
+        ++it;
+        REALM_ASSERT(*it == 42);
+        ++it;
+        REALM_ASSERT(*it == 127);
+    }
+}
+
+TEST(B_Array_creation)
+{
+    //    using Encoding = NodeHeader::Encoding;
+    //    Array array(Allocator::get_default());
+    //    auto& allocator = array.get_alloc();
+    //    auto mem = allocator.alloc(10);
+    //    init_header(mem.get_addr(), Encoding::Flex, 6, 1, 1, 1, 1);
+    //    array.init_from_mem(mem);
+    //    auto array_header = array.get_header();
+    //    auto encoding = array.get_encoding(array_header);
+    //    REALM_ASSERT(encoding == Encoding::Flex); // this is missing << operator in order to be printed in case of
+    //    error CHECK_EQUAL(array.get_flags(array_header), 6); CHECK_EQUAL(array.get_elementA_size(array_header), 1);
+    //    CHECK_EQUAL(array.get_elementB_size(array_header), 1);
+    //    CHECK_EQUAL(array.get_arrayA_num_elements(array_header), 1);
+    //    CHECK_EQUAL(array.get_arrayB_num_elements(array_header), 1);
+    //    // set flags explicitely (this should not change kind and encoding)
+    //    array.set_flags(array_header, 5);
+    //    auto flags = array.get_flags(array_header);
+    //    CHECK_EQUAL(flags, 5);
+    //    REALM_ASSERT(array.get_encoding(array_header) == Encoding::Flex);
+    //    allocator.free_(mem);
+}
+
+TEST(B_Array_encoding)
+{
+    using Encoding = NodeHeader::Encoding;
+    Array array(Allocator::get_default());
+    auto mem = array.get_alloc().alloc(10);
+    init_header(mem.get_addr(), Encoding::Flex, 7, 1, 1, 1, 1);
+    array.init_from_mem(mem);
+    auto array_header = array.get_header();
+    auto encoding = array.get_encoding(array_header);
+    CHECK(encoding == Encoding::Flex);
+
+    Array another_array(Allocator::get_default());
+    another_array.init_from_ref(array.get_ref());
+    auto another_header = another_array.get_header();
+    auto another_encoding = another_array.get_encoding(another_header);
+    CHECK(encoding == another_encoding);
+
+    array.get_alloc().free_(mem);
+}
+
 TEST(Array_Bits)
 {
     CHECK_EQUAL(NodeHeader::unsigned_to_num_bits(0), 0);
@@ -1633,7 +1705,6 @@
 }
 
 TEST(AlignDirectBitFields)
->>>>>>> 84b84fb8
 {
     uint64_t a[2];
     a[0] = a[1] = 0;
@@ -1665,51 +1736,6 @@
     }
 }
 
-<<<<<<< HEAD
-TEST(B_Array_creation)
-{
-    //    using Encoding = NodeHeader::Encoding;
-    //    Array array(Allocator::get_default());
-    //    auto& allocator = array.get_alloc();
-    //    auto mem = allocator.alloc(10);
-    //    init_header(mem.get_addr(), Encoding::Flex, 6, 1, 1, 1, 1);
-    //    array.init_from_mem(mem);
-    //    auto array_header = array.get_header();
-    //    auto encoding = array.get_encoding(array_header);
-    //    REALM_ASSERT(encoding == Encoding::Flex); // this is missing << operator in order to be printed in case of
-    //    error CHECK_EQUAL(array.get_flags(array_header), 6); CHECK_EQUAL(array.get_elementA_size(array_header), 1);
-    //    CHECK_EQUAL(array.get_elementB_size(array_header), 1);
-    //    CHECK_EQUAL(array.get_arrayA_num_elements(array_header), 1);
-    //    CHECK_EQUAL(array.get_arrayB_num_elements(array_header), 1);
-    //    // set flags explicitely (this should not change kind and encoding)
-    //    array.set_flags(array_header, 5);
-    //    auto flags = array.get_flags(array_header);
-    //    CHECK_EQUAL(flags, 5);
-    //    REALM_ASSERT(array.get_encoding(array_header) == Encoding::Flex);
-    //    allocator.free_(mem);
-}
-
-TEST(B_Array_encoding)
-{
-    using Encoding = NodeHeader::Encoding;
-    Array array(Allocator::get_default());
-    auto mem = array.get_alloc().alloc(10);
-    init_header(mem.get_addr(), Encoding::Flex, 7, 1, 1, 1, 1);
-    array.init_from_mem(mem);
-    auto array_header = array.get_header();
-    auto encoding = array.get_encoding(array_header);
-    CHECK(encoding == Encoding::Flex);
-
-    Array another_array(Allocator::get_default());
-    another_array.init_from_ref(array.get_ref());
-    auto another_header = another_array.get_header();
-    auto another_encoding = another_array.get_encoding(another_header);
-    CHECK(encoding == another_encoding);
-
-    array.get_alloc().free_(mem);
-}
-
-=======
 TEST(UnalignBitFields)
 {
     uint8_t a[16];
@@ -2209,5 +2235,4 @@
 }
 
 
->>>>>>> 84b84fb8
 #endif // TEST_ARRAY