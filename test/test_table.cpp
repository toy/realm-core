--- conflicted
+++ resolved
@@ -6995,13 +6995,8 @@
 TEST(Table_StaleLinkIndexOnTableRemove)
 {
     SHARED_GROUP_TEST_PATH(path);
-<<<<<<< HEAD
     std::unique_ptr<Replication> hist(realm::make_in_realm_history(path));
-    SharedGroup sg_w(*hist, SharedGroup::durability_Full, crypt_key());
-=======
-    std::unique_ptr<Replication> hist(realm::make_client_history(path, crypt_key()));
     SharedGroup sg_w(*hist, SharedGroupOptions(crypt_key()));
->>>>>>> 2fb08b7d
     Group& group_w = const_cast<Group&>(sg_w.begin_read());
 
     LangBindHelper::promote_to_write(sg_w);
