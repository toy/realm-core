--- conflicted
+++ resolved
@@ -130,14 +130,8 @@
     sync_config = std::make_shared<realm::SyncConfig>(user, partition);
     sync_config->stop_policy = SyncSessionStopPolicy::Immediately;
     sync_config->error_handler = [](std::shared_ptr<SyncSession>, SyncError error) {
-<<<<<<< HEAD
-        std::cerr << util::format("An unexpected sync error was caught by the default SyncTestFile handler: '%1'",
-                                  error.what())
-                  << std::endl;
-=======
         util::format(std::cerr, "An unexpected sync error was caught by the default SyncTestFile handler: '%1'\n",
-                     error.message);
->>>>>>> 145e136f
+                     error.what());
         abort();
     };
     schema_version = 1;
@@ -151,16 +145,9 @@
     sync_config = std::make_shared<realm::SyncConfig>(user, SyncConfig::FLXSyncEnabled{});
     sync_config->stop_policy = SyncSessionStopPolicy::Immediately;
     sync_config->error_handler = [](std::shared_ptr<SyncSession> session, SyncError error) {
-<<<<<<< HEAD
-        std::cerr << util::format(
-                         "An unexpected sync error was caught by the default SyncTestFile handler: '%1' for '%2'",
-                         error.what(), session->path())
-                  << std::endl;
-=======
         util::format(std::cerr,
                      "An unexpected sync error was caught by the default SyncTestFile handler: '%1' for '%2'",
-                     error.message, session->path());
->>>>>>> 145e136f
+                     error.what(), session->path());
         abort();
     };
     schema_version = 1;
