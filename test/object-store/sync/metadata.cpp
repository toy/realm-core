////////////////////////////////////////////////////////////////////////////
//
// Copyright 2016 Realm Inc.
//
// Licensed under the Apache License, Version 2.0 (the "License");
// you may not use this file except in compliance with the License.
// You may obtain a copy of the License at
//
// http://www.apache.org/licenses/LICENSE-2.0
//
// Unless required by applicable law or agreed to in writing, software
// distributed under the License is distributed on an "AS IS" BASIS,
// WITHOUT WARRANTIES OR CONDITIONS OF ANY KIND, either express or implied.
// See the License for the specific language governing permissions and
// limitations under the License.
//
////////////////////////////////////////////////////////////////////////////

#include <util/test_path.hpp>
#include <util/test_utils.hpp>
#include <util/sync/sync_test_utils.hpp>

#include <realm/object-store/object_schema.hpp>
#include <realm/object-store/property.hpp>
#include <realm/object-store/schema.hpp>
#include <realm/object-store/impl/apple/keychain_helper.hpp>
#include <realm/object-store/impl/object_accessor_impl.hpp>
#include <realm/object-store/impl/realm_coordinator.hpp>

#include <realm/util/file.hpp>
#include <realm/util/scope_exit.hpp>

#include <iostream>

using namespace realm;
using namespace realm::util;
using File = realm::util::File;
using SyncAction = SyncFileActionMetadata::Action;

static const std::string base_path = util::make_temp_dir() + "realm_objectstore_sync_metadata";
static const std::string metadata_path = base_path + "/metadata.realm";

<<<<<<< HEAD
TEST_CASE("sync_metadata: user metadata", "[sync][local]") {
=======
TEST_CASE("sync_metadata: user metadata", "[sync][metadata]") {
>>>>>>> c04f5e40
    util::try_make_dir(base_path);
    auto close = util::make_scope_exit([=]() noexcept {
        util::try_remove_dir_recursive(base_path);
    });

    SyncMetadataManager manager(metadata_path, false);
    const std::string provider_type = "https://realm.example.org";

    SECTION("can be properly constructed") {
        const auto identity = "testcase1a";
        auto user_metadata = manager.get_or_make_user_metadata(identity, provider_type);
        REQUIRE(user_metadata->identity() == identity);
        REQUIRE(user_metadata->provider_type() == provider_type);
        REQUIRE(user_metadata->access_token().empty());
    }

    SECTION("properly reflects updating state") {
        const auto identity = "testcase1b";
        const std::string sample_token = "this_is_a_user_token";
        auto user_metadata = manager.get_or_make_user_metadata(identity, provider_type);
        user_metadata->set_access_token(sample_token);
        REQUIRE(user_metadata->identity() == identity);
        REQUIRE(user_metadata->provider_type() == provider_type);
        REQUIRE(user_metadata->access_token() == sample_token);
    }

    SECTION("can be properly re-retrieved from the same manager") {
        const auto identity = "testcase1c";
        const std::string sample_token = "this_is_a_user_token";
        auto first = manager.get_or_make_user_metadata(identity, provider_type);
        first->set_access_token(sample_token);
        // Get a second instance of the user metadata for the same identity.
        auto second = manager.get_or_make_user_metadata(identity, provider_type, false);
        REQUIRE(second->identity() == identity);
        REQUIRE(second->provider_type() == provider_type);
        REQUIRE(second->access_token() == sample_token);
    }

    SECTION("properly reflects changes across different instances") {
        const auto identity = "testcase1d";
        const std::string sample_token_1 = "this_is_a_user_token";
        auto first = manager.get_or_make_user_metadata(identity, provider_type);
        auto second = manager.get_or_make_user_metadata(identity, provider_type);
        first->set_access_token(sample_token_1);
        REQUIRE(first->identity() == identity);
        REQUIRE(first->provider_type() == provider_type);
        REQUIRE(first->access_token() == sample_token_1);
        REQUIRE(second->identity() == identity);
        REQUIRE(second->provider_type() == provider_type);
        REQUIRE(second->access_token() == sample_token_1);
        // Set the state again.
        const std::string sample_token_2 = "this_is_another_user_token";
        second->set_access_token(sample_token_2);
        REQUIRE(first->identity() == identity);
        REQUIRE(first->provider_type() == provider_type);
        REQUIRE(first->access_token() == sample_token_2);
        REQUIRE(second->identity() == identity);
        REQUIRE(second->provider_type() == provider_type);
        REQUIRE(second->access_token() == sample_token_2);
    }

    SECTION("can be removed") {
        const auto identity = "testcase1e";
        auto user_metadata = manager.get_or_make_user_metadata(identity, provider_type);
        REQUIRE(user_metadata->is_valid());
        user_metadata->remove();
        REQUIRE(!user_metadata->is_valid());
    }

    SECTION("respects make_if_absent flag set to false in constructor") {
        const std::string sample_token = "this_is_a_user_token";

        SECTION("with no prior metadata for the identifier") {
            const auto identity = "testcase1g1";
            auto user_metadata = manager.get_or_make_user_metadata(identity, provider_type, false);
            REQUIRE(!user_metadata);
        }
        SECTION("with valid prior metadata for the identifier") {
            const auto identity = "testcase1g2";
            auto first = manager.get_or_make_user_metadata(identity, provider_type);
            first->set_access_token(sample_token);
            auto second = manager.get_or_make_user_metadata(identity, provider_type, false);
            REQUIRE(second->is_valid());
            REQUIRE(second->identity() == identity);
            REQUIRE(second->provider_type() == provider_type);
            REQUIRE(second->access_token() == sample_token);
        }
        SECTION("with invalid prior metadata for the identifier") {
            const auto identity = "testcase1g3";
            auto first = manager.get_or_make_user_metadata(identity, provider_type);
            first->set_access_token(sample_token);
            first->mark_for_removal();
            auto second = manager.get_or_make_user_metadata(identity, provider_type, false);
            REQUIRE(!second);
        }
    }
}

<<<<<<< HEAD
TEST_CASE("sync_metadata: user metadata APIs", "[sync][local]") {
=======
TEST_CASE("sync_metadata: user metadata APIs", "[sync][metadata]") {
>>>>>>> c04f5e40
    util::try_make_dir(base_path);
    auto close = util::make_scope_exit([=]() noexcept {
        util::try_remove_dir_recursive(base_path);
    });

    SyncMetadataManager manager(metadata_path, false);
    const std::string provider_type = "https://realm.example.org";

    SECTION("properly list all marked and unmarked users") {
        const auto identity1 = "testcase2a1";
        const auto identity2 = "testcase2a1"; // same as identity 1
        const auto identity3 = "testcase2a3";
        const std::string provider_type_1 = "https://foobar.example.org";
        const std::string provider_type_2 = "https://realm.example.org";
        const std::string provider_type_3 = "https://realm.example.org";
        auto first = manager.get_or_make_user_metadata(identity1, provider_type_1);
        auto second = manager.get_or_make_user_metadata(identity2, provider_type_2);
        auto third = manager.get_or_make_user_metadata(identity3, provider_type_3);
        auto unmarked_users = manager.all_unmarked_users();
        REQUIRE(unmarked_users.size() == 3);
        REQUIRE(results_contains_user(unmarked_users, identity1, provider_type_1));
        REQUIRE(results_contains_user(unmarked_users, identity2, provider_type_2));
        REQUIRE(results_contains_user(unmarked_users, identity3, provider_type_3));
        auto marked_users = manager.all_users_marked_for_removal();
        REQUIRE(marked_users.size() == 0);
        // Now, mark a few users for removal.
        first->mark_for_removal();
        third->mark_for_removal();
        unmarked_users = manager.all_unmarked_users();
        REQUIRE(unmarked_users.size() == 1);
        REQUIRE(results_contains_user(unmarked_users, identity2, provider_type_2));
        marked_users = manager.all_users_marked_for_removal();
        REQUIRE(marked_users.size() == 2);
        REQUIRE(results_contains_user(marked_users, identity1, provider_type_1));
        REQUIRE(results_contains_user(marked_users, identity3, provider_type_3));
    }
}

<<<<<<< HEAD
TEST_CASE("sync_metadata: file action metadata", "[sync][local]") {
=======
TEST_CASE("sync_metadata: file action metadata", "[sync][metadata]") {
>>>>>>> c04f5e40
    util::try_make_dir(base_path);
    auto close = util::make_scope_exit([=]() noexcept {
        util::try_remove_dir_recursive(base_path);
    });

    SyncMetadataManager manager(metadata_path, false);

    const std::string local_uuid_1 = "asdfg";
    const std::string local_uuid_2 = "qwerty";
    const std::string url_1 = "realm://realm.example.com/1";
    const std::string url_2 = "realm://realm.example.com/2";

    SECTION("can be properly constructed") {
        const auto original_name = util::make_temp_dir() + "foobar/test1";
        manager.make_file_action_metadata(original_name, url_1, local_uuid_1, SyncAction::BackUpThenDeleteRealm);
        auto metadata = *manager.get_file_action_metadata(original_name);
        REQUIRE(metadata.original_name() == original_name);
        REQUIRE(metadata.new_name() == none);
        REQUIRE(metadata.action() == SyncAction::BackUpThenDeleteRealm);
        REQUIRE(metadata.url() == url_1);
        REQUIRE(metadata.user_local_uuid() == local_uuid_1);
    }

    SECTION("properly reflects updating state, across multiple instances") {
        const auto original_name = util::make_temp_dir() + "foobar/test2a";
        const std::string new_name_1 = util::make_temp_dir() + "foobar/test2b";
        const std::string new_name_2 = util::make_temp_dir() + "foobar/test2c";

        manager.make_file_action_metadata(original_name, url_1, local_uuid_1, SyncAction::BackUpThenDeleteRealm,
                                          new_name_1);
        auto metadata_1 = *manager.get_file_action_metadata(original_name);
        REQUIRE(metadata_1.original_name() == original_name);
        REQUIRE(metadata_1.new_name() == new_name_1);
        REQUIRE(metadata_1.action() == SyncAction::BackUpThenDeleteRealm);
        REQUIRE(metadata_1.url() == url_1);
        REQUIRE(metadata_1.user_local_uuid() == local_uuid_1);

        manager.make_file_action_metadata(original_name, url_2, local_uuid_2, SyncAction::DeleteRealm, new_name_2);
        auto metadata_2 = *manager.get_file_action_metadata(original_name);
        REQUIRE(metadata_1.original_name() == original_name);
        REQUIRE(metadata_1.new_name() == new_name_2);
        REQUIRE(metadata_1.action() == SyncAction::DeleteRealm);
        REQUIRE(metadata_2.original_name() == original_name);
        REQUIRE(metadata_2.new_name() == new_name_2);
        REQUIRE(metadata_2.action() == SyncAction::DeleteRealm);
        REQUIRE(metadata_1.url() == url_2);
        REQUIRE(metadata_1.user_local_uuid() == local_uuid_2);
    }
}

<<<<<<< HEAD
TEST_CASE("sync_metadata: file action metadata APIs", "[sync][local]") {
=======
TEST_CASE("sync_metadata: file action metadata APIs", "[sync][metadata]") {
>>>>>>> c04f5e40
    util::try_make_dir(base_path);
    auto close = util::make_scope_exit([=]() noexcept {
        util::try_remove_dir_recursive(base_path);
    });

    SyncMetadataManager manager(metadata_path, false);
    SECTION("properly list all pending actions, reflecting their deletion") {
        const auto filename1 = util::make_temp_dir() + "foobar/file1";
        const auto filename2 = util::make_temp_dir() + "foobar/file2";
        const auto filename3 = util::make_temp_dir() + "foobar/file3";
        manager.make_file_action_metadata(filename1, "asdf", "realm://realm.example.com/1",
                                          SyncAction::BackUpThenDeleteRealm);
        manager.make_file_action_metadata(filename2, "asdf", "realm://realm.example.com/2",
                                          SyncAction::BackUpThenDeleteRealm);
        manager.make_file_action_metadata(filename3, "asdf", "realm://realm.example.com/3",
                                          SyncAction::BackUpThenDeleteRealm);
        auto actions = manager.all_pending_actions();
        REQUIRE(actions.size() == 3);
        REQUIRE(results_contains_original_name(actions, filename1));
        REQUIRE(results_contains_original_name(actions, filename2));
        REQUIRE(results_contains_original_name(actions, filename3));
        manager.get_file_action_metadata(filename1)->remove();
        manager.get_file_action_metadata(filename2)->remove();
        manager.get_file_action_metadata(filename3)->remove();
        REQUIRE(actions.size() == 0);
    }
}

<<<<<<< HEAD
TEST_CASE("sync_metadata: results", "[sync][local]") {
=======
TEST_CASE("sync_metadata: results", "[sync][metadata]") {
>>>>>>> c04f5e40
    util::try_make_dir(base_path);
    auto close = util::make_scope_exit([=]() noexcept {
        util::try_remove_dir_recursive(base_path);
    });

    SyncMetadataManager manager(metadata_path, false);
    const auto identity1 = "testcase3a1";
    const auto identity2 = "testcase3a1"; // same as identity 1
    const auto identity3 = "testcase3a3";
    const std::string provider_type_1 = "https://realm.example.org";
    const std::string provider_type_2 = "https://foobar.example.org";
    const std::string provider_type_3 = "https://realm.example.org";


    SECTION("properly update as underlying items are added") {
        auto results = manager.all_unmarked_users();
        REQUIRE(results.size() == 0);
        // Add users, one at a time.
        auto first = manager.get_or_make_user_metadata(identity1, provider_type_1);
        REQUIRE(results.size() == 1);
        REQUIRE(results_contains_user(results, identity1, provider_type_1));
        auto second = manager.get_or_make_user_metadata(identity2, provider_type_2);
        REQUIRE(results.size() == 2);
        REQUIRE(results_contains_user(results, identity2, provider_type_2));
        auto third = manager.get_or_make_user_metadata(identity3, provider_type_3);
        REQUIRE(results.size() == 3);
        REQUIRE(results_contains_user(results, identity3, provider_type_3));
    }

    SECTION("properly update as underlying items are removed") {
        auto results = manager.all_unmarked_users();
        auto first = manager.get_or_make_user_metadata(identity1, provider_type_1);
        auto second = manager.get_or_make_user_metadata(identity2, provider_type_2);
        auto third = manager.get_or_make_user_metadata(identity3, provider_type_3);
        REQUIRE(results.size() == 3);
        REQUIRE(results_contains_user(results, identity1, provider_type_1));
        REQUIRE(results_contains_user(results, identity2, provider_type_2));
        REQUIRE(results_contains_user(results, identity3, provider_type_3));
        // Remove users, one at a time.
        third->remove();
        REQUIRE(results.size() == 2);
        REQUIRE(!results_contains_user(results, identity3, provider_type_3));
        first->remove();
        REQUIRE(results.size() == 1);
        REQUIRE(!results_contains_user(results, identity1, provider_type_1));
        second->remove();
        REQUIRE(results.size() == 0);
    }
}

<<<<<<< HEAD
TEST_CASE("sync_metadata: persistence across metadata manager instances", "[sync][local]") {
=======
TEST_CASE("sync_metadata: persistence across metadata manager instances", "[sync][metadata]") {
>>>>>>> c04f5e40
    util::try_make_dir(base_path);
    auto close = util::make_scope_exit([=]() noexcept {
        util::try_remove_dir_recursive(base_path);
    });

    SECTION("works for the basic case") {
        const auto identity = "testcase4a";
        const std::string provider_type = "any-type";
        const std::string sample_token = "this_is_a_user_token";
        SyncMetadataManager first_manager(metadata_path, false);
        auto first = first_manager.get_or_make_user_metadata(identity, provider_type);
        first->set_access_token(sample_token);
        REQUIRE(first->identity() == identity);
        REQUIRE(first->provider_type() == provider_type);
        REQUIRE(first->access_token() == sample_token);
        REQUIRE(first->state() == SyncUser::State::LoggedIn);
        first->set_state(SyncUser::State::LoggedOut);

        SyncMetadataManager second_manager(metadata_path, false);
        auto second = second_manager.get_or_make_user_metadata(identity, provider_type, false);
        REQUIRE(second->identity() == identity);
        REQUIRE(second->provider_type() == provider_type);
        REQUIRE(second->access_token() == sample_token);
        REQUIRE(second->state() == SyncUser::State::LoggedOut);
    }
}

<<<<<<< HEAD
TEST_CASE("sync_metadata: encryption", "[sync][local]") {
=======
TEST_CASE("sync_metadata: encryption", "[sync][metadata]") {
>>>>>>> c04f5e40
    util::try_make_dir(base_path);
    auto close = util::make_scope_exit([=]() noexcept {
        util::try_remove_dir_recursive(base_path);
    });

    const auto identity0 = "identity0";
    const auto auth_url = "https://realm.example.org";
    SECTION("prohibits opening the metadata Realm with different keys") {
        SECTION("different keys") {
            {
                // Open metadata realm, make metadata
                std::vector<char> key0 = make_test_encryption_key(10);
                SyncMetadataManager manager0(metadata_path, true, key0);

                auto user_metadata0 = manager0.get_or_make_user_metadata(identity0, auth_url);
                REQUIRE(bool(user_metadata0));
                CHECK(user_metadata0->identity() == identity0);
                CHECK(user_metadata0->provider_type() == auth_url);
                CHECK(user_metadata0->access_token().empty());
                CHECK(user_metadata0->is_valid());
            }
            // Metadata realm is closed because only reference to the realm (user_metadata) is now out of scope
            // Open new metadata realm at path with different key
            std::vector<char> key1 = make_test_encryption_key(11);
            SyncMetadataManager manager1(metadata_path, true, key1);

            auto user_metadata1 = manager1.get_or_make_user_metadata(identity0, auth_url, false);
            // Expect previous metadata to have been deleted
            CHECK_FALSE(bool(user_metadata1));

            // But new metadata can still be created
            const auto identity1 = "identity1";
            auto user_metadata2 = manager1.get_or_make_user_metadata(identity1, auth_url);
            CHECK(user_metadata2->identity() == identity1);
            CHECK(user_metadata2->provider_type() == auth_url);
            CHECK(user_metadata2->access_token().empty());
            CHECK(user_metadata2->is_valid());
        }
        SECTION("different encryption settings") {
            {
                // Encrypt metadata realm at path, make metadata
                SyncMetadataManager manager0(metadata_path, true, make_test_encryption_key(10));

                auto user_metadata0 = manager0.get_or_make_user_metadata(identity0, auth_url);
                REQUIRE(bool(user_metadata0));
                CHECK(user_metadata0->identity() == identity0);
                CHECK(user_metadata0->provider_type() == auth_url);
                CHECK(user_metadata0->access_token().empty());
                CHECK(user_metadata0->is_valid());
            }
            // Metadata realm is closed because only reference to the realm (user_metadata) is now out of scope
            // Open new metadata realm at path with different encryption configuration
            SyncMetadataManager manager1(metadata_path, false);
            auto user_metadata1 = manager1.get_or_make_user_metadata(identity0, auth_url, false);
            // Expect previous metadata to have been deleted
            CHECK_FALSE(bool(user_metadata1));

            // But new metadata can still be created
            const auto identity1 = "identity1";
            auto user_metadata2 = manager1.get_or_make_user_metadata(identity1, auth_url);
            CHECK(user_metadata2->identity() == identity1);
            CHECK(user_metadata2->provider_type() == auth_url);
            CHECK(user_metadata2->access_token().empty());
            CHECK(user_metadata2->is_valid());
        }
    }

    SECTION("works when enabled") {
        std::vector<char> key = make_test_encryption_key(10);
        const auto identity = "testcase5a";
        SyncMetadataManager manager(metadata_path, true, key);
        auto user_metadata = manager.get_or_make_user_metadata(identity, auth_url);
        REQUIRE(bool(user_metadata));
        CHECK(user_metadata->identity() == identity);
        CHECK(user_metadata->provider_type() == auth_url);
        CHECK(user_metadata->access_token().empty());
        CHECK(user_metadata->is_valid());
        // Reopen the metadata file with the same key.
        SyncMetadataManager manager_2(metadata_path, true, key);
        auto user_metadata_2 = manager_2.get_or_make_user_metadata(identity, auth_url, false);
        REQUIRE(bool(user_metadata_2));
        CHECK(user_metadata_2->identity() == identity);
        CHECK(user_metadata_2->provider_type() == auth_url);
        CHECK(user_metadata_2->is_valid());
    }

    SECTION("enabled without custom encryption key") {
#if REALM_PLATFORM_APPLE
        static bool can_access_keychain = [] {
            bool can_access = keychain::create_new_metadata_realm_key() != none;
            if (!can_access) {
                std::cout << "Skipping keychain tests as the keychain is not accessible\n";
            }
            return can_access;
        }();
        if (!can_access_keychain) {
            return;
        }
        auto delete_key = util::make_scope_exit([=]() noexcept {
            keychain::delete_metadata_realm_encryption_key();
        });

        SECTION("automatically generates an encryption key for new files") {
            {
                SyncMetadataManager manager(metadata_path, true, none);
                manager.set_current_user_identity(identity0);
            }

            // Should be able to reopen and read data
            {
                SyncMetadataManager manager(metadata_path, true, none);
                REQUIRE(manager.get_current_user_identity() == identity0);
            }

            // Verify that the file is actually encrypted
            REQUIRE_EXCEPTION(Group(metadata_path), InvalidDatabase,
                              Catch::Matchers::ContainsSubstring("invalid mnemonic"));
        }

        SECTION("leaves existing unencrypted files unencrypted") {
            {
                SyncMetadataManager manager(metadata_path, false, none);
                manager.set_current_user_identity(identity0);
            }
            {
                SyncMetadataManager manager(metadata_path, true, none);
                REQUIRE(manager.get_current_user_identity() == identity0);
            }
            REQUIRE_NOTHROW(Group(metadata_path));
        }

        SECTION("recreates the file if the old encryption key was lost") {
            {
                SyncMetadataManager manager(metadata_path, true, none);
                manager.set_current_user_identity(identity0);
            }

            keychain::delete_metadata_realm_encryption_key();

            {
                // File should now be missing the data
                SyncMetadataManager manager(metadata_path, true, none);
                REQUIRE(manager.get_current_user_identity() == none);
            }
            // New file should be encrypted
            REQUIRE_EXCEPTION(Group(metadata_path), InvalidDatabase,
                              Catch::Matchers::ContainsSubstring("invalid mnemonic"));
        }
#else
        REQUIRE_EXCEPTION(SyncMetadataManager(metadata_path, true, none), InvalidArgument,
                          "Metadata Realm encryption was specified, but no encryption key was provided.");
#endif
    }
}

#ifndef SWIFT_PACKAGE // The SPM build currently doesn't copy resource files
<<<<<<< HEAD
TEST_CASE("sync metadata: can open old metadata realms", "[sync][local]") {
=======
TEST_CASE("sync metadata: can open old metadata realms", "[sync][metadata]") {
>>>>>>> c04f5e40
    util::try_make_dir(base_path);
    auto close = util::make_scope_exit([=]() noexcept {
        util::try_remove_dir_recursive(base_path);
    });

    const std::string provider_type = "https://realm.example.org";
    const auto identity = "metadata migration test";
    const std::string sample_token = "metadata migration token";

    // change to true to create a test file for the current schema version
    // this will only work on unix-like systems
    if ((false)) {
        { // Create a metadata Realm with a test user
            SyncMetadataManager manager(metadata_path, false);
            auto user_metadata = manager.get_or_make_user_metadata(identity, provider_type);
            user_metadata->set_access_token(sample_token);
        }

        // Open the metadata Realm directly and grab the schema version from it
        Realm::Config config;
        config.path = metadata_path;
        auto realm = Realm::get_shared_realm(config);
        realm->read_group();
        auto schema_version = realm->schema_version();

        // Take the path of this file, remove everything after the "test" directory,
        // then append the output filename
        std::string out_path = __FILE__;
        auto suffix = out_path.find("sync/metadata.cpp");
        REQUIRE(suffix != out_path.npos);
        out_path.resize(suffix);
        out_path.append(util::format("sync-metadata-v%1.realm", schema_version));

        // Write a compacted copy of the metadata realm to the test directory
        Realm::Config out_config;
        out_config.path = out_path;
        realm->convert(out_config);

        std::cout << "Wrote metadata realm to: " << out_path << "\n";
        return;
    }

    SECTION("open schema version 4") {
        File::copy(test_util::get_test_resource_path() + "sync-metadata-v4.realm", metadata_path);
        SyncMetadataManager manager(metadata_path, false);
        auto user_metadata = manager.get_or_make_user_metadata(identity, provider_type);
        REQUIRE(user_metadata->identity() == identity);
        REQUIRE(user_metadata->provider_type() == provider_type);
        REQUIRE(user_metadata->access_token() == sample_token);
    }

    SECTION("open schema version 5") {
        File::copy(test_util::get_test_resource_path() + "sync-metadata-v5.realm", metadata_path);
        SyncMetadataManager manager(metadata_path, false);
        auto user_metadata = manager.get_or_make_user_metadata(identity, provider_type);
        REQUIRE(user_metadata->identity() == identity);
        REQUIRE(user_metadata->provider_type() == provider_type);
        REQUIRE(user_metadata->access_token() == sample_token);
    }
}
#endif // SWIFT_PACKAGE<|MERGE_RESOLUTION|>--- conflicted
+++ resolved
@@ -40,11 +40,7 @@
 static const std::string base_path = util::make_temp_dir() + "realm_objectstore_sync_metadata";
 static const std::string metadata_path = base_path + "/metadata.realm";
 
-<<<<<<< HEAD
-TEST_CASE("sync_metadata: user metadata", "[sync][local]") {
-=======
 TEST_CASE("sync_metadata: user metadata", "[sync][metadata]") {
->>>>>>> c04f5e40
     util::try_make_dir(base_path);
     auto close = util::make_scope_exit([=]() noexcept {
         util::try_remove_dir_recursive(base_path);
@@ -143,11 +139,7 @@
     }
 }
 
-<<<<<<< HEAD
-TEST_CASE("sync_metadata: user metadata APIs", "[sync][local]") {
-=======
 TEST_CASE("sync_metadata: user metadata APIs", "[sync][metadata]") {
->>>>>>> c04f5e40
     util::try_make_dir(base_path);
     auto close = util::make_scope_exit([=]() noexcept {
         util::try_remove_dir_recursive(base_path);
@@ -186,11 +178,7 @@
     }
 }
 
-<<<<<<< HEAD
-TEST_CASE("sync_metadata: file action metadata", "[sync][local]") {
-=======
 TEST_CASE("sync_metadata: file action metadata", "[sync][metadata]") {
->>>>>>> c04f5e40
     util::try_make_dir(base_path);
     auto close = util::make_scope_exit([=]() noexcept {
         util::try_remove_dir_recursive(base_path);
@@ -241,11 +229,7 @@
     }
 }
 
-<<<<<<< HEAD
-TEST_CASE("sync_metadata: file action metadata APIs", "[sync][local]") {
-=======
 TEST_CASE("sync_metadata: file action metadata APIs", "[sync][metadata]") {
->>>>>>> c04f5e40
     util::try_make_dir(base_path);
     auto close = util::make_scope_exit([=]() noexcept {
         util::try_remove_dir_recursive(base_path);
@@ -274,11 +258,7 @@
     }
 }
 
-<<<<<<< HEAD
-TEST_CASE("sync_metadata: results", "[sync][local]") {
-=======
 TEST_CASE("sync_metadata: results", "[sync][metadata]") {
->>>>>>> c04f5e40
     util::try_make_dir(base_path);
     auto close = util::make_scope_exit([=]() noexcept {
         util::try_remove_dir_recursive(base_path);
@@ -329,11 +309,7 @@
     }
 }
 
-<<<<<<< HEAD
-TEST_CASE("sync_metadata: persistence across metadata manager instances", "[sync][local]") {
-=======
 TEST_CASE("sync_metadata: persistence across metadata manager instances", "[sync][metadata]") {
->>>>>>> c04f5e40
     util::try_make_dir(base_path);
     auto close = util::make_scope_exit([=]() noexcept {
         util::try_remove_dir_recursive(base_path);
@@ -361,11 +337,7 @@
     }
 }
 
-<<<<<<< HEAD
-TEST_CASE("sync_metadata: encryption", "[sync][local]") {
-=======
 TEST_CASE("sync_metadata: encryption", "[sync][metadata]") {
->>>>>>> c04f5e40
     util::try_make_dir(base_path);
     auto close = util::make_scope_exit([=]() noexcept {
         util::try_remove_dir_recursive(base_path);
@@ -522,11 +494,7 @@
 }
 
 #ifndef SWIFT_PACKAGE // The SPM build currently doesn't copy resource files
-<<<<<<< HEAD
-TEST_CASE("sync metadata: can open old metadata realms", "[sync][local]") {
-=======
 TEST_CASE("sync metadata: can open old metadata realms", "[sync][metadata]") {
->>>>>>> c04f5e40
     util::try_make_dir(base_path);
     auto close = util::make_scope_exit([=]() noexcept {
         util::try_remove_dir_recursive(base_path);
