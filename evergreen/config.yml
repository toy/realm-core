# Some tests take up to 4 hours to run, so give a very generous timeout project-wide, but generally try to complete tasks within 30 minutes.
exec_timeout_secs: 14400

functions:
  "fetch binaries":
    - command: shell.exec
      params:
        working_dir: realm-core
        shell: bash
        script: |-
          set -o errexit
          set -o pipefail
          set -o verbose

          if [[ "$OS" = "Windows_NT" ]]; then
            curl -LsSo cmake_binaries.zip ${cmake_url}
            unzip -q cmake_binaries.zip
          else
            mkdir cmake_binaries && cd cmake_binaries
            curl -LsS ${cmake_url} | tar -xz --strip-components=1
            cd ..
          fi

          if [[ -n "${clang_url|}" ]]; then
            mkdir clang_binaries && cd clang_binaries
            curl -LsS ${clang_url} | tar -xJ --strip-components=1
            cd ..
          fi

  "fetch source":
    - command: git.get_project
      params: {directory: realm-core}
    - command: shell.exec
      params:
        working_dir: realm-core
        script: |-
          set -o errexit
          git submodule update --init --recursive

  "compile":
    - command: shell.exec
      params:
        working_dir: realm-core
        shell: bash
        script: |-
          set -o errexit
          set -o pipefail
          set -o verbose

          if [ -d cmake_vars ]; then
              rm cmake_vars/*.txt
          fi
          export CMAKE_VARS_DIR=$(./evergreen/abspath.sh cmake_vars)
          source evergreen/cmake_vars_utils.sh
          export CMAKE=$(./evergreen/abspath.sh ${cmake_bindir}/cmake)

          if [ -n "${xcode_developer_dir}" ]; then
              export DEVELOPER_DIR="${xcode_developer_dir}"
          fi

          if [ -n "${c_compiler}" ]; then
              [ -n "${cxx_compiler}" ] || (echo "C compiler defined as  but C++ compiler is undefined"; exit 1)
              set_cmake_var compiler_vars CMAKE_C_COMPILER PATH $(./evergreen/abspath.sh ${c_compiler})
              set_cmake_var compiler_vars CMAKE_CXX_COMPILER PATH $(./evergreen/abspath.sh ${cxx_compiler})
          fi

          if [ -z "${disable_tests_against_baas|}" ]; then
              set_cmake_var baas_vars REALM_ENABLE_AUTH_TESTS BOOL On
              set_cmake_var baas_vars REALM_MONGODB_ENDPOINT STRING "http://localhost:9090"
          fi

          if [ -n "${enable_asan|}" ]; then
              set_cmake_var realm_vars REALM_ASAN BOOL On
          fi

          if [ -n "${enable_tsan|}" ]; then
              set_cmake_var realm_vars REALM_TSAN BOOL On
          fi

          if [ -n "${enable_ubsan|}" ]; then
              set_cmake_var realm_vars REALM_USAN BOOL On
          fi

          if [ -n "${enable_valgrind|}" ]; then
              set_cmake_var realm_vars REALM_VALGRIND BOOL On
              set_cmake_var realm_vars REALM_ENABLE_ALLOC_SET_ZERO BOOL On
          fi

          if [ -n "${enable_fuzzer|}" ]; then
              set_cmake_var realm_vars REALM_LIBFUZZER BOOL On
          fi

          if [ -z "${disable_sync|}" ]; then
              set_cmake_var realm_vars REALM_ENABLE_SYNC BOOL On
          fi

          if [ -n "${use_system_openssl|}" ]; then
              set_cmake_var realm_vars REALM_USE_SYSTEM_OPENSSL BOOL On
          fi

          if [ -n "${long_running_test_duration|}" ]; then
              set_cmake_var realm_vars REALM_TEST_DURATION STRING "${long_running_test_duration}"
          fi

          if [ -n "${disable_sync_multiplexing|}" ]; then
              set_cmake_var realm_vars REALM_SYNC_MULTIPLEXING BOOL Off
          fi

          if [ -n "${enable_llvm_coverage|}" ]; then
              set_cmake_var realm_vars REALM_LLVM_COVERAGE BOOL On
          fi

          set_cmake_var realm_vars REALM_BUILD_COMMANDLINE_TOOLS BOOL On
          set_cmake_var realm_vars REALM_ENABLE_ENCRYPTION BOOL On

          if [[ -n "${fetch_missing_dependencies|}" ]]; then
              set_cmake_var realm_vars REALM_FETCH_MISSING_DEPENDENCIES BOOL On
          fi

          if [[ -n "${cmake_toolchain_file|}" ]]; then
              set_cmake_var realm_vars CMAKE_TOOLCHAIN_FILE PATH "${cmake_toolchain_file}"
          fi

          set_cmake_var realm_vars REALM_TEST_LOGGING BOOL On
          set_cmake_var realm_vars REALM_TEST_LOGGING_LEVEL STRING "debug"

          GENERATOR="${cmake_generator}"
          if [ -z "${cmake_generator|}" ]; then
              GENERATOR="Ninja Multi-Config"
              set_cmake_var generator_vars CMAKE_MAKE_PROGRAM PATH "${ninja|ninja}"
          fi

          if [ -n "${curl_base|}" ]; then
              set_cmake_var curl_vars CURL_LIBRARY PATH "$(./evergreen/abspath.sh ${curl_base}/lib/curl.lib)"
              set_cmake_var curl_vars CURL_INCLUDE_DIR PATH "$(./evergreen/abspath.sh ${curl_base}/include)"
          fi

          echo "Running cmake with these vars:"
          cat cmake_vars/*.txt | tee cmake_vars.txt
          echo

          $CMAKE \
            -B build \
            -C cmake_vars.txt ${extra_flags} \
            -G "$GENERATOR"

          if [[ -n "${target_to_build|}" ]]; then
              target="--target ${target_to_build|}"
          fi

          ${cmake_bindir}/cmake \
              --build build \
              --config ${cmake_build_type|Debug} \
              -j ${max_jobs|$(grep -c proc /proc/cpuinfo)} \
              $target

  "run benchmark":
    - command: shell.exec
      params:
        working_dir: realm-core
        shell: bash
        script: |-
          set -o errexit

          if [[ -z "${benchmark_name}" ]]; then
              echo "No benchmark specified."
              exit 1
          fi

          export UNITTEST_THREADS=1

          BENCHMARK=$(./evergreen/abspath.sh ./build/test/benchmark-${benchmark_name}/${cmake_build_type|Debug}/realm-benchmark-${benchmark_name})
          echo "Going to run benchmark $BENCHMARK"

          [[ -d benchmark_results ]] && rm -rf benchmark_results
          mkdir benchmark_results
          cd benchmark_results

          $BENCHMARK "$(pwd)/"
    - command: perf.send
      params:
        file: './realm-core/benchmark_results/results.latest.json'

  "run tests":
    - command: shell.exec
      params:
        working_dir: realm-core
        shell: bash
        script: |-
          set -o errexit
          set -o verbose
          CTEST=$(pwd)/${cmake_bindir}/ctest

          if [ -n "${xcode_developer_dir}" ]; then
              export DEVELOPER_DIR="${xcode_developer_dir}"
          fi

          # NOTE: These two values will be ANDed together for matching tests
          TEST_FLAGS=
          if [[ -n "${test_label}" ]]; then
              TEST_FLAGS="-L ${test_label} "
          fi
          if [[ -n "${test_filter}" ]]; then
              TEST_FLAGS+="-R ${test_filter} "
          fi

          if [[ -n "${verbose_test_output}" ]]; then
              TEST_FLAGS="$TEST_FLAGS -VV"
          else
              TEST_FLAGS="$TEST_FLAGS -V"
          fi

          TEST_FLAGS="--no-tests=error $TEST_FLAGS ${test_flags|}"

          if [[ -n "${llvm_symbolizer}" ]]; then
              export ASAN_SYMBOLIZER_PATH="$(./evergreen/abspath.sh ${llvm_symbolizer})"
          fi
          if [[ -n "${enable_llvm_coverage}" ]]; then
              if [[ -z "${test_executable_name}" ]]; then
                echo "Missing executable name"
                exit 1
              fi
              [[ -d coverage_data ]] || mkdir coverage_data
              [[ -d coverage_binaries ]] || mkdir coverage_binaries
              export LLVM_PROFILE_FILE="$(pwd)/coverage_data/${task_name}-%p.profraw"
              EXECUTABLE_FILE="$(find build -name "${test_executable_name}" -type f)"
              EXECUTABLE_PATH="$(./evergreen/abspath.sh "$EXECUTABLE_FILE")"
              if [[ -z "$EXECUTABLE_PATH" || ! -f "$EXECUTABLE_PATH" ]]; then
                echo "Invalid executable path $EXECUTABLE_PATH"
                exit 1
              fi
              # The sym link may have been created by a previous task run
              if [[ ! -f "coverage_binaries/${test_executable_name}" ]]; then
                ln -s "$EXECUTABLE_PATH" "coverage_binaries/${test_executable_name}"
              fi
          fi

          export UNITTEST_EVERGREEN_TEST_RESULTS="$(./evergreen/abspath.sh ${task_name}_results.json)"
          if [[ -n "$UNITTEST_EVERGREEN_TEST_RESULTS" && -f "$UNITTEST_EVERGREEN_TEST_RESULTS" ]]; then
              rm "$UNITTEST_EVERGREEN_TEST_RESULTS"
          fi
          export UNITTEST_PROGRESS=1
          if [[ -n "${report_test_progress|}" ]]; then
              export UNITTEST_PROGRESS="${report_test_progress|}"
          fi

          if [[ -n "${run_with_encryption}" ]]; then
              export UNITTEST_ENCRYPT_ALL=1
          fi
          export TSAN_OPTIONS="suppressions=$(pwd)/test/tsan.suppress"

          cd build
          if ! $CTEST -C ${cmake_build_type|Debug} $TEST_FLAGS; then
            BAAS_PID=$(pgrep baas_server)
            if [[ -n "$BAAS_PID" ]]; then
              echo "Dumping baas to log file"
              kill -3 $BAAS_PID
              sleep 15
            fi
            exit 1
          fi

  "upload test results":
  - command: attach.results
    params:
      file_location: realm-core/${task_name}_results.json
  - command: shell.exec
    params:
      working_dir: realm-core
      shell: bash
      script: |-
        set -o errexit
        set -o pipefail
        set -o verbose

        if [[ -n "${disable_tests_against_baas|}" ]]; then
          exit 0
        fi

        # Copy the baas_server log from the remote baas host if it exists
        if [[ ! -f baas_host.yml || ! -f .baas_ssh_key ]]; then
          echo "No remote baas host or remote baas host definitions not found"
          exit
        fi

        BAAS_HOST_NAME=$(tr -d '"[]{}' < baas_host.yml | cut -d , -f 1 | awk -F : '{print $2}')
        export BAAS_HOST_NAME

        ssh_user="$(printf "ubuntu@%s" "$BAAS_HOST_NAME")"
        ssh_options="-o ForwardAgent=yes -o IdentitiesOnly=yes -o StrictHostKeyChecking=no -o ConnectTimeout=10 -i .baas_ssh_key"

        # Copy the baas_server.log and mongod.log files from the remote baas host
        REMOTE_PATH=/data/baas-remote/baas-work-dir
        LOCAL_PATH=./baas-work-dir

        mkdir -p "$LOCAL_PATH/"
        mkdir -p "$LOCAL_PATH/mongodb-dbpath/"
        scp $ssh_options $ssh_user:"$REMOTE_PATH/baas_server.log" "$LOCAL_PATH/baas_server.log" || true
        scp $ssh_options $ssh_user:"$REMOTE_PATH/mongodb-dbpath/mongod.log" "$LOCAL_PATH/mongodb-dbpath/mongod.log" || true

  - command: s3.put
    params:
      aws_key: '${artifacts_aws_access_key}'
      aws_secret: '${artifacts_aws_secret_key}'
      local_file: 'realm-core/baas-work-dir/baas_server.log'
      remote_file: 'realm-core-stable/${branch_name}/${task_id}/${execution}/baas_server.log'
      bucket: mciuploads
      permissions: public-read
      content_type: text/text
      display_name: baas server logs
      optional: true
  - command: s3.put
    params:
      aws_key: '${artifacts_aws_access_key}'
      aws_secret: '${artifacts_aws_secret_key}'
      local_file: 'realm-core/install_baas_output.log'
      remote_file: 'realm-core-stable/${branch_name}/${task_id}/${execution}/install_baas_output.log'
      bucket: mciuploads
      permissions: public-read
      content_type: text/text
      display_name: install baas output
      optional: true
  - command: s3.put
    params:
      aws_key: '${artifacts_aws_access_key}'
      aws_secret: '${artifacts_aws_secret_key}'
      local_file: 'realm-core/baas-work-dir/mongodb-dbpath/mongod.log'
      remote_file: 'realm-core-stable/${branch_name}/${task_id}/${execution}/mongod.log'
      bucket: mciuploads
      permissions: public-read
      content_type: text/text
      display_name: mongod logs
      optional: true

  "upload fuzzer results":
  - command: shell.exec
    params:
      working_dir: realm-core/build/test/realm-fuzzer
      script: |-
        if ls crash-*> /dev/null 2>&1; then
          echo "Found crash file"
          mv crash-* realm-fuzzer-crash.txt
        fi

  - command: s3.put
    params:
      working_dir: realm-core/build/test/realm-fuzzer
      aws_key: '${artifacts_aws_access_key}'
      aws_secret: '${artifacts_aws_secret_key}'
      local_file: 'realm-core/build/test/realm-fuzzer/realm-fuzzer-crash.txt'
      remote_file: '${project}/${branch_name}/${task_id}/${execution}/realm-fuzzer-crash.txt'
      bucket: mciuploads
      permissions: public-read
      content_type: text/text
      display_name: Fuzzer crash report
      optional: true

  - command: shell.exec
    params:
      working_dir: realm-core/build/test/realm-fuzzer
      script: |-
        rm realm-fuzzer-crash.txt

  "run hang analyzer":
  - command: shell.exec
    params:
      shell: bash
      script: |-
        set -o errexit
        set -o pipefail
        set -o verbose

        if [[ -n "${disable_tests_against_baas|}" ]]; then
          exit 0
        fi

        # Kill the local baas server process, if it exists
        BAAS_PID=$(pgrep baas_server)
        if [[ -n "$BAAS_PID" ]]; then
          echo "Terminating local baas server..."
          kill -3 $BAAS_PID
          exit 0
        fi

        if [[ ! -f baas_host.yml || ! -f .baas_ssh_key ]]; then
          echo "No remote baas host or remote baas host definitions not found"
          exit
        fi

        BAAS_HOST_NAME=$(tr -d '"[]{}' < baas_host.yml | cut -d , -f 1 | awk -F : '{print $2}')
        export BAAS_HOST_NAME

        ssh_user="$(printf "ubuntu@%s" "$BAAS_HOST_NAME")"
        ssh_options="-o ForwardAgent=yes -o IdentitiesOnly=yes -o StrictHostKeyChecking=No -o ConnectTimeout=10 -i .baas_ssh_key"

        # Kill the remote baas server process, if the definition files exist
        echo "Terminating baas server on remote host..."
        ssh $ssh_options $ssh_user "pkill -3 baas_server"

  - command: shell.exec
    params:
      shell: bash
      script: |-
        set -o errexit
        set -o verbose

        if [[ ! -d realm-core ]]; then
          echo "No source directory exists. Not running hang analyzer"
          exit 1
        fi

        TOP_DIR=$(pwd)/realm-core
        mkdir realm-core/hang_analyzer_workdir; cd realm-core/hang_analyzer_workdir
        ${python3|python3} -m venv venv

        # venv creates its Scripts/activate file with CLRF endings, which
        # cygwin bash does not like. dos2unix it
        # (See https://bugs.python.org/issue32451)
        if [ "Windows_NT" = "$OS" ]; then
          dos2unix "venv/Scripts/activate"
        fi

        export VIRTUAL_ENV_DISABLE_PROMPT=yes

        if [ "Windows_NT" = "$OS" ]; then
          # Need to quote the path on Windows to preserve the separator.
          . "venv/Scripts/activate" 2> /tmp/activate_error.log
        else
          . venv/bin/activate 2> /tmp/activate_error.log
        fi
        if [ $? -ne 0 ]; then
          echo "Failed to activate virtualenv: $(cat /tmp/activate_error.log)"
          exit 1
        fi
        python=python

        echo "python set to $(which $python)"

        echo "Upgrading pip to 21.0.1"

        # ref: https://github.com/grpc/grpc/issues/25082#issuecomment-778392661
        if [ "$(uname -m)" = "arm64" ] && [ "$(uname)" == "Darwin" ]; then
          export GRPC_PYTHON_BUILD_SYSTEM_OPENSSL=1
          export GRPC_PYTHON_BUILD_SYSTEM_ZLIB=1
        fi

        python -m pip --disable-pip-version-check install "pip==21.0.1" "wheel==0.37.0" || exit 1

        REQUIREMENTS_PATH=$TOP_DIR/evergreen/hang_analyzer/requirements.txt
        if [ "Windows_NT" = "$OS" ]; then
          REQUIREMENTS_PATH=$(cygpath -w $REQUIREMENTS_PATH)
        fi

        python -m pip install -r $REQUIREMENTS_PATH || exit 1

        echo "Going to run hang analyzer"

        HANG_ANALYZER_PATH=$TOP_DIR/evergreen/hang_analyzer
        if [ "Windows_NT" = "$OS" ]; then
          HANG_ANALYZER_PATH=$(cygpath -w $HANG_ANALYZER_PATH)
        fi

        python $HANG_ANALYZER_PATH

  "launch remote baas":
  - command: host.create
    params:
      provider: ec2
      distro: ubuntu2004-medium
  - command: host.list
    params:
      num_hosts: 1
      path: realm-core/baas_host.yml
      timeout_seconds: 600
      wait: true
  - command: shell.exec
    params:
      working_dir: realm-core
      shell: bash
      # Do NOT use verbose for this script since it would reveal the values of secrets
      script: |-
        set -o errexit
        set -o pipefail

        if [[ -n "${disable_tests_against_baas|}" ]]; then
          echo "Should not be using remote baas if the tests are not being used"
          exit 0
        fi

        # Save the remote host ssh key and details to files
        echo "${__project_aws_ssh_key_value}" > .baas_ssh_key
        chmod 600 .baas_ssh_key

        BAAS_HOST_NAME=$(tr -d '"[]{}' < baas_host.yml | cut -d , -f 1 | awk -F : '{print $2}')

        # Github SSH host key updated 06/26/2023
        # Use 'github_known_hosts' expansion for GITHUB_KNOWN_HOSTS below once EVG-20410 has been implemented
        cat >baas_host_vars.sh <<EOF
        export AWS_ACCESS_KEY_ID="${baas_secrets_aws_access_key}"
        export AWS_SECRET_ACCESS_KEY="${baas_secrets_aws_secret_key}"
        export BAAS_HOST_NAME="$BAAS_HOST_NAME"
        export REALM_CORE_REVISION="${revision}"
        export GITHUB_KNOWN_HOSTS="github.com ssh-rsa AAAAB3NzaC1yc2EAAAADAQABAAABgQCj7ndNxQowgcQnjshcLrqPEiiphnt+VTTvDP6mHBL9j1aNUkY4Ue1gvwnGLVlOhGeYrnZaMgRK6+PKCUXaDbC7qtbW8gIkhL7aGCsOr/C56SJMy/BCZfxd1nWzAOxSDPgVsmerOBYfNqltV9/hWCqBywINIR+5dIg6JTJ72pcEpEjcYgXkE2YEFXV1JHnsKgbLWNlhScqb2UmyRkQyytRLtL+38TGxkxCflmO+5Z8CSSNY7GidjMIZ7Q4zMjA2n1nGrlTDkzwDCsw+wqFPGQA179cnfGWOWRVruj16z6XyvxvjJwbz0wQZ75XK5tKSb7FNyeIEs4TT4jk+S4dhPeAUC5y+bDYirYgM4GC7uEnztnZyaVWQ7B381AK4Qdrwt51ZqExKbQpTUNn+EjqoTwvqNj4kqx5QUCI0ThS/YkOxJCXmPUWZbhjpCg56i+2aB6CmK2JGhn57K5mj0MNdBXA4/WnwH6XoPWJzK5Nyu2zB3nAZp+S5hpQs+p1vN1/wsjk="
        EOF

        chmod 700 baas_host_vars.sh
        echo "baas remote host created: $BAAS_HOST_NAME"
        echo "- using Realm Core revision: ${revision}"

  - command: shell.exec
    params:
      working_dir: realm-core
      shell: bash
      background: true
      script: |-
        set -o errexit
        set -o pipefail
        set -o verbose

        if [[ -n "${disable_tests_against_baas|}" ]]; then
          exit 0
        fi

        BAAS_USER=ubuntu

        OPT_BAAS_BRANCH=
        if [ -n "${baas_branch}" ]; then
            OPT_BAAS_BRANCH="-b ${baas_branch}"
        fi

        # Run the setup_baas_host_local.sh script to configure and run baas on the remote host
        # Add -v to this command for verbose script logging
        ./evergreen/setup_baas_host_local.sh -w ./baas-work-dir -u $BAAS_USER $OPT_BAAS_BRANCH ./baas_host_vars.sh ./.baas_ssh_key 2>&1 | tee install_baas_output.log

  "wait for baas to start":
  - command: shell.exec
    params:
      working_dir: realm-core
      shell: bash
      script: |-
        set -o errexit
        set -o verbose

        if [[ -n "${disable_tests_against_baas|}" ]]; then
          exit 0
        fi

        # Don't print out the tail of the log file
        ./evergreen/wait_for_baas.sh -s -w ./baas-work-dir -l ""

        echo "Baas is started!"

  "check branch state":
  - command: shell.exec
    type: setup
    params:
      working_dir: realm-core
      shell: bash
      script: |-
        set -o errexit
        set -o pipefail
        set -o verbose

        if [[ -n "${disable_tests_against_baas|}" ]]; then
          exit 0
        fi

        # Fail the test if local/evergreen object store tests are defined and this is not a patch build
        if [[ -f "build/objstore-tests.do-not-commit" ]]; then
            if [[ -z "${is_patch}" ]]; then
              echo "ERROR: Found custom object store tests for non-patch build"
              echo "- Revert test/object-store/objstore-tests.do-not-commit and recommit"
              exit 1
            else
              echo "WARNING: Custom object store tests are configured for this patch build"
              echo "- Revert test/object-store/objstore-tests.do-not-commit before merging PR"
            fi
        fi

timeout:
  - func: "run hang analyzer"

tasks:
- name: compile
  exec_timeout_secs: 1800
  tags: [ "for_pull_requests" ]
  commands:
  - func: "compile"

- name: package
  exec_timeout_secs: 1800
  commands:
  - func: "compile"
  - command: shell.exec
    params:
      working_dir: realm-core
      script: |-
        set -o errexit
        cpack=$(pwd)/${cmake_bindir}/cpack

        cd build
        $cpack -C ${cmake_build_type|Debug} -G TGZ -D "CPACK_PACKAGE_FILE_NAME=realm-core-artifacts" ${package_flags|}
  - command: s3.put
    params:
      aws_key: '${artifacts_aws_access_key}'
      aws_secret: '${artifacts_aws_secret_key}'
      remote_file: '${project}/${branch_name}/${task_id}/${execution}/realm-core-artifacts-devel.tar.gz'
      bucket: mciuploads
      permissions: public-read
      local_file: 'realm-core/build/realm-core-artifacts-devel.tar.gz'
      content_type: '${content_type|application/x-gzip}'
  - command: s3.put
    params:
      aws_key: '${artifacts_aws_access_key}'
      aws_secret: '${artifacts_aws_secret_key}'
      remote_file: '${project}/${branch_name}/${task_id}/${execution}/realm-core-artifacts-runtime.tar.gz'
      bucket: mciuploads
      permissions: public-read
      local_file: 'realm-core/build/realm-core-artifacts-runtime.tar.gz'
      content_type: '${content_type|application/x-gzip}'

- name: swift-build-and-test
  exec_timeout_secs: 1800
  commands:
  - func: "fetch source"
  - func: "fetch binaries"
  - command: shell.exec
    params:
      working_dir: realm-core
      shell: /bin/bash
      script: |-
        #!/bin/bash
        set -o errexit
        set -o pipefail
        set -o verbose

        if [ -n "${xcode_developer_dir}" ]; then
            export DEVELOPER_DIR="${xcode_developer_dir}"
        fi

        xcrun swift build
        xcrun swift run ObjectStoreTests

- name: test-on-exfat
  exec_timeout_secs: 2700
  commands:
  - func: "fetch source"
  - func: "fetch binaries"
  - func: "compile"
  - command: shell.exec
    params:
      working_dir: realm-core/build
      shell: /bin/bash
      script: ../tools/run-tests-on-exfat.sh

- name: valgrind
  exec_timeout_secs: 18000
  commands:
  - func: "fetch source"
  - func: "fetch binaries"
  - func: "compile"
    vars:
      target_to_build: "CoreTests"
  - command: shell.exec
    params:
      working_dir: realm-core/build/test
      shell: /bin/bash
      script: |-
        export UNITTEST_PROGRESS=1
        export UNITTEST_THREADS=1
        valgrind --tool=memcheck --leak-check=full --undef-value-errors=yes --track-origins=yes --child-silent-after-fork=no --trace-children=yes --suppressions=$(pwd)/../../test/valgrind.suppress --error-exitcode=1 ./RelWithDebInfo/realm-tests

- name: bloaty
  exec_timeout_secs: 1800
  commands:
  - func: "fetch source"
  - func: "fetch binaries"
  - func: "compile"
    vars:
      target_to_build: RealmFFI
  - command: shell.exec
    params:
      working_dir: realm-core
      shell: /bin/bash
      script: |-
        #!/bin/bash
        set -o errexit
        set -o pipefail

        mkdir bloaty-binaries && cd bloaty-binaries
        curl --silent -L ${bloaty_url} | tar -xz --strip-components=1
        BLOATY=$(pwd)/bin/bloaty
        cd ..

        FILES_TO_ANALYZE="./build/src/realm/object-store/c_api/${cmake_build_type|Debug}/librealm-ffi.so"

        mkdir bloaty-results
        for input_path in $FILES_TO_ANALYZE; do
            input_file=$(basename $input_path)
            $BLOATY -d shortsymbols $input_path -n 0 --csv > "bloaty-results/$input_file-shortsymbols.csv"
            $BLOATY -d sections $input_path -n 0 --csv > "bloaty-results/$input_file-sections.csv"
            $BLOATY -d shortsymbols $input_path -n 0 > "bloaty-results/$input_file-shortsymbols.txt"
            $BLOATY -d sections $input_path -n 0 > "bloaty-results/$input_file-sections.txt"
            $BLOATY -d compileunits $input_path -n 0 > "bloaty-results/$input_file-compileunits.txt"
            $BLOATY -d compileunits $input_path -n 0 --csv > "bloaty-results/$input_file-compileunits.csv"

            echo "Bloaty sections output for $input_file"
            head -n 100 "bloaty-results/$input_file-sections.txt"
            echo
            echo "Bloaty compile units output for $input_file"
            head -n 100 "bloaty-results/$input_file-compileunits.txt"
            echo
            echo "Bloaty short symbols output for $input_file"
            head -n 100 "bloaty-results/$input_file-shortsymbols.txt"

            ${python3|} ./evergreen/bloaty_to_json.py \
                --short-symbols-input="bloaty-results/$input_file-shortsymbols.csv" \
                --sections-input="bloaty-results/$input_file-sections.csv" \
                --compileunits-input="bloaty-results/$input_file-compileunits.csv" \
                --analyzed-file=$input_file \
                --output "bloaty-results/$input_file-results.json" \
                --project=${project} \
                --execution=${execution} \
                --is-patch=${is_patch} \
                --build-variant=${build_variant} \
                --branch=${branch_name} \
                --revision=${revision} \
                --task-id=${task_id} \
                --task-name=${task_name} \
                --revision-order-id=${revision_order_id} \
                --version-id=${version_id}

            # TODO(JBR) This is pointing to a test application for now. When we have charts configured we can create
            # a real realm app to house them and this URL will change.
            curl \
                -H "Content-Type: application/json" \
                -d "@bloaty-results/$input_file-results.json" \
                https://us-east-1.aws.webhooks.mongodb-realm.com/api/client/v2.0/app/application-0-htnkr/service/http1/incoming_webhook/upload_bloaty_results?secret=${bloaty_secret}
        done

  - command: s3.put
    params:
      aws_key: '${artifacts_aws_access_key}'
      aws_secret: '${artifacts_aws_secret_key}'
      local_files_include_filter:
        - realm-core/bloaty-results/*.csv
      remote_file: '${project}/${branch_name}/${task_id}/${execution}/bloaty-results-'
      bucket: mciuploads
      permissions: public-read
      content_type: text/csv
      display_name: bloaty-results
  - command: s3.put
    params:
      aws_key: '${artifacts_aws_access_key}'
      aws_secret: '${artifacts_aws_secret_key}'
      local_files_include_filter:
        - realm-core/bloaty-results/*.txt
      remote_file: '${project}/${branch_name}/${task_id}/${execution}/bloaty-results-'
      bucket: mciuploads
      permissions: public-read
      content_type: text/text
      display_name: bloaty-results
  - command: s3.put
    params:
      aws_key: '${artifacts_aws_access_key}'
      aws_secret: '${artifacts_aws_secret_key}'
      local_files_include_filter:
        - realm-core/bloaty-results/*.json
      remote_file: '${project}/${branch_name}/${task_id}/${execution}/bloaty-results-'
      bucket: mciuploads
      permissions: public-read
      content_type: application/json
      display_name: bloaty-results

- name: long-running-core-tests
  commands:
  - func: "run tests"
    # The long-running tests can take a really long time on Windows, so we give the test up to 4
    # hours to complete
    timeout_secs: 14400
    vars:
      test_filter: CoreTests
      report_test_progress: On

- name: core-tests
  tags: [ "test_suite", "for_pull_requests" ]
  exec_timeout_secs: 1800
  commands:
  - func: "compile"
    vars:
      target_to_build: "CoreTests"
  - func: "run tests"
    vars:
      test_filter: CoreTests
      test_executable_name: "realm-tests"

- name: benchmark-common-tasks
  exec_timeout_secs: 1800
  tags: [ "benchmark" ]
  commands:
  - func: "run benchmark"
    vars:
      benchmark_name: common-tasks

- name: benchmark-crud
  exec_timeout_secs: 1800
  tags: [ "benchmark" ]
  commands:
  - func: "run benchmark"
    vars:
      benchmark_name: crud

- name: benchmark-sync
  exec_timeout_secs: 1800
  tags: [ "benchmark" ]
  commands:
  - func: "run benchmark"
    vars:
      benchmark_name: sync

- name: sync-tests
  tags: [ "test_suite", "for_pull_requests" ]
  exec_timeout_secs: 1800
  commands:
  - func: "compile"
    vars:
      target_to_build: "SyncTests"
  - func: "run tests"
    vars:
      test_filter: SyncTests
      test_executable_name: "realm-sync-tests"

# These are local object store tests; baas is not started, however some use the sync server
- name: object-store-tests
  tags: [ "test_suite_remote_baas", "for_pull_requests" ]
  exec_timeout_secs: 3600
  commands:
  - func: "compile"
    vars:
      target_to_build: ObjectStoreTests
  - func: "run tests"
    vars:
      test_label: objstore-local
      test_executable_name: "realm-object-store-tests"
<<<<<<< HEAD
  # If we need to start a local copy of baas, do it in the background here in a separate script.
  # Evergreen should take care of the lifetime of the processes we start here automatically.
  - command: shell.exec
    params:
      working_dir: realm-core
      shell: bash
      background: true
      script: |-
        set -o errexit
        set -o pipefail

        export CURL=${curl|curl}

        if [[ -n "${run_tests_against_baas|}" ]]; then
            if [[ -z "${baas_secrets_aws_access_key|}" || -z "${baas_secrets_aws_secret_key|}" ]]; then
                echo "Must supply baas secrets AWS key info to start baas server"
                exit 1
            fi

            export AWS_ACCESS_KEY_ID="${baas_secrets_aws_access_key}"
            export AWS_SECRET_ACCESS_KEY="${baas_secrets_aws_secret_key}"

            if [ -n "${xcode_developer_dir}" ]; then
                export DEVELOPER_DIR="${xcode_developer_dir}"
            fi

            ./evergreen/install_baas.sh -w ./baas-work-dir -b 2e23bf2f77d85f3e2fbe07e1c448e4d1cafa3a10 2>&1 | tee install_baas_output.log
        fi

  - command: shell.exec
    params:
      working_dir: realm-core
      shell: bash
      script: |-
        set -o errexit
        set -o pipefail
=======
      verbose_test_output: true
  - func: "check branch state"
>>>>>>> c04f5e40

# These are baas object store tests that run against baas running on a remote host
- name: baas-integration-tests
  tags: [ "test_suite_remote_baas", "for_pull_requests" ]
  exec_timeout_secs: 3600
  commands:
  - func: "launch remote baas"
    vars:
      baas_branch: 1a0d1c021460d2215b21bc4f7c7f668714ce81c7
  - func: "compile"
    vars:
      target_to_build: ObjectStoreTests
  - func: "wait for baas to start"
  - func: "run tests"
    vars:
      test_label: objstore-baas
      test_executable_name: "realm-object-store-tests"
      verbose_test_output: true
  - func: "check branch state"

- name: process_coverage_data
  tags: [ "for_pull_requests" ]
  exec_timeout_secs: 1800
  commands:
  - command: shell.exec
    params:
      working_dir: realm-core
      shell: bash
      env:
        COVERALLS_TOKEN: "${coveralls_token}"
      script: |-
        set -o errexit
        set -o pipefail
        set -o verbose

        if [[ -n "${xcode_developer_dir}" ]]; then
            export DEVELOPER_DIR="${xcode_developer_dir}"
        fi

        if [[ -z "${enable_llvm_coverage}" ]]; then
          exit 0
        fi

        export LLVM_PROFILE_FILE="$(find ./coverage_data -name "*.profraw")"
        if [[ -z "$LLVM_PROFILE_FILE" ]]; then
          echo "No coverage data found"
          exit 1
        fi

        echo "Found coverage files: "
        find ./coverage_data -name "*.profraw"

        curl -LsS "${grcov_url}" | tar -xj
        chmod +x grcov

        if [[ -d ./clang_binaries/bin ]]; then
          LLVM_PROFDATA_DIR="$(evergreen/abspath.sh ./clang_binaries/bin)"
        elif [[ "$(uname -s)" == "Darwin" ]]; then
          LLVM_PROFDATA_PATH="$(xcrun -f llvm-profdata)"
          LLVM_PROFDATA_DIR="$(dirname $LLVM_PROFDATA_PATH)"
        else
          echo "Missing path to clang binaries."
          exit 1
        fi

        ./grcov ./coverage_data --source-dir . \
            --binary-path ./coverage_binaries \
            --llvm \
            -t coveralls+ \
            --branch \
            --ignore-not-existing \
            --llvm-path="$LLVM_PROFDATA_DIR" \
            --token="$COVERALLS_TOKEN" \
            --service-name="Evergreen" \
            --service-job-id="${task_id}" \
            --service-number="${revision_order_id}" \
            --service-pull-request="${github_pr_number}" \
            --service-flag-name="${coveralls_flag_name}" \
            --commit-sha="${github_commit}" \
            --vcs-branch="${branch_name}" \
            --ignore='external/**' \
            --ignore='src/external/**' \
            --parallel \
            --output-path=coveralls_${task_name}.json

        curl -X POST https://coveralls.io/api/v1/jobs -F 'json_file=@coveralls_${task_name}.json'

- name: finalize_coverage_data
  tags: [ "for_pull_requests" ]
  depends_on:
    - name: "process_coverage_data"
      variant: "*"
      status: "*"
  commands:
    - command: shell.exec
      params:
        shell: bash
        env:
          COVERALLS_TOKEN: "${coveralls_token}"
        script: |-
          set -o errexit

          if [[ -z "${enable_llvm_coverage}" ]]; then
            exit 0
          fi

          curl -X POST \
            -H 'Content-Type: application/json' \
            -d '{
                  "payload": {
                  "build_num": "${revision_order_id}",
                  "status": "done"
                  }
                }' \
            "https://coveralls.io/webhook?repo_token=$COVERALLS_TOKEN&carryforward=macos-arm64,ubuntu-x86_64"

- name: lint
  tags: [ "for_pull_requests" ]
  exec_timeout_secs: 1800
  commands:
  - func: "fetch source"
  - func: "fetch binaries"
  - command: shell.exec
    params:
      working_dir: realm-core
      shell: bash
      script: |-
        set -o verbose
        set -o errexit

        export PATH=$(./evergreen/abspath.sh ./clang_binaries/bin):$PATH

        if [[ "${is_patch}" == "true" ]]; then
            format_ref="$(git merge-base origin/${branch_name} HEAD)"
        else
            format_ref="${revision}"
        fi

        clang-format --version

        clang_command="git clang-format -v --diff $format_ref"
        # Don't fail the task early on clang-format errors
        out=$($clang_command) && true

        echo -e "CLANG: $clang_command\n$out"

        if [[ "$out" == *"no modified files to format"* ]]; then
            exit 0
        fi
        if [[ "$out" == *"clang-format did not modify any files"* ]]; then
            exit 0
        fi

        echo "ERROR: you need to run git clang-format on your commit"
        echo "COMMAND: git clang-format -f --commit $format_ref"
        exit 1

- name: fuzzer
  commands:
  - command: shell.exec
    params:
      working_dir: realm-core/build/test/realm-fuzzer
      shell: /bin/bash
      script: |-
        ${cmake_build_type|Debug}/realm-libfuzz -rss_limit_mb=0 -max_total_time=3600

task_groups:
- name: core_tests_group
  setup_group_can_fail_task: true
  setup_group:
  - func: "fetch source"
  - func: "fetch binaries"
  teardown_task:
  - func: "upload test results"
  timeout:
  - func: "run hang analyzer"
  tasks:
  - core-tests

- name: core_sync_tests_group
  setup_group_can_fail_task: true
  setup_group:
  - func: "fetch source"
  - func: "fetch binaries"
  teardown_task:
  - func: "upload test results"
  timeout:
  - func: "run hang analyzer"
  tasks:
  - compile
  - .test_suite

# Runs object-store-tests against baas running on remote host
- name: compile_test_and_package
  max_hosts: 1
  setup_group_can_fail_task: true
  setup_group:
  - func: "fetch source"
  - func: "fetch binaries"
  teardown_task:
  - func: "upload test results"
  timeout:
  - func: "run hang analyzer"
  tasks:
  - compile
  - .test_suite
  - .test_suite_remote_baas
  - package

# Runs object-store-tests against baas running on remote host
- name: compile_test
  max_hosts: 1
  setup_group_can_fail_task: true
  setup_group:
  - func: "fetch source"
  - func: "fetch binaries"
  teardown_task:
  - func: "upload test results"
  timeout:
  - func: "run hang analyzer"
  tasks:
  - compile
  - .test_suite
  - .test_suite_remote_baas

# Runs object-store-tests against baas running on remote host
- name: compile_test_coverage
  max_hosts: 1
  setup_group_can_fail_task: true
  setup_group:
  - func: "fetch source"
  - func: "fetch binaries"
  teardown_task:
  - func: "upload test results"
  timeout:
  - func: "run hang analyzer"
  tasks:
  - compile
  - .test_suite
  - .test_suite_remote_baas
  - process_coverage_data

- name: benchmarks
  setup_group_can_fail_task: true
  setup_group:
  - func: "fetch source"
  - func: "fetch binaries"
  - func: "compile"
    vars:
      target_to_build: "benchmarks"
  timeout:
  - func: "run hang analyzer"
  tasks:
  - .benchmark

- name: long-running-tests
  setup_group_can_fail_task: true
  setup_group:
  - func: "fetch source"
  - func: "fetch binaries"
  - func: "compile"
    vars:
      long_running_test_duration: 2
      target_to_build: CoreTests
  teardown_task:
  - func: "upload test results"
  timeout:
  - func: "run hang analyzer"
  tasks:
  - long-running-core-tests

- name: fuzzer-tests
  setup_group_can_fail_task: true
  setup_group:
  - func: "fetch source"
  - func: "fetch binaries"
  - func: "compile"
    vars:
      target_to_build: realm-libfuzz
  teardown_task:
  - func: "upload fuzzer results"
  tasks:
  - fuzzer

buildvariants:
- name: ubuntu2004
  display_name: "Ubuntu 20.04 x86_64 (Clang 11)"
  run_on: ubuntu2004-large
  expansions:
    clang_url: "https://s3.amazonaws.com/static.realm.io/evergreen-assets/clang%2Bllvm-11.0.0-x86_64-linux-gnu-ubuntu-20.04.tar.xz"
    cmake_url: "https://s3.amazonaws.com/static.realm.io/evergreen-assets/cmake-3.20.3-linux-x86_64.tar.gz"
    cmake_bindir: "./cmake_binaries/bin"
    fetch_missing_dependencies: On
    c_compiler: "./clang_binaries/bin/clang"
    cxx_compiler: "./clang_binaries/bin/clang++"
    extra_flags: -DREALM_ENABLE_GEOSPATIAL=OFF # can be removed once SDKs pick this feature up
  tasks:
  - name: compile_test


- name: ubuntu2204
  display_name: "Ubuntu 22.04 x86_64 (Clang 16 + lint)"
  run_on: ubuntu2204-large
  expansions:
    clang_url: "https://s3.amazonaws.com/static.realm.io/evergreen-assets/clang%2Bllvm-16.0.2-x86_64-linux-gnu-ubuntu-22.04.tar.xz"
    cmake_url: "https://s3.amazonaws.com/static.realm.io/evergreen-assets/cmake-3.26.3-linux-x86_64.tar.gz"
    cmake_bindir: "./cmake_binaries/bin"
    fetch_missing_dependencies: On
    c_compiler: "./clang_binaries/bin/clang"
    cxx_compiler: "./clang_binaries/bin/clang++"
  tasks:
  - name: lint
    distros:
    - ubuntu2204-small
  - name: core_sync_tests_group

- name: ubuntu2004-no-session-multiplexing
  display_name: "Ubuntu 20.04 x86_64 (Sync Multiplexing Disabled)"
  run_on: ubuntu2004-large
  expansions:
    clang_url: "https://s3.amazonaws.com/static.realm.io/evergreen-assets/clang%2Bllvm-11.0.0-x86_64-linux-gnu-ubuntu-20.04.tar.xz"
    cmake_url: "https://s3.amazonaws.com/static.realm.io/evergreen-assets/cmake-3.20.3-linux-x86_64.tar.gz"
    cmake_bindir: "./cmake_binaries/bin"
    fetch_missing_dependencies: On
    c_compiler: "./clang_binaries/bin/clang"
    cxx_compiler: "./clang_binaries/bin/clang++"
    disable_sync_multiplexing: On
  tasks:
  - name: compile_test

- name: ubuntu2004-encryption-tsan
  display_name: "Ubuntu 20.04 x86_64 (Clang 11 Encryption Enabled w/TSAN)"
  run_on: ubuntu2004-small
  expansions:
    clang_url: "https://s3.amazonaws.com/static.realm.io/evergreen-assets/clang%2Bllvm-11.0.0-x86_64-linux-gnu-ubuntu-20.04.tar.xz"
    cmake_url: "https://s3.amazonaws.com/static.realm.io/evergreen-assets/cmake-3.20.3-linux-x86_64.tar.gz"
    cmake_bindir: "./cmake_binaries/bin"
    fetch_missing_dependencies: On
    c_compiler: "./clang_binaries/bin/clang"
    cxx_compiler: "./clang_binaries/bin/clang++"
    run_with_encryption: On
    enable_tsan: On
  tasks:
  - name: core_tests_group
    distros:
    - ubuntu2004-large

- name: ubuntu2004-encryption-asan
  display_name: "Ubuntu 20.04 x86_64 (Clang 11 Encryption Enabled w/ASAN)"
  run_on: ubuntu2004-small
  expansions:
    clang_url: "https://s3.amazonaws.com/static.realm.io/evergreen-assets/clang%2Bllvm-11.0.0-x86_64-linux-gnu-ubuntu-20.04.tar.xz"
    cmake_url: "https://s3.amazonaws.com/static.realm.io/evergreen-assets/cmake-3.20.3-linux-x86_64.tar.gz"
    cmake_bindir: "./cmake_binaries/bin"
    fetch_missing_dependencies: On
    c_compiler: "./clang_binaries/bin/clang"
    cxx_compiler: "./clang_binaries/bin/clang++"
    llvm_symbolizer: "./clang_binaries/bin/llvm-symbolizer"
    run_with_encryption: On
    enable_asan: On
  tasks:
  - name: core_tests_group
    distros:
    - ubuntu2004-large

- name: ubuntu2004-release
  display_name: "Ubuntu 20.04 x86_64 (Clang 11 Release build)"
  run_on: ubuntu2004-small
  expansions:
    clang_url: "https://s3.amazonaws.com/static.realm.io/evergreen-assets/clang%2Bllvm-11.0.0-x86_64-linux-gnu-ubuntu-20.04.tar.xz"
    cmake_url: "https://s3.amazonaws.com/static.realm.io/evergreen-assets/cmake-3.20.3-linux-x86_64.tar.gz"
    bloaty_url: "https://s3.amazonaws.com/static.realm.io/evergreen-assets/bloaty-v1.1-39-gefc1c61-ubuntu2004-x86_64.tar.gz"
    cmake_bindir: "./cmake_binaries/bin"
    cmake_build_type: RelWithDebInfo
    fetch_missing_dependencies: On
    c_compiler: "./clang_binaries/bin/clang"
    cxx_compiler: "./clang_binaries/bin/clang++"
    python3: /opt/mongodbtoolchain/v3/bin/python3
  tasks:
  - name: compile_test_and_package
    distros:
    - ubuntu2004-large
  - name: benchmarks
    distros:
    - ubuntu2004-large
  - name: long-running-tests
  - name: bloaty

- name: ubuntu2004-asan
  display_name: "Ubuntu 20.04 x86_64 (Clang 11 ASAN)"
  run_on: ubuntu2004-large
  expansions:
    clang_url: "https://s3.amazonaws.com/static.realm.io/evergreen-assets/clang%2Bllvm-11.0.0-x86_64-linux-gnu-ubuntu-20.04.tar.xz"
    cmake_url: "https://s3.amazonaws.com/static.realm.io/evergreen-assets/cmake-3.20.3-linux-x86_64.tar.gz"
    cmake_bindir: "./cmake_binaries/bin"
    fetch_missing_dependencies: On
    enable_asan: On
    c_compiler: "./clang_binaries/bin/clang"
    cxx_compiler: "./clang_binaries/bin/clang++"
    llvm_symbolizer: "./clang_binaries/bin/llvm-symbolizer"
  tasks:
  - name: compile_test
  - name: long-running-tests
    distros:
    - ubuntu2004-small

- name: ubuntu2004-tsan
  display_name: "Ubuntu 20.04 x86_64 (Clang 11 TSAN)"
  run_on: ubuntu2004-large
  expansions:
    clang_url: "https://s3.amazonaws.com/static.realm.io/evergreen-assets/clang%2Bllvm-11.0.0-x86_64-linux-gnu-ubuntu-20.04.tar.xz"
    cmake_url: "https://s3.amazonaws.com/static.realm.io/evergreen-assets/cmake-3.20.3-linux-x86_64.tar.gz"
    cmake_bindir: "./cmake_binaries/bin"
    fetch_missing_dependencies: On
    enable_tsan: On
    c_compiler: "./clang_binaries/bin/clang"
    cxx_compiler: "./clang_binaries/bin/clang++"
  tasks:
  - name: compile_test

- name: ubuntu2004-ubsan
  display_name: "Ubuntu 20.04 x86_64 (Clang 11 UBSAN)"
  run_on: ubuntu2004-small
  expansions:
    clang_url: "https://s3.amazonaws.com/static.realm.io/evergreen-assets/clang%2Bllvm-11.0.0-x86_64-linux-gnu-ubuntu-20.04.tar.xz"
    cmake_url: "https://s3.amazonaws.com/static.realm.io/evergreen-assets/cmake-3.20.3-linux-x86_64.tar.gz"
    cmake_bindir: "./cmake_binaries/bin"
    fetch_missing_dependencies: On
    enable_ubsan: On
    c_compiler: "./clang_binaries/bin/clang"
    cxx_compiler: "./clang_binaries/bin/clang++"
  tasks:
  - name: compile_test
    distros:
    - ubuntu2004-large

- name: ubuntu2004-fuzzer
  display_name: "Ubuntu 20.04 x86_64 (Clang 11 Fuzzer)"
  run_on: ubuntu2004-large
  expansions:
    clang_url: "https://s3.amazonaws.com/static.realm.io/evergreen-assets/clang%2Bllvm-11.0.0-x86_64-linux-gnu-ubuntu-20.04.tar.xz"
    cmake_url: "https://s3.amazonaws.com/static.realm.io/evergreen-assets/cmake-3.20.3-linux-x86_64.tar.gz"
    cmake_bindir: "./cmake_binaries/bin"
    fetch_missing_dependencies: On
    enable_ubsan: On
    c_compiler: "./clang_binaries/bin/clang"
    cxx_compiler: "./clang_binaries/bin/clang++"
    cmake_build_type: RelWithDebInfo
    run_with_encryption: On
    enable_fuzzer: On
  tasks:
  - name: fuzzer-tests
    cron: "@daily"
    patchable: true

- name: rhel70
  display_name: "RHEL 7 x86_64"
  run_on: rhel70-large
  expansions:
    c_compiler: /opt/mongodbtoolchain/v3/bin/gcc
    cxx_compiler: /opt/mongodbtoolchain/v3/bin/g++
    cmake_url: "https://s3.amazonaws.com/static.realm.io/evergreen-assets/cmake-3.20.3-linux-x86_64.tar.gz"
    cmake_bindir: "./cmake_binaries/bin"
    fetch_missing_dependencies: On
    curl: "/opt/mongodbtoolchain/v3/bin/curl"
    python3: "/opt/mongodbtoolchain/v3/bin/python3"
    ninja: "/opt/mongodbtoolchain/v4/bin/ninja"
  tasks:
  - name: compile_test_and_package

- name: ubuntu-valgrind
  display_name: "Ubuntu 2204 Valgrind"
  run_on: ubuntu2204-large
  expansions:
    cmake_url: "https://s3.amazonaws.com/static.realm.io/evergreen-assets/cmake-3.20.3-linux-x86_64.tar.gz"
    cmake_bindir: "./cmake_binaries/bin"
    fetch_missing_dependencies: On
    enable_valgrind: On
    cmake_build_type: RelWithDebInfo
  tasks:
  - name: valgrind

- name: ubuntu2004-arm64
  display_name: "Ubuntu 20.04 ARM64"
  run_on: ubuntu2004-arm64-large
  expansions:
    cmake_url: "https://s3.amazonaws.com/static.realm.io/evergreen-assets/cmake-3.20.3-linux-aarch64.tar.gz"
    cmake_bindir: "./cmake_binaries/bin"
    python3: "/opt/mongodbtoolchain/v3/bin/python3"
    use_system_openssl: On
    fetch_missing_dependencies: On
  tasks:
  - name: compile_test_and_package
  - name: benchmarks

- name: macos
  display_name: "MacOS 11.0 x86_64"
  run_on: macos-1100
  expansions:
    cmake_url: "https://s3.amazonaws.com/static.realm.io/evergreen-assets/cmake-3.20.3-macos-universal.tar.gz"
    cmake_bindir: "./cmake_binaries/CMake.app/Contents/bin"
    cmake_toolchain_file: "./tools/cmake/xcode.toolchain.cmake"
    cmake_generator: Xcode
    max_jobs: $(sysctl -n hw.logicalcpu)
    xcode_developer_dir: /Applications/Xcode13.1.app/Contents/Developer
    extra_flags: -DCMAKE_SYSTEM_NAME=Darwin -DCMAKE_OSX_ARCHITECTURES=x86_64
  tasks:
  - name: compile_test
  - name: swift-build-and-test

- name: macos-encrypted
  display_name: "MacOS 11.0 x86_64 (Encryption enabled)"
  run_on: macos-1100
  expansions:
    cmake_url: "https://s3.amazonaws.com/static.realm.io/evergreen-assets/cmake-3.20.3-macos-universal.tar.gz"
    cmake_bindir: "./cmake_binaries/CMake.app/Contents/bin"
    cmake_toolchain_file: "./tools/cmake/xcode.toolchain.cmake"
    cmake_generator: Xcode
    max_jobs: $(sysctl -n hw.logicalcpu)
    xcode_developer_dir: /Applications/Xcode13.1.app/Contents/Developer
    extra_flags: -DCMAKE_SYSTEM_NAME=Darwin -DCMAKE_OSX_ARCHITECTURES=x86_64
    run_with_encryption: On
  tasks:
  - name: core_tests_group

- name: macos-release
  display_name: "MacOS 11.0 x86_64 (Release build)"
  run_on: macos-1100
  expansions:
    cmake_url: "https://s3.amazonaws.com/static.realm.io/evergreen-assets/cmake-3.20.3-macos-universal.tar.gz"
    cmake_bindir: "./cmake_binaries/CMake.app/Contents/bin"
    cmake_toolchain_file: "./tools/cmake/xcode.toolchain.cmake"
    cmake_generator: Xcode
    max_jobs: $(sysctl -n hw.logicalcpu)
    cmake_build_type: Release
    xcode_developer_dir: /Applications/Xcode13.1.app/Contents/Developer
    extra_flags: -DCMAKE_SYSTEM_NAME=Darwin -DCMAKE_OSX_ARCHITECTURES=x86_64
  tasks:
  - name: compile_test_and_package
  - name: benchmarks
  - name: long-running-tests
  - name: swift-build-and-test
  - name: test-on-exfat

- name: macos-1100-arm64
  display_name: "MacOS 11 arm64"
  run_on: macos-1100-arm64
  expansions:
    cmake_url: "https://s3.amazonaws.com/static.realm.io/evergreen-assets/cmake-3.20.3-macos-universal.tar.gz"
    cmake_bindir: "./cmake_binaries/CMake.app/Contents/bin"
    cmake_toolchain_file: "./tools/cmake/xcode.toolchain.cmake"
    cmake_generator: Xcode
    max_jobs: $(sysctl -n hw.logicalcpu)
    xcode_developer_dir: /Applications/Xcode13.1.app/Contents/Developer
    extra_flags: -DCMAKE_SYSTEM_NAME=Darwin -DCMAKE_OSX_ARCHITECTURES=arm64 -DREALM_ENABLE_GEOSPATIAL=OFF
  tasks:
  - name: compile_test
  - name: swift-build-and-test

- name: macos-1100-arm64-release
  display_name: "MacOS 11 arm64 (Release build)"
  run_on: macos-1100-arm64
  expansions:
    cmake_url: "https://s3.amazonaws.com/static.realm.io/evergreen-assets/cmake-3.20.3-macos-universal.tar.gz"
    cmake_bindir: "./cmake_binaries/CMake.app/Contents/bin"
    cmake_toolchain_file: "./tools/cmake/xcode.toolchain.cmake"
    cmake_generator: Xcode
    max_jobs: $(sysctl -n hw.logicalcpu)
    cmake_build_type: Release
    xcode_developer_dir: /Applications/Xcode13.1.app/Contents/Developer
    extra_flags: -DCMAKE_SYSTEM_NAME=Darwin -DCMAKE_OSX_ARCHITECTURES=arm64
  tasks:
  - name: compile_test_and_package
  - name: benchmarks
  - name: long-running-tests
  - name: swift-build-and-test

- name: macos-coverage
  display_name: "MacOS 11 arm64 (Code Coverage)"
  run_on: macos-1100-arm64
  expansions:
    cmake_url: "https://s3.amazonaws.com/static.realm.io/evergreen-assets/cmake-3.20.3-macos-universal.tar.gz"
    cmake_bindir: "./cmake_binaries/CMake.app/Contents/bin"
    cmake_toolchain_file: "./tools/cmake/xcode.toolchain.cmake"
    cmake_generator: Xcode
    max_jobs: $(sysctl -n hw.logicalcpu)
    xcode_developer_dir: /Applications/Xcode13.1.app/Contents/Developer
    extra_flags: -DCMAKE_SYSTEM_NAME=Darwin -DCMAKE_OSX_ARCHITECTURES=arm64
    enable_llvm_coverage: On
    coveralls_flag_name: "macos-arm64"
    grcov_url: "https://s3.amazonaws.com/static.realm.io/evergreen-assets/grcov-aarch64-apple-darwin.tar.bz2"
  tasks:
  - name: compile_test_coverage

- name: ubuntu-coverage
  display_name: "Ubuntu 20.04 x86_64 (Code Coverage)"
  run_on: ubuntu2004-large
  expansions:
    clang_url: "https://s3.amazonaws.com/static.realm.io/evergreen-assets/clang%2Bllvm-11.0.0-x86_64-linux-gnu-ubuntu-20.04.tar.xz"
    cmake_url: "https://s3.amazonaws.com/static.realm.io/evergreen-assets/cmake-3.20.3-linux-x86_64.tar.gz"
    cmake_bindir: "./cmake_binaries/bin"
    fetch_missing_dependencies: On
    c_compiler: "./clang_binaries/bin/clang"
    cxx_compiler: "./clang_binaries/bin/clang++"
    enable_llvm_coverage: On
    coveralls_flag_name: "ubuntu-x86_64"
    grcov_url: "https://s3.amazonaws.com/static.realm.io/evergreen-assets/grcov-x86_64-unknown-linux-gnu.tar.bz2"
  tasks:
  - name: compile_test_coverage
  - name: finalize_coverage_data

- name: windows-64-vs2019
  display_name: "Windows x86_64 (VS 2019)"
  run_on: windows-vsCurrent-large
  expansions:
    cmake_url: "https://s3.amazonaws.com/static.realm.io/evergreen-assets/cmake-3.20.3-windows-x86_64.zip"
    cmake_bindir: "./cmake-3.20.3-windows-x86_64/bin"
    cmake_generator: "Visual Studio 16 2019"
    extra_flags: "-A x64"
    max_jobs: $(($(grep -c proc /proc/cpuinfo) / 2))
    fetch_missing_dependencies: On
    curl_base: "/cygdrive/c/curl"
    python3: "/cygdrive/c/python/python37/python.exe"
  tasks:
  - name: compile_test_and_package
  - name: long-running-tests

- name: windows-64-encryption
  display_name: "Windows x86_64 (Encryption enabled)"
  run_on: windows-vsCurrent-large
  expansions:
    cmake_url: "https://s3.amazonaws.com/static.realm.io/evergreen-assets/cmake-3.20.3-windows-x86_64.zip"
    cmake_bindir: "./cmake-3.20.3-windows-x86_64/bin"
    cmake_generator: "Visual Studio 16 2019"
    extra_flags: "-A x64"
    max_jobs: $(($(grep -c proc /proc/cpuinfo) / 2))
    fetch_missing_dependencies: On
    curl_base: "/cygdrive/c/curl"
    python3: "/cygdrive/c/python/python37/python.exe"
    run_with_encryption: On
  tasks:
  - name: core_tests_group

- name: windows-64-vs2019-release
  display_name: "Windows x86_64 (VS 2019 Release build)"
  run_on: windows-vsCurrent-large
  expansions:
    cmake_url: "https://s3.amazonaws.com/static.realm.io/evergreen-assets/cmake-3.20.3-windows-x86_64.zip"
    cmake_bindir: "./cmake-3.20.3-windows-x86_64/bin"
    cmake_generator: "Visual Studio 16 2019"
    extra_flags: "-A x64"
    cmake_build_type: "Release"
    max_jobs: $(($(grep -c proc /proc/cpuinfo) / 2))
    fetch_missing_dependencies: On
    curl_base: "/cygdrive/c/curl"
    python3: "/cygdrive/c/python/python37/python.exe"
  tasks:
  - name: compile_test<|MERGE_RESOLUTION|>--- conflicted
+++ resolved
@@ -842,47 +842,8 @@
     vars:
       test_label: objstore-local
       test_executable_name: "realm-object-store-tests"
-<<<<<<< HEAD
-  # If we need to start a local copy of baas, do it in the background here in a separate script.
-  # Evergreen should take care of the lifetime of the processes we start here automatically.
-  - command: shell.exec
-    params:
-      working_dir: realm-core
-      shell: bash
-      background: true
-      script: |-
-        set -o errexit
-        set -o pipefail
-
-        export CURL=${curl|curl}
-
-        if [[ -n "${run_tests_against_baas|}" ]]; then
-            if [[ -z "${baas_secrets_aws_access_key|}" || -z "${baas_secrets_aws_secret_key|}" ]]; then
-                echo "Must supply baas secrets AWS key info to start baas server"
-                exit 1
-            fi
-
-            export AWS_ACCESS_KEY_ID="${baas_secrets_aws_access_key}"
-            export AWS_SECRET_ACCESS_KEY="${baas_secrets_aws_secret_key}"
-
-            if [ -n "${xcode_developer_dir}" ]; then
-                export DEVELOPER_DIR="${xcode_developer_dir}"
-            fi
-
-            ./evergreen/install_baas.sh -w ./baas-work-dir -b 2e23bf2f77d85f3e2fbe07e1c448e4d1cafa3a10 2>&1 | tee install_baas_output.log
-        fi
-
-  - command: shell.exec
-    params:
-      working_dir: realm-core
-      shell: bash
-      script: |-
-        set -o errexit
-        set -o pipefail
-=======
       verbose_test_output: true
   - func: "check branch state"
->>>>>>> c04f5e40
 
 # These are baas object store tests that run against baas running on a remote host
 - name: baas-integration-tests
