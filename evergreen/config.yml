--- conflicted
+++ resolved
@@ -1839,7 +1839,6 @@
   - name: compile_test_coverage
   - name: finalize_coverage_data
 
-<<<<<<< HEAD
 - name: macos-array-compression
   display_name: "MacOS 11 arm64 (Compress Arrays)"
   run_on: macos-1100-arm64
@@ -1856,7 +1855,7 @@
     coveralls_flag_name: "macos-arm64"
   tasks:
   - name: compile_test
-=======
+
 - name: ubuntu-no-app-services
   display_name: "Ubuntu (AppServices Disabled)"
   run_on: ubuntu2204-arm64-large
@@ -1870,7 +1869,6 @@
     disable_tests_against_baas: On
   tasks:
   - name: compile_local_tests
->>>>>>> 1f789556
 
 - name: windows-64-vs2019
   display_name: "Windows x86_64 (VS 2019)"
