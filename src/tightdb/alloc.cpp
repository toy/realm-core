#include <cerrno>
#include <cstdlib>
#include <stdexcept>
#include <algorithm>

#include <tightdb/alloc_slab.hpp>

using namespace std;
using namespace tightdb;


// FIXME: Casting a pointers to std::size_t is inherently
// nonportable. For example, systems exist where pointers are 64 bits
// and std::size_t is 32. One idea would be to use a different type
// for refs such as std::uintptr_t, the problem with this one is that
// while it is described by the C++11 standard it is not required to
// be present. C++03 does not even mention it. A real working solution
// will be to introduce a new name for the type of refs. The typedef
// can then be made as complex as required to pick out an appropriate
// type on any supported platform.
//
// A better solution may be to use an instance of SlabAlloc. The main
// problem is that SlabAlloc is not thread-safe. Another problem is
// that its free-list management is currently exceedingly slow do to
// linear searches. Another problem is that it is prone to general
// memory corruption due to lack of exception safety when upding
// free-lists. But these problems must be fixed anyway.


namespace {

/// For use with free-standing objects (objects that are not part of a
/// TightDB group)
///
/// Note that it is essential that this class is stateless as it may
/// be used by multiple threads. Although it has m_replication, this
/// is not a problem, as there is no way to modify it, so it will
/// remain zero.
class DefaultAllocator: public tightdb::Allocator {
public:
    MemRef alloc(size_t size) TIGHTDB_OVERRIDE
    {
        char* addr = static_cast<char*>(malloc(size));
<<<<<<< HEAD
        fill(addr, addr+size, 0); 

        if (TIGHTDB_LIKELY(addr))
            return MemRef(addr, reinterpret_cast<size_t>(addr));
        TIGHTDB_ASSERT(errno == ENOMEM);
        throw bad_alloc();
=======
        if (TIGHTDB_UNLIKELY(!addr)) {
            TIGHTDB_ASSERT(errno == ENOMEM);
            throw bad_alloc();
        }
#ifdef TIGHTDB_ALLOC_SET_ZERO
        fill(addr, addr+size, 0);
#endif
        return MemRef(addr, reinterpret_cast<size_t>(addr));
>>>>>>> d1e87b32
    }

    MemRef realloc_(ref_type, const char* addr, size_t old_size, size_t new_size) TIGHTDB_OVERRIDE
    {
        char* new_addr = static_cast<char*>(realloc(const_cast<char*>(addr), new_size));
        if (TIGHTDB_UNLIKELY(!new_addr)) {
            TIGHTDB_ASSERT(errno == ENOMEM);
            throw bad_alloc();
        }
#ifdef TIGHTDB_ALLOC_SET_ZERO
        fill(new_addr+old_size, new_addr+new_size, 0);
#else
        static_cast<void>(old_size);
#endif
        return MemRef(new_addr, reinterpret_cast<size_t>(new_addr));
    }

    void free_(ref_type, const char* addr) TIGHTDB_NOEXCEPT TIGHTDB_OVERRIDE
    {
        free(const_cast<char*>(addr));
    }

    char* translate(ref_type ref) const TIGHTDB_NOEXCEPT TIGHTDB_OVERRIDE
    {
        return reinterpret_cast<char*>(ref);
    }

    bool is_read_only(ref_type) const TIGHTDB_NOEXCEPT TIGHTDB_OVERRIDE
    {
        return false;
    }

#ifdef TIGHTDB_DEBUG
    void Verify() const TIGHTDB_OVERRIDE {}
#endif
};

} // anonymous namespace



Allocator& Allocator::get_default() TIGHTDB_NOEXCEPT
{
    static DefaultAllocator default_alloc;
    return default_alloc;
}<|MERGE_RESOLUTION|>--- conflicted
+++ resolved
@@ -41,14 +41,6 @@
     MemRef alloc(size_t size) TIGHTDB_OVERRIDE
     {
         char* addr = static_cast<char*>(malloc(size));
-<<<<<<< HEAD
-        fill(addr, addr+size, 0); 
-
-        if (TIGHTDB_LIKELY(addr))
-            return MemRef(addr, reinterpret_cast<size_t>(addr));
-        TIGHTDB_ASSERT(errno == ENOMEM);
-        throw bad_alloc();
-=======
         if (TIGHTDB_UNLIKELY(!addr)) {
             TIGHTDB_ASSERT(errno == ENOMEM);
             throw bad_alloc();
@@ -57,7 +49,6 @@
         fill(addr, addr+size, 0);
 #endif
         return MemRef(addr, reinterpret_cast<size_t>(addr));
->>>>>>> d1e87b32
     }
 
     MemRef realloc_(ref_type, const char* addr, size_t old_size, size_t new_size) TIGHTDB_OVERRIDE
