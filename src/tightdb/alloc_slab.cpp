--- conflicted
+++ resolved
@@ -338,16 +338,6 @@
     return true;
 }
 
-<<<<<<< HEAD
-
-// FIXME: We should come up with a better name than 'CanPersist'
-bool SlabAlloc::CanPersist() const
-{
-    return m_data != 0;
-}
-
-=======
->>>>>>> 0ea94572
 ref_type SlabAlloc::get_top_ref() const TIGHTDB_NOEXCEPT
 {
     TIGHTDB_ASSERT(m_data && m_baseline > 0);
