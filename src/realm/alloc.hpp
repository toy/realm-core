--- conflicted
+++ resolved
@@ -563,15 +563,8 @@
             util::encryption_read_barrier(addr, size, txl.encrypted_mapping);
             return addr;
         }
-<<<<<<< HEAD
-        else {
-            // the lowest possible xover offset may grow concurrently, but that will be handled inside the call
-            return translate_less_critical(ref_translation_ptr, ref, known_in_slab);
-        }
-=======
         // the lowest possible xover offset may grow concurrently, but that will be handled inside the call
-        return translate_less_critical(ref_translation_ptr, ref);
->>>>>>> 15162300
+        return translate_less_critical(ref_translation_ptr, ref, known_in_slab);
     }
     realm::util::terminate("Invalid ref translation entry", __FILE__, __LINE__, txl.cookie, 0x1234567890, ref, idx);
 }
