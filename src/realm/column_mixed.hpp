--- conflicted
+++ resolved
@@ -136,22 +136,13 @@
     void move_last_row_over(size_t, size_t, bool) override;
     void swap_rows(std::size_t, std::size_t) override;
     void clear(std::size_t, bool) override;
-<<<<<<< HEAD
-    void update_from_parent(std::size_t) REALM_NOEXCEPT override;
-    void adj_acc_insert_rows(std::size_t, std::size_t) REALM_NOEXCEPT override;
-    void adj_acc_erase_row(std::size_t) REALM_NOEXCEPT override;
-    void adj_acc_move_over(std::size_t, std::size_t) REALM_NOEXCEPT override;
-    void adj_acc_swap_rows(size_t, size_t) REALM_NOEXCEPT override;
-    void adj_acc_clear_root_table() REALM_NOEXCEPT override;
-    void mark(int) REALM_NOEXCEPT override;
-=======
     void update_from_parent(std::size_t) noexcept override;
     void adj_acc_insert_rows(std::size_t, std::size_t) noexcept override;
     void adj_acc_erase_row(std::size_t) noexcept override;
     void adj_acc_move_over(std::size_t, std::size_t) noexcept override;
+    void adj_acc_swap_rows(size_t, size_t) noexcept override;
     void adj_acc_clear_root_table() noexcept override;
     void mark(int) noexcept override;
->>>>>>> 7e4162d6
     void refresh_accessor_tree(std::size_t, const Spec&) override;
 
 #ifdef REALM_DEBUG
