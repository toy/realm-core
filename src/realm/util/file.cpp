/*************************************************************************
 *
 * Copyright 2016 Realm Inc.
 *
 * Licensed under the Apache License, Version 2.0 (the "License");
 * you may not use this file except in compliance with the License.
 * You may obtain a copy of the License at
 *
 * http://www.apache.org/licenses/LICENSE-2.0
 *
 * Unless required by applicable law or agreed to in writing, software
 * distributed under the License is distributed on an "AS IS" BASIS,
 * WITHOUT WARRANTIES OR CONDITIONS OF ANY KIND, either express or implied.
 * See the License for the specific language governing permissions and
 * limitations under the License.
 *
 **************************************************************************/

#include <climits>
#include <limits>
#include <algorithm>
#include <vector>

#include <cerrno>
#include <cstring>
#include <cstddef>
#include <cstdio>
#include <cstdlib>
#include <iostream>
#include <fcntl.h>

#ifndef _WIN32
#include <unistd.h>
#include <sys/stat.h>
#include <sys/mman.h>
#include <sys/file.h> // BSD / Linux flock()
#include <sys/statvfs.h>
#endif

#include <realm/exceptions.hpp>
#include <realm/unicode.hpp>
#include <realm/util/errno.hpp>
#include <realm/util/file_mapper.hpp>
#include <realm/util/safe_int_ops.hpp>
#include <realm/util/features.h>
#include <realm/util/file.hpp>

using namespace realm::util;

namespace {
size_t get_page_size()
{
#ifdef _WIN32
    SYSTEM_INFO sysinfo;
    GetNativeSystemInfo(&sysinfo);
    // DWORD size = sysinfo.dwPageSize;
    // On windows we use the allocation granularity instead
    DWORD size = sysinfo.dwAllocationGranularity;
#else
    long size = sysconf(_SC_PAGESIZE);
#endif
    REALM_ASSERT(size > 0 && size % 4096 == 0);
    return static_cast<size_t>(size);
}

// This variable exists such that page_size() can return the page size without having to make any system calls.
// It could also have been a static local variable, but Valgrind/Helgrind gives a false error on that.
size_t cached_page_size = get_page_size();

bool for_each_helper(const std::string& path, const std::string& dir, realm::util::File::ForEachHandler& handler)
{
    using File = realm::util::File;
    realm::util::DirScanner ds{path}; // Throws
    std::string name;
    while (ds.next(name)) {                              // Throws
        std::string subpath = File::resolve(name, path); // Throws
        bool go_on;
        if (File::is_dir(subpath)) {                           // Throws
            std::string subdir = File::resolve(name, dir);     // Throws
            go_on = for_each_helper(subpath, subdir, handler); // Throws
        }
        else {
            go_on = handler(name, dir); // Throws
        }
        if (!go_on)
            return false;
    }
    return true;
}

#ifdef _WIN32

std::string get_last_error_msg(const char* prefix, DWORD err)
{
    std::string buffer;
    buffer.append(prefix);
    size_t offset = buffer.size();
    size_t max_msg_size = 1024;
    buffer.resize(offset + max_msg_size);
    DWORD flags = FORMAT_MESSAGE_FROM_SYSTEM | FORMAT_MESSAGE_IGNORE_INSERTS;
    DWORD language_id = MAKELANGID(LANG_NEUTRAL, SUBLANG_DEFAULT);
    DWORD size =
        FormatMessageA(flags, 0, err, language_id, buffer.data() + offset, static_cast<DWORD>(max_msg_size), 0);
    if (0 < size)
        return buffer;
    buffer.resize(offset);
    buffer.append("Unknown error");
    return buffer;
}

struct WindowsFileHandleHolder {
    WindowsFileHandleHolder() = default;
    explicit WindowsFileHandleHolder(HANDLE h)
        : handle(h)
    {
    }

    WindowsFileHandleHolder(WindowsFileHandleHolder&&) = delete;
    WindowsFileHandleHolder(const WindowsFileHandleHolder&) = delete;
    WindowsFileHandleHolder& operator=(WindowsFileHandleHolder&&) = delete;
    WindowsFileHandleHolder& operator=(const WindowsFileHandleHolder&) = delete;

    operator HANDLE() const noexcept
    {
        return handle;
    }

    ~WindowsFileHandleHolder()
    {
        if (handle != INVALID_HANDLE_VALUE) {
            ::CloseHandle(handle);
        }
    }

    HANDLE handle = INVALID_HANDLE_VALUE;
};

#endif

#if REALM_HAVE_STD_FILESYSTEM
void throwIfCreateDirectoryError(std::error_code error, const std::string& path)
{
    if (!error)
        return;

    // create_directory doesn't raise an error if the path already exists
    using std::errc;
    if (error == errc::permission_denied || error == errc::read_only_file_system) {
        throw File::PermissionDenied(error.message(), path);
    }
    else {
        throw File::AccessError(error.message(), path);
    }
}

void throwIfFileError(std::error_code error, const std::string& path)
{
    if (!error)
        return;

    using std::errc;
    if (error == errc::permission_denied || error == errc::read_only_file_system ||
        error == errc::device_or_resource_busy || error == errc::operation_not_permitted ||
        error == errc::file_exists || error == errc::directory_not_empty) {
        throw File::PermissionDenied(error.message(), path);
    }
    else {
        throw File::AccessError(error.message(), path);
    }
}
#endif

} // anonymous namespace


namespace realm::util {
namespace {

/// Thrown if create_Always was specified and the file did already
/// exist.
class Exists : public FileAccessError {
public:
    Exists(const std::string& msg, const std::string& path)
        : FileAccessError(ErrorCodes::FileAlreadyExists, msg, path)
    {
    }
};

} // anonymous namespace


bool try_make_dir(const std::string& path)
{
#if REALM_HAVE_STD_FILESYSTEM
    std::error_code error;
    bool result = std::filesystem::create_directory(path, error);
    throwIfCreateDirectoryError(error, path);
    return result;
#else // POSIX
    if (::mkdir(path.c_str(), S_IRWXU | S_IRGRP | S_IXGRP | S_IROTH | S_IXOTH) == 0)
        return true;

    int err = errno; // Eliminate any risk of clobbering
<<<<<<< HEAD
    if (err == EEXIST)
        return false;

    auto msg = format_errno("Failed to create directory at '%2': %1", err, path);
=======
    std::string msg = get_errno_msg("make_dir() failed: ", err);

>>>>>>> 953d4004
    switch (err) {
        case EACCES:
        case EROFS:
            throw FileAccessError(ErrorCodes::PermissionDenied, msg, path, err);
        default:
            throw FileAccessError(ErrorCodes::FileOperationFailed, msg, path, err); // LCOV_EXCL_LINE
    }
#endif
}


void make_dir(const std::string& path)
{
    if (try_make_dir(path)) // Throws
        return;
    throw Exists(format_errno("Failed to create directory at '%2': %1", EEXIST, path), path);
}


void make_dir_recursive(std::string path)
{
#if REALM_HAVE_STD_FILESYSTEM
    std::error_code error;
    std::filesystem::create_directories(path, error);
    throwIfCreateDirectoryError(error, path);
#else
    // Skip the first separator as we're assuming an absolute path
    size_t pos = path.find_first_of("/\\");
    if (pos == std::string::npos)
        return;
    pos += 1;

    while (pos < path.size()) {
        auto sep = path.find_first_of("/\\", pos);
        char c = 0;
        if (sep < path.size()) {
            c = path[sep];
            path[sep] = 0;
        }
        try_make_dir(path);
        if (sep < path.size())
            path[sep] = c;
        pos = sep + 1;
    }
#endif
}


void remove_dir(const std::string& path)
{
    if (try_remove_dir(path)) // Throws
        return;
    int err = ENOENT;
    std::string msg = format_errno("Failed to remove directory '%2': %1", err, path);
    throw FileAccessError(ErrorCodes::FileNotFound, msg, path, err);
}


bool try_remove_dir(const std::string& path)
{
#if REALM_HAVE_STD_FILESYSTEM
    std::error_code error;
    bool result = std::filesystem::remove(path, error);
    throwIfFileError(error, path);
    return result;
#else // POSIX
    if (::rmdir(path.c_str()) == 0)
        return true;

    int err = errno; // Eliminate any risk of clobbering
    if (err == ENOENT)
        return false;

    std::string msg = format_errno("Failed to remove directory '%2': %1", err, path);
    switch (err) {
        case EACCES:
        case EROFS:
        case EBUSY:
        case EPERM:
        case EEXIST:
        case ENOTEMPTY:
            throw FileAccessError(ErrorCodes::PermissionDenied, msg, path, err);
        default:
            throw FileAccessError(ErrorCodes::FileOperationFailed, msg, path, err); // LCOV_EXCL_LINE
    }
#endif
}


bool try_remove_dir_recursive(const std::string& path)
{
#if REALM_HAVE_STD_FILESYSTEM
    std::error_code error;
    auto removed_count = std::filesystem::remove_all(path, error);
    throwIfFileError(error, path);
    return removed_count > 0;
#else
    {
        bool allow_missing = true;
        DirScanner ds{path, allow_missing}; // Throws
        std::string name;
        while (ds.next(name)) {                              // Throws
            std::string subpath = File::resolve(name, path); // Throws
            if (File::is_dir(subpath)) {                     // Throws
                try_remove_dir_recursive(subpath);           // Throws
            }
            else {
                File::remove(subpath); // Throws
            }
        }
    }
    return try_remove_dir(path); // Throws
#endif
}


std::string make_temp_dir()
{
#ifdef _WIN32 // Windows version
    std::filesystem::path temp = std::filesystem::temp_directory_path();

    wchar_t buffer[MAX_PATH];
    std::filesystem::path path;
    for (;;) {
        if (GetTempFileNameW(temp.c_str(), L"rlm", 0, buffer) == 0)
            throw SystemError(GetLastError(), "GetTempFileName() failed");
        path = buffer;
        std::filesystem::remove(path);
        try {
            std::filesystem::create_directory(path);
            break;
        }
        catch (const std::filesystem::filesystem_error& ex) {
            if (ex.code() != std::errc::file_exists) {
                throw;
            }
        }
    }
    return path.string();

#else // POSIX.1-2008 version

#if REALM_ANDROID
    std::string buffer = "/data/local/tmp/realm_XXXXXX";
#else
    char* tmp_dir_env = getenv("TMPDIR");
    std::string buffer = tmp_dir_env ? tmp_dir_env : std::string(P_tmpdir);
    if (!buffer.empty() && buffer.back() != '/') {
        buffer += "/";
    }
    buffer += "realm_XXXXXX";
#endif

    if (mkdtemp(buffer.data()) == 0) {
        int err = errno;
        throw SystemError(err, util::format("Failed to create temporary directory: %1", err)); // LCOV_EXCL_LINE
    }
    return buffer;
#endif
}

std::string make_temp_file(const char* prefix)
{
#ifdef _WIN32 // Windows version
    std::filesystem::path temp = std::filesystem::temp_directory_path();

    wchar_t buffer[MAX_PATH];
    std::filesystem::path path;
    if (GetTempFileNameW(temp.c_str(), L"rlm", 0, buffer) == 0)
        throw std::system_error(GetLastError(), std::system_category(), "GetTempFileName() failed");
    path = buffer;
    return path.string();

#else // POSIX.1-2008 version

#if REALM_ANDROID
    std::string base_dir = "/data/local/tmp/";
#else
    char* tmp_dir_env = getenv("TMPDIR");
    std::string base_dir = tmp_dir_env ? tmp_dir_env : std::string(P_tmpdir);
    if (!base_dir.empty() && base_dir[base_dir.length() - 1] != '/') {
        base_dir = base_dir + "/";
    }
#endif
    std::string tmp = base_dir + prefix + std::string("_XXXXXX") + std::string("\0", 1);
    std::unique_ptr<char[]> buffer = std::make_unique<char[]>(tmp.size()); // Throws
    memcpy(buffer.get(), tmp.c_str(), tmp.size());
    char* filename = buffer.get();
    auto fd = mkstemp(filename);
    if (fd == -1) {
        throw std::system_error(errno, std::system_category(), "mkstemp() failed"); // LCOV_EXCL_LINE
    }
    close(fd);
    return std::string(filename);
#endif
}

size_t page_size()
{
    return cached_page_size;
}

void File::open_internal(const std::string& path, AccessMode a, CreateMode c, int flags, bool* success)
{
    REALM_ASSERT_RELEASE(!is_attached());
    m_path = path; // for error reporting and debugging

#ifdef _WIN32 // Windows version

    DWORD desired_access = GENERIC_READ;
    switch (a) {
        case access_ReadOnly:
            break;
        case access_ReadWrite:
            if (flags & flag_Append) {
                desired_access = FILE_APPEND_DATA;
            }
            else {
                desired_access |= GENERIC_WRITE;
            }
            break;
    }
    // FIXME: Should probably be zero if we are called on behalf of a
    // Group instance that is not managed by a SharedGroup instance,
    // since in this case concurrenct access is prohibited anyway.
    DWORD share_mode = FILE_SHARE_READ | FILE_SHARE_WRITE;
    DWORD creation_disposition = 0;
    switch (c) {
        case create_Auto:
            creation_disposition = flags & flag_Trunc ? CREATE_ALWAYS : OPEN_ALWAYS;
            break;
        case create_Never:
            creation_disposition = flags & flag_Trunc ? TRUNCATE_EXISTING : OPEN_EXISTING;
            break;
        case create_Must:
            creation_disposition = CREATE_NEW;
            break;
    }
    DWORD flags_and_attributes = 0;
    HANDLE handle =
        CreateFile2(std::filesystem::path(path).c_str(), desired_access, share_mode, creation_disposition, nullptr);
    if (handle != INVALID_HANDLE_VALUE) {
        m_fd = handle;
        m_have_lock = false;
        if (success)
            *success = true;
        return;
    }

    DWORD err = GetLastError(); // Eliminate any risk of clobbering
    if (success && err == ERROR_FILE_EXISTS && c == create_Must) {
        *success = false;
        return;
    }
    if (success && err == ERROR_FILE_NOT_FOUND && c == create_Never) {
        *success = false;
        return;
    }
    std::string error_prefix = "CreateFile() failed: ";
    std::string msg = get_last_error_msg(error_prefix.c_str(), err);
    switch (err) {
        case ERROR_SHARING_VIOLATION:
        case ERROR_ACCESS_DENIED:
            throw FileAccessError(ErrorCodes::PermissionDenied, msg, path, int(err));
        case ERROR_FILE_NOT_FOUND:
        case ERROR_PATH_NOT_FOUND:
            throw FileAccessError(ErrorCodes::FileNotFound, msg, path, int(err));
        case ERROR_FILE_EXISTS:
            throw Exists(error_prefix, path);
        default:
            throw FileAccessError(ErrorCodes::FileOperationFailed, msg, path, int(err));
    }

#else // POSIX version

    int flags2 = 0;
    switch (a) {
        case access_ReadOnly:
            flags2 = O_RDONLY;
            break;
        case access_ReadWrite:
            flags2 = O_RDWR;
            break;
    }
    switch (c) {
        case create_Auto:
            flags2 |= O_CREAT;
            break;
        case create_Never:
            break;
        case create_Must:
            flags2 |= O_CREAT | O_EXCL;
            break;
    }
    if (flags & flag_Trunc)
        flags2 |= O_TRUNC;
    if (flags & flag_Append)
        flags2 |= O_APPEND;
    int fd = ::open(path.c_str(), flags2, S_IRUSR | S_IWUSR | S_IRGRP | S_IROTH);
    if (0 <= fd) {
        m_fd = fd;
        if (success)
            *success = true;
        return;
    }

    int err = errno; // Eliminate any risk of clobbering
    if (success && err == EEXIST && c == create_Must) {
        *success = false;
        return;
    }
    if (success && err == ENOENT && c == create_Never) {
        *success = false;
        return;
    }
    std::string msg = format_errno("Failed to open file at path '%2': %1", err, path);
    switch (err) {
        case EACCES:
        case EPERM:
        case EROFS:
        case ETXTBSY:
            throw FileAccessError(ErrorCodes::PermissionDenied, msg, path, err);
        case ENOENT:
            if (c != create_Never)
                msg = util::format("Failed to open file at path '%1': parent directory does not exist", path);
            throw FileAccessError(ErrorCodes::FileNotFound, msg, path, err);
        case EEXIST:
            throw Exists(msg, path);
        case ENOTDIR:
            msg = format("Failed to open file at path '%1': parent path is not a directory", path);
            [[fallthrough]];
        default:
            throw FileAccessError(ErrorCodes::FileOperationFailed, msg, path, err); // LCOV_EXCL_LINE
    }

#endif
}


void File::close() noexcept
{
#ifdef _WIN32 // Windows version

    if (!m_fd)
        return;
    if (m_have_lock)
        unlock();

    BOOL r = CloseHandle(m_fd);
    REALM_ASSERT_RELEASE(r);
    m_fd = nullptr;

#else // POSIX version

    if (m_fd < 0)
        return;
    unlock();
    int r = ::close(m_fd);
    REALM_ASSERT_RELEASE(r == 0);
    m_fd = -1;

#endif
}

size_t File::read_static(FileDesc fd, char* data, size_t size)
{
#ifdef _WIN32 // Windows version
    char* const data_0 = data;
    while (0 < size) {
        DWORD n = std::numeric_limits<DWORD>::max();
        if (int_less_than(size, n))
            n = static_cast<DWORD>(size);
        DWORD r = 0;
        if (!ReadFile(fd, data, n, &r, 0))
            goto error;
        if (r == 0)
            break;
        REALM_ASSERT_RELEASE(r <= n);
        size -= size_t(r);
        data += size_t(r);
    }
    return data - data_0;

error:
    DWORD err = GetLastError(); // Eliminate any risk of clobbering
    throw SystemError(int(err), "ReadFile() failed");

#else // POSIX version

    char* const data_0 = data;
    while (0 < size) {
        // POSIX requires that 'n' is less than or equal to SSIZE_MAX
        size_t n = std::min(size, size_t(SSIZE_MAX));
        ssize_t r = ::read(fd, data, n);
        if (r == 0)
            break;
        if (r < 0)
            goto error; // LCOV_EXCL_LINE
        REALM_ASSERT_RELEASE(size_t(r) <= n);
        size -= size_t(r);
        data += size_t(r);
    }
    return data - data_0;

error:
    // LCOV_EXCL_START
    throw SystemError(errno, "read() failed");
// LCOV_EXCL_STOP
#endif
}


size_t File::read(char* data, size_t size)
{
    REALM_ASSERT_RELEASE(is_attached());

    if (m_encryption_key) {
        uint64_t pos_original = File::get_file_pos(m_fd);
        REALM_ASSERT(!int_cast_has_overflow<size_t>(pos_original));
        size_t pos = size_t(pos_original);
        Map<char> read_map(*this, access_ReadOnly, static_cast<size_t>(pos + size));
        realm::util::encryption_read_barrier(read_map, pos, size);
        memcpy(data, read_map.get_addr() + pos, size);
        uint64_t cur = File::get_file_pos(m_fd);
        seek_static(m_fd, cur + size);
        return read_map.get_size() - pos;
    }

    return read_static(m_fd, data, size);
}

void File::write_static(FileDesc fd, const char* data, size_t size)
{
#ifdef _WIN32
    while (0 < size) {
        DWORD n = std::numeric_limits<DWORD>::max();
        if (int_less_than(size, n))
            n = static_cast<DWORD>(size);
        DWORD r = 0;
        if (!WriteFile(fd, data, n, &r, 0))
            goto error;
        REALM_ASSERT_RELEASE(r == n); // Partial writes are not possible.
        size -= size_t(r);
        data += size_t(r);
    }
    return;

error:
    DWORD err = GetLastError(); // Eliminate any risk of clobbering
    if (err == ERROR_HANDLE_DISK_FULL || err == ERROR_DISK_FULL) {
        std::string msg = get_last_error_msg("WriteFile() failed: ", err);
        throw OutOfDiskSpace(msg);
    }
    throw SystemError(err, "WriteFile() failed");
#else
    while (0 < size) {
        // POSIX requires that 'n' is less than or equal to SSIZE_MAX
        size_t n = std::min(size, size_t(SSIZE_MAX));
        ssize_t r = ::write(fd, data, n);
        if (r < 0)
            goto error; // LCOV_EXCL_LINE
        REALM_ASSERT_RELEASE(r != 0);
        REALM_ASSERT_RELEASE(size_t(r) <= n);
        size -= size_t(r);
        data += size_t(r);
    }
    return;

error:
    // LCOV_EXCL_START
    int err = errno; // Eliminate any risk of clobbering
    auto msg = format_errno("write() failed: %1", err);
    if (err == ENOSPC || err == EDQUOT) {
        throw OutOfDiskSpace(msg);
    }
    throw SystemError(err, msg);
    // LCOV_EXCL_STOP

#endif
}

void File::write(const char* data, size_t size)
{
    REALM_ASSERT_RELEASE(is_attached());

    if (m_encryption_key) {
        uint64_t pos_original = get_file_pos(m_fd);
        REALM_ASSERT(!int_cast_has_overflow<size_t>(pos_original));
        size_t pos = size_t(pos_original);
        Map<char> write_map(*this, access_ReadWrite, static_cast<size_t>(pos + size));
        realm::util::encryption_read_barrier(write_map, pos, size);
        memcpy(write_map.get_addr() + pos, data, size);
        realm::util::encryption_write_barrier(write_map, pos, size);
        uint64_t cur = get_file_pos(m_fd);
        seek(cur + size);
        return;
    }

    write_static(m_fd, data, size);
}

uint64_t File::get_file_pos(FileDesc fd)
{
#ifdef _WIN32
    LONG high_dword = 0;
    LARGE_INTEGER li;
    LARGE_INTEGER res;
    li.QuadPart = 0;
    bool ok = SetFilePointerEx(fd, li, &res, FILE_CURRENT);
    if (!ok)
        throw SystemError(GetLastError(), "SetFilePointer() failed");

    return uint64_t(res.QuadPart);
#else
    auto pos = lseek(fd, 0, SEEK_CUR);
    if (pos < 0) {
        throw SystemError(errno, "lseek() failed");
    }
    return uint64_t(pos);
#endif
}

File::SizeType File::get_size_static(const std::string& path)
{
    File f(path);
    return f.get_size();
}

File::SizeType File::get_size_static(FileDesc fd)
{
#ifdef _WIN32
    LARGE_INTEGER large_int;
    if (GetFileSizeEx(fd, &large_int)) {
        File::SizeType size;
        if (int_cast_with_overflow_detect(large_int.QuadPart, size))
            throw RuntimeError(ErrorCodes::RangeError, "File size overflow");

        return size;
    }
    throw SystemError(GetLastError(), "GetFileSizeEx() failed");

#else // POSIX version

    struct stat statbuf;
    if (::fstat(fd, &statbuf) == 0) {
        SizeType size;
        if (int_cast_with_overflow_detect(statbuf.st_size, size))
            throw RuntimeError(ErrorCodes::RangeError, "File size overflow");

        return size;
    }
    throw SystemError(errno, "fstat() failed");

#endif
}

File::SizeType File::get_size() const
{
    REALM_ASSERT_RELEASE(is_attached());
    File::SizeType size = get_size_static(m_fd);

    if (m_encryption_key) {
        File::SizeType ret_size = encrypted_size_to_data_size(size);
        return ret_size;
    }
    else
        return size;
}


void File::resize(SizeType size)
{
    REALM_ASSERT_RELEASE(is_attached());

#ifdef _WIN32 // Windows version

    // Save file position
    SizeType p = get_file_pos(m_fd);

    if (m_encryption_key)
        size = data_size_to_encrypted_size(size);

    // Windows docs say "it is not an error to set the file pointer to a position beyond the end of the file."
    // so seeking with SetFilePointerEx() will not error out even if there is no disk space left.
    // In this scenario though, the following call to SedEndOfFile() will fail if there is no disk space left.
    seek(size);

    if (!SetEndOfFile(m_fd)) {
        DWORD err = GetLastError(); // Eliminate any risk of clobbering
        if (err == ERROR_HANDLE_DISK_FULL || err == ERROR_DISK_FULL) {
            std::string msg = get_last_error_msg("SetEndOfFile() failed: ", err);
            throw OutOfDiskSpace(msg);
        }
        throw SystemError(int(err), "SetEndOfFile() failed");
    }

    // Restore file position
    seek(p);

#else // POSIX version

    if (m_encryption_key)
        size = data_size_to_encrypted_size(size);

    off_t size2;
    if (int_cast_with_overflow_detect(size, size2))
        throw RuntimeError(ErrorCodes::RangeError, "File size overflow");

    // POSIX specifies that introduced bytes read as zero. This is not
    // required by File::resize().
    if (::ftruncate(m_fd, size2) != 0) {
        int err = errno; // Eliminate any risk of clobbering
        auto msg = format_errno("ftruncate() failed: %1", err);
        if (err == ENOSPC || err == EDQUOT) {
            throw OutOfDiskSpace(msg);
        }
        throw SystemError(err, msg);
    }

#endif
}


void File::prealloc(size_t size)
{
    REALM_ASSERT_RELEASE(is_attached());

    if (size <= to_size_t(get_size())) {
        return;
    }

    size_t new_size = size;
    if (m_encryption_key) {
        new_size = static_cast<size_t>(data_size_to_encrypted_size(size));
        REALM_ASSERT(size == static_cast<size_t>(encrypted_size_to_data_size(new_size)));
        if (new_size < size) {
            throw RuntimeError(ErrorCodes::RangeError, "File size overflow: data_size_to_encrypted_size(" +
                                                           realm::util::to_string(size) +
                                                           ") == " + realm::util::to_string(new_size));
        }
    }

    auto manually_consume_space = [&]() {
        constexpr size_t chunk_size = 4096;
        int64_t original_size = get_size_static(m_fd); // raw size
        seek(original_size);
        size_t num_bytes = size_t(new_size - original_size);
        std::string zeros(chunk_size, '\0');
        while (num_bytes > 0) {
            size_t t = num_bytes > chunk_size ? chunk_size : num_bytes;
            write_static(m_fd, zeros.c_str(), t);
            num_bytes -= t;
        }
    };

    auto consume_space_interlocked = [&] {
#if REALM_ENABLE_ENCRYPTION
        if (m_encryption_key) {
            // We need to prevent concurrent calls to lseek from the encryption layer
            // while we're writing to the file to extend it. Otherwise an intervening
            // lseek may redirect the writing process, causing file corruption.
            UniqueLock lck(util::mapping_mutex);
            manually_consume_space();
        }
        else {
            manually_consume_space();
        }
#else
        manually_consume_space();
#endif
    };

#if defined(_POSIX_C_SOURCE) && _POSIX_C_SOURCE >= 200112L // POSIX.1-2001 version
    // Mostly Linux only
    if (!prealloc_if_supported(0, new_size)) {
        consume_space_interlocked();
    }
#else // Non-atomic fallback
#if REALM_PLATFORM_APPLE
    // posix_fallocate() is not supported on MacOS or iOS, so use a combination of fcntl(F_PREALLOCATE) and
    // ftruncate().

    struct stat statbuf;
    if (::fstat(m_fd, &statbuf) != 0) {
        int err = errno;
        throw SystemError(err, "fstat() inside prealloc() failed");
    }

    size_t allocated_size;
    if (int_cast_with_overflow_detect(statbuf.st_blocks, allocated_size)) {
        throw RuntimeError(ErrorCodes::RangeError,
                           "Overflow on block conversion to size_t " + realm::util::to_string(statbuf.st_blocks));
    }
    if (int_multiply_with_overflow_detect(allocated_size, S_BLKSIZE)) {
        throw RuntimeError(ErrorCodes::RangeError, "Overflow computing existing file space allocation blocks: " +
                                                       realm::util::to_string(allocated_size) +
                                                       " block size: " + realm::util::to_string(S_BLKSIZE));
    }

    // Only attempt to preallocate space if there's not already sufficient free space in the file.
    // APFS would fail with EINVAL if we attempted it, and HFS+ would preallocate extra space unnecessarily.
    // See <https://github.com/realm/realm-core/issues/3005> for details.
    if (new_size > allocated_size) {

        off_t to_allocate = static_cast<off_t>(new_size - statbuf.st_size);
        fstore_t store = {F_ALLOCATEALL, F_PEOFPOSMODE, 0, to_allocate, 0};
        int ret = 0;
        do {
            ret = fcntl(m_fd, F_PREALLOCATE, &store);
        } while (ret == -1 && errno == EINTR);
        if (ret == -1) {
            // Consider fcntl() as an optimization on Apple devices, where if it fails,
            // we fall back to manually consuming space which is slower but may succeed in some
            // cases where fcntl fails. Some known cases are:
            // 1) There's a timing sensitive bug on APFS which causes fcntl to sometimes throw EINVAL.
            // This might not be the case, but we'll fall back and attempt to manually allocate all the requested
            // space. Worst case, this might also fail, but there is also a chance it will succeed. We don't
            // call this in the first place because using fcntl(F_PREALLOCATE) will be faster if it works (it has
            // been reliable on HSF+).
            // 2) fcntl will fail with ENOTSUP on non-supported file systems such as ExFAT. In this case
            // the fallback should succeed.
            // 3) if there is some other error such as no space left (ENOSPC) we will expect to fail again later
            consume_space_interlocked();
        }
    }

    int ret = 0;

    do {
        ret = ftruncate(m_fd, new_size);
    } while (ret == -1 && errno == EINTR);

    if (ret != 0) {
        int err = errno;
        // by the definition of F_PREALLOCATE, a proceeding ftruncate will not fail due to out of disk space
        // so this is some other runtime error and not OutOfDiskSpace
        throw SystemError(err, "ftruncate() inside prealloc() failed");
    }
#elif REALM_ANDROID || defined(_WIN32)

    consume_space_interlocked();

#else
#error Please check if/how your OS supports file preallocation
#endif

#endif // !(_POSIX_C_SOURCE >= 200112L)
}


bool File::prealloc_if_supported(SizeType offset, size_t size)
{
    REALM_ASSERT_RELEASE(is_attached());

#if defined(_POSIX_C_SOURCE) && _POSIX_C_SOURCE >= 200112L // POSIX.1-2001 version

    REALM_ASSERT_RELEASE(is_prealloc_supported());

    if (size == 0) {
        // calling posix_fallocate with a size of 0 will cause a return of EINVAL
        // since this is a meaningless operation anyway, we just return early here
        return true;
    }

    // posix_fallocate() does not set errno, it returns the error (if any) or zero.
    // It is also possible for it to be interrupted by EINTR according to some man pages (ex fedora 24)
    int status;
    do {
        status = ::posix_fallocate(m_fd, offset, size);
    } while (status == EINTR);

    if (REALM_LIKELY(status == 0)) {
        return true;
    }

    if (status == EINVAL || status == EPERM) {
        return false; // Retry with non-atomic version
    }

    auto msg = format_errno("posix_fallocate() failed: %1", status);
    if (status == ENOSPC || status == EDQUOT) {
        throw OutOfDiskSpace(msg);
    }
    throw SystemError(status, msg);

    // FIXME: OS X does not have any version of fallocate, but see
    // http://stackoverflow.com/questions/11497567/fallocate-command-equivalent-in-os-x

    // FIXME: On Windows one could use a call to CreateFileMapping()
    // since it will grow the file if necessary, but never shrink it,
    // just like posix_fallocate(). The advantage would be that it
    // then becomes an atomic operation (probably).

#else

    static_cast<void>(offset);
    static_cast<void>(size);

    REALM_ASSERT_RELEASE(!is_prealloc_supported());

#endif
    return false;
}


bool File::is_prealloc_supported()
{
#if defined(_POSIX_C_SOURCE) && _POSIX_C_SOURCE >= 200112L // POSIX.1-2001 version
    return true;
#else
    return false;
#endif
}

void File::seek(SizeType position)
{
    REALM_ASSERT_RELEASE(is_attached());
    seek_static(m_fd, position);
}

void File::seek_static(FileDesc fd, SizeType position)
{
#ifdef _WIN32 // Windows version

    LARGE_INTEGER large_int;
    if (int_cast_with_overflow_detect(position, large_int.QuadPart))
        throw RuntimeError(ErrorCodes::RangeError, "File position overflow");

    if (!SetFilePointerEx(fd, large_int, 0, FILE_BEGIN))
        throw SystemError(GetLastError(), "SetFilePointerEx() failed");

#else // POSIX version

    off_t position2;
    if (int_cast_with_overflow_detect(position, position2))
        throw RuntimeError(ErrorCodes::RangeError, "File position overflow");

    if (0 <= ::lseek(fd, position2, SEEK_SET))
        return;
    throw SystemError(errno, "lseek() failed");

#endif
}

// FIXME: The current implementation may not guarantee that data is
// actually written to disk. POSIX is rather vague on what fsync() has
// to do unless _POSIX_SYNCHRONIZED_IO is defined. See also
// http://www.humboldt.co.uk/2009/03/fsync-across-platforms.html.
void File::sync()
{
    REALM_ASSERT_RELEASE(is_attached());

#if defined _WIN32 // Windows version

    if (FlushFileBuffers(m_fd))
        return;
    throw SystemError(GetLastError(), "FlushFileBuffers() failed");

#elif REALM_PLATFORM_APPLE

    if (::fcntl(m_fd, F_FULLFSYNC) == 0)
        return;
    throw SystemError(errno, "fcntl() with F_FULLSYNC failed");

#else // POSIX version

    if (::fsync(m_fd) == 0)
        return;
    throw SystemError(errno, "fsync() failed");

#endif
}

void File::barrier()
{
#if REALM_PLATFORM_APPLE
    if (::fcntl(m_fd, F_BARRIERFSYNC) == 0)
        return;
        // If fcntl fails, we fallback to full sync.
        // This is known to occur on exFAT which does not support F_BARRIERSYNC.
#endif
    sync();
}

#ifndef _WIN32
// little helper
static void _unlock(int m_fd)
{
    int r;
    do {
        r = flock(m_fd, LOCK_UN);
    } while (r != 0 && errno == EINTR);
    REALM_ASSERT_RELEASE_EX(r == 0 && "File::unlock()", r, errno);
}
#endif

bool File::rw_lock(bool exclusive, bool non_blocking)
{
<<<<<<< HEAD
    REALM_ASSERT_RELEASE(is_attached());

#ifdef _WIN32 // Windows version

    REALM_ASSERT_RELEASE(!m_have_lock);

    // Under Windows a file lock must be explicitely released before
    // the file is closed. It will eventually be released by the
    // system, but there is no guarantees on the timing.

    DWORD flags = 0;
    if (exclusive)
        flags |= LOCKFILE_EXCLUSIVE_LOCK;
    if (non_blocking)
        flags |= LOCKFILE_FAIL_IMMEDIATELY;
    OVERLAPPED overlapped;
    memset(&overlapped, 0, sizeof overlapped);
    overlapped.Offset = 0;     // Just for clarity
    overlapped.OffsetHigh = 0; // Just for clarity
    if (LockFileEx(m_fd, flags, 0, 1, 0, &overlapped)) {
        m_have_lock = true;
        return true;
    }
    DWORD err = GetLastError(); // Eliminate any risk of clobbering
    if (err == ERROR_LOCK_VIOLATION)
        return false;
    throw SystemError(err, "LockFileEx() failed");
=======
    // exclusive blocking rw locks not implemented for emulation
    REALM_ASSERT(!exclusive || non_blocking);
>>>>>>> 953d4004

#ifndef REALM_FILELOCK_EMULATION
    return lock(exclusive, non_blocking);
#else
    REALM_ASSERT(!m_has_exclusive_lock && !has_shared_lock());

    // First obtain an exclusive lock on the file proper
    int operation = LOCK_EX;
    if (non_blocking)
        operation |= LOCK_NB;
    int status;
    do {
        status = flock(m_fd, operation);
    } while (status != 0 && errno == EINTR);
    if (status != 0 && errno == EWOULDBLOCK)
        return false;
    if (status != 0)
        throw SystemError(errno, "flock() failed");
    m_has_exclusive_lock = true;

    // Every path through this function except for successfully acquiring an
    // exclusive lock needs to release the flock() before returning.
    UnlockGuard ulg(*this);

    // now use a named pipe to emulate locking in conjunction with using exclusive lock
    // on the file proper.
    // exclusively locked: we can't sucessfully write to the pipe.
    //                     AND we continue to hold the exclusive lock.
    //                     (unlock must lift the exclusive lock).
    // shared locked: we CAN succesfully write to the pipe. We open the pipe for reading
    //                before releasing the exclusive lock.
    //                (unlock must close the pipe for reading)
    REALM_ASSERT_RELEASE(m_pipe_fd == -1);
    if (m_fifo_path.empty())
        m_fifo_path = m_path + ".fifo";

    // Due to a bug in iOS 10-12 we need to open in read-write mode for shared
    // or the OS will deadlock when un-suspending the app.
    int mode = exclusive ? O_WRONLY | O_NONBLOCK : O_RDWR | O_NONBLOCK;

    // Optimistically try to open the fifo. This may fail due to the fifo not
    // existing, but since it usually exists this is faster than trying to create
    // it first.
    int fd = ::open(m_fifo_path.c_str(), mode);
    if (fd == -1) {
        int err = errno;
        if (exclusive) {
            if (err == ENOENT || err == ENXIO) {
                // If the fifo either doesn't exist or there's no readers with the
                // other end of the pipe open (ENXIO) then we have an exclusive lock
                // and are done.
                ulg.release();
                return true;
            }

            // Otherwise we got an unexpected error
            throw std::system_error(err, std::system_category(), "opening lock fifo for writing failed");
        }

        if (err == ENOENT) {
            // The fifo doesn't exist and we're opening in shared mode, so we
            // need to create it.
            if (!m_fifo_dir_path.empty())
                try_make_dir(m_fifo_dir_path);
            status = mkfifo(m_fifo_path.c_str(), 0666);
            if (status != 0)
                throw std::system_error(errno, std::system_category(), "creating lock fifo for reading failed");

            // Try again to open the fifo now that it exists
            fd = ::open(m_fifo_path.c_str(), mode);
            err = errno;
        }

        if (fd == -1)
            throw std::system_error(err, std::system_category(), "opening lock fifo for reading failed");
    }

    // We successfully opened the pipe. If we're trying to acquire an exclusive
    // lock that means there's a reader (aka a shared lock) and we've failed.
    // Release the exclusive lock and back out.
    if (exclusive) {
<<<<<<< HEAD
        // check if any shared locks are already taken by trying to open the pipe for writing
        // shared locks are indicated by one or more readers already having opened the pipe
        int fd;
        do {
            fd = ::open(m_fifo_path.c_str(), O_WRONLY | O_NONBLOCK);
        } while (fd == -1 && errno == EINTR);
        if (fd == -1 && errno != ENXIO)
            throw SystemError(errno, "opening lock fifo for writing failed");
        if (fd == -1) {
            // No reader was present so we have the exclusive lock!
            return true;
        }
        else {
            ::close(fd);
            // shared locks exist. Back out. Release exclusive lock on file
            unlock();
            return false;
        }
    }
    else {
        // lock shared. We need to release the real exclusive lock on the file,
        // but first we must mark the lock as shared by opening the pipe for reading
        // Open pipe for reading!
        // Due to a bug in iOS 10-12 we need to open in read-write mode or the OS
        // will deadlock when un-suspending the app.
        int fd = ::open(m_fifo_path.c_str(), O_RDWR | O_NONBLOCK);
        if (fd == -1)
            throw SystemError(errno, "opening lock fifo for reading failed");
        unlock();
        m_pipe_fd = fd;
        return true;
=======
        ::close(fd);
        return false;
>>>>>>> 953d4004
    }

    // We're in shared mode, so opening the fifo means we've successfully acquired
    // a shared lock and are done.
    ulg.release();
    rw_unlock();
    m_pipe_fd = fd;
    return true;
#endif // REALM_FILELOCK_EMULATION
}

bool File::lock(bool exclusive, bool non_blocking)
{
    REALM_ASSERT_RELEASE(is_attached());

#ifdef _WIN32 // Windows version
    REALM_ASSERT_RELEASE(!m_have_lock);

    // Under Windows a file lock must be explicitely released before
    // the file is closed. It will eventually be released by the
    // system, but there is no guarantees on the timing.

    DWORD flags = 0;
    if (exclusive)
        flags |= LOCKFILE_EXCLUSIVE_LOCK;
    if (non_blocking)
        flags |= LOCKFILE_FAIL_IMMEDIATELY;
    OVERLAPPED overlapped;
    memset(&overlapped, 0, sizeof overlapped);
    overlapped.Offset = 0;     // Just for clarity
    overlapped.OffsetHigh = 0; // Just for clarity
    if (LockFileEx(m_fd, flags, 0, 1, 0, &overlapped)) {
        m_have_lock = true;
        return true;
    }
    DWORD err = GetLastError(); // Eliminate any risk of clobbering
    if (err == ERROR_LOCK_VIOLATION)
        return false;
    throw std::system_error(err, std::system_category(), "LockFileEx() failed");
#else // _WIN32
    // NOTE: It would probably have been more portable to use fcntl()
    // based POSIX locks, however these locks are not recursive within
    // a single process, and since a second attempt to acquire such a
    // lock will always appear to succeed, one will easily suffer the
    // 'spurious unlocking issue'. It remains to be determined whether
    // this also applies across distinct threads inside a single
    // process.
    //
    // To make matters worse, flock() may be a simple wrapper around
    // fcntl() based locks on some systems. This is bad news, because
    // the robustness of the Realm API relies in part by the
    // assumption that a single process (even a single thread) can
    // hold multiple overlapping independent shared locks on a single
    // file as long as they are placed via distinct file descriptors.
    //
    // Fortunately, on both Linux and Darwin, flock() does not suffer
    // from this 'spurious unlocking issue'.
    int operation = exclusive ? LOCK_EX : LOCK_SH;
    if (non_blocking)
        operation |= LOCK_NB;
    do {
        if (flock(m_fd, operation) == 0)
            return true;
    } while (errno == EINTR);
    int err = errno; // Eliminate any risk of clobbering
    if (err == EWOULDBLOCK)
        return false;
<<<<<<< HEAD
    throw SystemError(err, "flock() failed");

#endif
=======
    throw std::system_error(err, std::system_category(), "flock() failed");
>>>>>>> 953d4004
#endif
}

void File::unlock() noexcept
{
#ifdef _WIN32 // Windows version
    if (!m_have_lock)
        return;

    OVERLAPPED overlapped;
    overlapped.hEvent = 0;
    overlapped.OffsetHigh = 0;
    overlapped.Offset = 0;
    overlapped.Pointer = 0;
    BOOL r = UnlockFileEx(m_fd, 0, 1, 0, &overlapped);

    REALM_ASSERT_RELEASE(r);
    m_have_lock = false;
#else
    // The Linux man page for flock() does not state explicitely that
    // unlocking is idempotent, however, we will assume it since there
    // is no mention of the error that would be reported if a
    // non-locked file were unlocked.
    _unlock(m_fd);
#endif
}

void File::rw_unlock() noexcept
{
#ifndef REALM_FILELOCK_EMULATION
    unlock();
#else
    // Coming here with an exclusive lock, we must release that lock.
    // Coming here with a shared lock, we must close the pipe that we have opened for reading.
    //   - we have to do that under the protection of a proper exclusive lock to serialize
    //     with anybody trying to obtain a lock concurrently.
    if (has_shared_lock()) {
        // shared lock. We need to reacquire the exclusive lock on the file
        int status;
        do {
            status = flock(m_fd, LOCK_EX);
        } while (status != 0 && errno == EINTR);
        REALM_ASSERT(status == 0);
        // close the pipe (== release the shared lock)
        ::close(m_pipe_fd);
        m_pipe_fd = -1;
    }
    else {
        REALM_ASSERT(m_has_exclusive_lock);
    }
    _unlock(m_fd);
    m_has_exclusive_lock = false;
#endif // REALM_FILELOCK_EMULATION
}

void* File::map(AccessMode a, size_t size, int /*map_flags*/, size_t offset) const
{
    return realm::util::mmap({m_fd, m_path, a, m_encryption_key.get()}, size, offset);
}

void* File::map_fixed(AccessMode a, void* address, size_t size, int /* map_flags */, size_t offset) const
{
    if (m_encryption_key.get()) {
        // encryption enabled - this is not supported - see explanation in alloc_slab.cpp
        REALM_ASSERT(false);
    }
#ifdef _WIN32
    // windows, no encryption - this is not supported, see explanation in alloc_slab.cpp,
    // above the method 'update_reader_view()'
    REALM_ASSERT(false);
    return nullptr;
#else
    // unencrypted - mmap part of already reserved space
    return realm::util::mmap_fixed(m_fd, address, size, a, offset, m_encryption_key.get());
#endif
}

void* File::map_reserve(AccessMode a, size_t size, size_t offset) const
{
    static_cast<void>(a); // FIXME: Consider removing this argument
    return realm::util::mmap_reserve(m_fd, size, offset);
}

#if REALM_ENABLE_ENCRYPTION
void* File::map(AccessMode a, size_t size, EncryptedFileMapping*& mapping, int /*map_flags*/, size_t offset) const
{
    return realm::util::mmap({m_fd, m_path, a, m_encryption_key.get()}, size, offset, mapping);
}

void* File::map_fixed(AccessMode a, void* address, size_t size, EncryptedFileMapping* mapping, int /* map_flags */,
                      size_t offset) const
{
    if (m_encryption_key.get()) {
        // encryption enabled - we shouldn't be here, all memory was allocated by reserve
        REALM_ASSERT_RELEASE(false);
    }
#ifndef _WIN32
    // no encryption. On Unixes, map relevant part of reserved virtual address range
    return realm::util::mmap_fixed(m_fd, address, size, a, offset, nullptr, mapping);
#else
    // no encryption - unsupported on windows
    REALM_ASSERT(false);
    return nullptr;
#endif
}

void* File::map_reserve(AccessMode a, size_t size, size_t offset, EncryptedFileMapping*& mapping) const
{
    if (m_encryption_key.get()) {
        // encrypted file - just mmap it, the encryption layer handles if the mapping extends beyond eof
        return realm::util::mmap({m_fd, m_path, a, m_encryption_key.get()}, size, offset, mapping);
    }
#ifndef _WIN32
    // not encrypted, do a proper reservation on Unixes'
    return realm::util::mmap_reserve({m_fd, m_path, a, nullptr}, size, offset, mapping);
#else
    // on windows, this is a no-op
    return nullptr;
#endif
}

#endif // REALM_ENABLE_ENCRYPTION

void File::unmap(void* addr, size_t size) noexcept
{
    realm::util::munmap(addr, size);
}


void* File::remap(void* old_addr, size_t old_size, AccessMode a, size_t new_size, int /*map_flags*/,
                  size_t file_offset) const
{
    return realm::util::mremap({m_fd, m_path, a, m_encryption_key.get()}, file_offset, old_addr, old_size, new_size);
}


void File::sync_map(FileDesc fd, void* addr, size_t size)
{
    realm::util::msync(fd, addr, size);
}


bool File::exists(const std::string& path)
{
#if REALM_HAVE_STD_FILESYSTEM
    return std::filesystem::exists(path);
#else // POSIX
    if (::access(path.c_str(), F_OK) == 0)
        return true;
    int err = errno; // Eliminate any risk of clobbering
    switch (err) {
        case EACCES:
        case ENOENT:
        case ENOTDIR:
            return false;
    }
<<<<<<< HEAD
    throw SystemError(err, "access() failed");
=======
    throw std::system_error(err, std::system_category(), "access() failed");
#endif
>>>>>>> 953d4004
}


bool File::is_dir(const std::string& path)
{
#if REALM_HAVE_STD_FILESYSTEM
    return std::filesystem::is_directory(path);
#elif !defined(_WIN32)
    struct stat statbuf;
    if (::stat(path.c_str(), &statbuf) == 0)
        return S_ISDIR(statbuf.st_mode);
    int err = errno; // Eliminate any risk of clobbering
    switch (err) {
        case EACCES:
        case ENOENT:
        case ENOTDIR:
            return false;
    }
<<<<<<< HEAD
    throw SystemError(err, "stat() failed");
#elif REALM_HAVE_STD_FILESYSTEM
    std::wstring w_path = string_to_wstring(path);
    return std::filesystem::is_directory(w_path);
=======
    throw std::system_error(err, std::system_category(), "stat() failed");
>>>>>>> 953d4004
#else
    static_cast<void>(path);
    throw NotImplemented();
#endif
}


void File::remove(const std::string& path)
{
    if (try_remove(path))
        return;
    int err = ENOENT;
    std::string msg = format_errno("Failed to delete file at '%2': %1", err, path);
    throw FileAccessError(ErrorCodes::FileNotFound, msg, path, err);
}


bool File::try_remove(const std::string& path)
{
#if REALM_HAVE_STD_FILESYSTEM
    std::error_code error;
    bool result = std::filesystem::remove(path, error);
    throwIfFileError(error, path);
    return result;
#else // POSIX
    if (::unlink(path.c_str()) == 0)
        return true;

    int err = errno; // Eliminate any risk of clobbering
    if (err == ENOENT)
        return false;

    std::string msg = format_errno("Failed to delete file at '%2': %1", err, path);
    switch (err) {
        case EACCES:
        case EROFS:
        case ETXTBSY:
        case EBUSY:
        case EPERM:
            throw FileAccessError(ErrorCodes::PermissionDenied, msg, path, err);
        case ENOENT:
            return false;
        default:
            throw FileAccessError(ErrorCodes::FileOperationFailed, msg, path, err);
    }
#endif
}


void File::move(const std::string& old_path, const std::string& new_path)
{
#if REALM_HAVE_STD_FILESYSTEM
    std::error_code error;
    std::filesystem::rename(old_path, new_path, error);

    if (error == std::errc::no_such_file_or_directory) {
        throw NotFound(error.message(), old_path);
    }
    throwIfFileError(error, old_path);
#else
    int r = rename(old_path.c_str(), new_path.c_str());
    if (r == 0)
        return;
    int err = errno; // Eliminate any risk of clobbering
    std::string msg = format_errno("Failed to rename file from '%2' to '%3': %1", err, old_path, new_path);
    switch (err) {
        case EACCES:
        case EROFS:
        case ETXTBSY:
        case EBUSY:
        case EPERM:
        case EEXIST:
        case ENOTEMPTY:
            throw FileAccessError(ErrorCodes::PermissionDenied, msg, old_path, err);
        case ENOENT:
            throw FileAccessError(ErrorCodes::FileNotFound, msg, old_path, err);
        default:
            throw FileAccessError(ErrorCodes::FileOperationFailed, msg, old_path, err);
    }
#endif
}


void File::copy(const std::string& origin_path, const std::string& target_path)
{
#if REALM_HAVE_STD_FILESYSTEM
    std::filesystem::copy_file(origin_path, target_path, std::filesystem::copy_options::overwrite_existing); // Throws
#else
    File origin_file{origin_path, mode_Read};  // Throws
    File target_file{target_path, mode_Write}; // Throws
    size_t buffer_size = 4096;
    std::unique_ptr<char[]> buffer = std::make_unique<char[]>(buffer_size); // Throws
    for (;;) {
        size_t n = origin_file.read(buffer.get(), buffer_size); // Throws
        target_file.write(buffer.get(), n);                     // Throws
        if (n < buffer_size)
            break;
    }
#endif
}


bool File::compare(const std::string& path_1, const std::string& path_2)
{
    File file_1{path_1}; // Throws
    File file_2{path_2}; // Throws
    size_t buffer_size = 4096;
    std::unique_ptr<char[]> buffer_1 = std::make_unique<char[]>(buffer_size); // Throws
    std::unique_ptr<char[]> buffer_2 = std::make_unique<char[]>(buffer_size); // Throws
    for (;;) {
        size_t n_1 = file_1.read(buffer_1.get(), buffer_size); // Throws
        size_t n_2 = file_2.read(buffer_2.get(), buffer_size); // Throws
        if (n_1 != n_2)
            return false;
        if (!std::equal(buffer_1.get(), buffer_1.get() + n_1, buffer_2.get()))
            return false;
        if (n_1 < buffer_size)
            break;
    }
    return true;
}

bool File::is_same_file_static(FileDesc f1, FileDesc f2)
{
<<<<<<< HEAD
#if defined(_WIN32) // Windows version
    FILE_ID_INFO fi1;
    FILE_ID_INFO fi2;
    if (GetFileInformationByHandleEx(f1, FILE_INFO_BY_HANDLE_CLASS::FileIdInfo, &fi1, sizeof(fi1))) {
        if (GetFileInformationByHandleEx(f2, FILE_INFO_BY_HANDLE_CLASS::FileIdInfo, &fi2, sizeof(fi2))) {
            return memcmp(&fi1.FileId, &fi2.FileId, sizeof(fi1.FileId)) == 0 &&
                   fi1.VolumeSerialNumber == fi2.VolumeSerialNumber;
        }
    }
    throw SystemError(GetLastError(), "GetFileInformationByHandleEx() failed");

#else // POSIX version

    struct stat statbuf;
    if (::fstat(f1, &statbuf) == 0) {
        dev_t device_id = statbuf.st_dev;
        ino_t inode_num = statbuf.st_ino;
        if (::fstat(f2, &statbuf) == 0)
            return device_id == statbuf.st_dev && inode_num == statbuf.st_ino;
    }
    int err = errno;
    throw SystemError(err, format_errno("fstat() failed: %1", err));

#endif
=======
    return get_unique_id(f1) == get_unique_id(f2);
>>>>>>> 953d4004
}

bool File::is_same_file(const File& f) const
{
    REALM_ASSERT_RELEASE(is_attached());
    REALM_ASSERT_RELEASE(f.is_attached());
    return is_same_file_static(m_fd, f.m_fd);
}

File::UniqueID File::get_unique_id() const
{
    REALM_ASSERT_RELEASE(is_attached());
<<<<<<< HEAD
#ifdef _WIN32 // Windows version
    throw NotImplemented();
#else // POSIX version
    struct stat statbuf;
    if (::fstat(m_fd, &statbuf) == 0) {
        return UniqueID(statbuf.st_dev, statbuf.st_ino);
    }
    int err = errno;
    throw SystemError(err, format_errno("fstat() failed: %1", err));
#endif
=======
    return File::get_unique_id(m_fd);
>>>>>>> 953d4004
}

FileDesc File::get_descriptor() const
{
    return m_fd;
}

std::optional<File::UniqueID> File::get_unique_id(const std::string& path)
{
#ifdef _WIN32 // Windows version
<<<<<<< HEAD
    throw NotImplemented();
=======
    // CreateFile2 with creationDisposition OPEN_EXISTING will return a file handle only if the file exists
    // otherwise it will raise ERROR_FILE_NOT_FOUND. This call will never create a new file.
    WindowsFileHandleHolder fileHandle(::CreateFile2(std::filesystem::path(path).c_str(), FILE_READ_ATTRIBUTES,
                                                     FILE_SHARE_DELETE | FILE_SHARE_READ | FILE_SHARE_WRITE,
                                                     OPEN_EXISTING, nullptr));

    if (fileHandle == INVALID_HANDLE_VALUE) {
        if (GetLastError() == ERROR_FILE_NOT_FOUND) {
            return none;
        }
        throw std::system_error(GetLastError(), std::system_category(), "CreateFileW failed");
    }

    return get_unique_id(fileHandle);
>>>>>>> 953d4004
#else // POSIX version
    struct stat statbuf;
    if (::stat(path.c_str(), &statbuf) == 0) {
        return File::UniqueID(statbuf.st_dev, statbuf.st_ino);
    }
    int err = errno; // Eliminate any risk of clobbering
    // File doesn't exist
    if (err == ENOENT)
<<<<<<< HEAD
        return false;
    throw SystemError(err, format_errno("fstat() failed: %1", err));
=======
        return none;
    throw std::system_error(err, std::system_category(), "stat() failed");
#endif
}

File::UniqueID File::get_unique_id(FileDesc file)
{
#ifdef _WIN32 // Windows version
    REALM_ASSERT(file != nullptr);
    File::UniqueID ret;
    if (GetFileInformationByHandleEx(file, FileIdInfo, &ret.id_info, sizeof(ret.id_info)) == 0) {
        throw std::system_error(GetLastError(), std::system_category(), "GetFileInformationByHandleEx() failed");
    }

    return ret;
#else // POSIX version
    REALM_ASSERT(file >= 0);
    struct stat statbuf;
    if (::fstat(file, &statbuf) == 0) {
        return UniqueID(statbuf.st_dev, statbuf.st_ino);
    }
    throw std::system_error(errno, std::system_category(), "fstat() failed");
>>>>>>> 953d4004
#endif
}

std::string File::get_path() const
{
    return m_path;
}

std::string File::resolve(const std::string& path, const std::string& base_dir)
{
#if REALM_HAVE_STD_FILESYSTEM
    std::filesystem::path path_(path.empty() ? "." : path);
    return (std::filesystem::path(base_dir) / path_).string();
#else
    char dir_sep = '/';
    std::string path_2 = path;
    std::string base_dir_2 = base_dir;
    bool is_absolute = (!path_2.empty() && path_2.front() == dir_sep);
    if (is_absolute)
        return path_2;
    if (path_2.empty())
        path_2 = ".";
    if (!base_dir_2.empty() && base_dir_2.back() != dir_sep)
        base_dir_2.push_back(dir_sep);
    /*
    // Abbreviate
    for (;;) {
        if (base_dir_2.empty()) {
            if (path_2.empty())
                return "./";
            return path_2;
        }
        if (path_2 == ".") {
            remove_trailing_dir_seps(base_dir_2);
            return base_dir_2;
        }
        if (has_prefix(path_2, "./")) {
            remove_trailing_dir_seps(base_dir_2);
            // drop dot
            // transfer slashes
        }

        if (path_2.size() < 2 || path_2[1] != '.')
            break;
        if (path_2.size())
    }
    */
    return base_dir_2 + path_2;
<<<<<<< HEAD
#elif REALM_HAVE_STD_FILESYSTEM
    std::filesystem::path path_(path.empty() ? "." : path);
    if (path_.is_absolute())
        return path;

    return (std::filesystem::path(base_dir) / path_).string();
#else
    static_cast<void>(path);
    static_cast<void>(base_dir);
    throw NotImplemented();
=======
>>>>>>> 953d4004
#endif
}

std::string File::parent_dir(const std::string& path)
{
#if REALM_HAVE_STD_FILESYSTEM
    namespace fs = std::filesystem;
    return fs::path(path).parent_path().string(); // Throws
#else
    auto is_sep = [](char c) -> bool {
        return c == '/' || c == '\\';
    };
    auto it = std::find_if(path.rbegin(), path.rend(), is_sep);
    while (it != path.rend() && is_sep(*it))
        ++it;
    return path.substr(0, path.rend() - it);
#endif
}

bool File::for_each(const std::string& dir_path, ForEachHandler handler)
{
    return for_each_helper(dir_path, "", handler); // Throws
}


void File::set_encryption_key(const char* key)
{
#if REALM_ENABLE_ENCRYPTION
    if (key) {
        auto buffer = std::make_unique<char[]>(64);
        memcpy(buffer.get(), key, 64);
        m_encryption_key = std::move(buffer);
    }
    else {
        m_encryption_key.reset();
    }
#else
    if (key) {
        throw LogicError(ErrorCodes::NotSupported, "Encryption not enabled");
    }
#endif
}

const char* File::get_encryption_key() const
{
    return m_encryption_key.get();
}

void File::MapBase::map(const File& f, AccessMode a, size_t size, int map_flags, size_t offset)
{
    REALM_ASSERT(!m_addr);
#if REALM_ENABLE_ENCRYPTION
    m_addr = f.map(a, size, m_encrypted_mapping, map_flags, offset);
#else
    m_addr = f.map(a, size, map_flags, offset);
#endif
    m_size = m_reservation_size = size;
    m_fd = f.m_fd;
    m_offset = offset;
    m_access_mode = a;
}


void File::MapBase::unmap() noexcept
{
    if (!m_addr)
        return;
    REALM_ASSERT(m_reservation_size);
#if REALM_ENABLE_ENCRYPTION
    if (m_encrypted_mapping) {
        m_encrypted_mapping = nullptr;
        util::remove_encrypted_mapping(m_addr, m_size);
    }
#endif
    ::munmap(m_addr, m_reservation_size);
    m_addr = nullptr;
    m_size = 0;
    m_reservation_size = 0;
}

void File::MapBase::remap(const File& f, AccessMode a, size_t size, int map_flags)
{
    REALM_ASSERT(m_addr);
    m_addr = f.remap(m_addr, m_size, a, size, map_flags);
    m_size = m_reservation_size = size;
}

bool File::MapBase::try_reserve(const File& file, AccessMode a, size_t size, size_t offset)
{
#ifdef _WIN32
    // unsupported for now
    return false;
#else
    void* addr = ::mmap(0, size, PROT_NONE, MAP_PRIVATE | MAP_ANONYMOUS, -1, 0);
    if (addr == MAP_FAILED)
        return false;
    m_addr = addr;
    REALM_ASSERT(m_size == 0);
    m_access_mode = a;
    m_reservation_size = size;
    m_fd = file.get_descriptor();
    m_offset = offset;
#if REALM_ENABLE_ENCRYPTION
    if (file.m_encryption_key) {
        m_encrypted_mapping =
            util::reserve_mapping(addr, {m_fd, file.get_path(), a, file.m_encryption_key.get()}, offset);
    }
#endif
#endif
    return true;
}

bool File::MapBase::try_extend_to(size_t size) noexcept
{
    if (size > m_reservation_size) {
        return false;
    }
    // return false;
#ifndef _WIN32
    char* extension_start_addr = (char*)m_addr + m_size;
    size_t extension_size = size - m_size;
    size_t extension_start_offset = m_offset + m_size;
#if REALM_ENABLE_ENCRYPTION
    if (m_encrypted_mapping) {
        void* got_addr = ::mmap(extension_start_addr, extension_size, PROT_READ | PROT_WRITE,
                                MAP_ANON | MAP_PRIVATE | MAP_FIXED, -1, 0);
        if (got_addr == MAP_FAILED)
            return false;
        REALM_ASSERT(got_addr == extension_start_addr);
        util::extend_encrypted_mapping(m_encrypted_mapping, m_addr, m_offset, m_size, size);
        m_size = size;
        return true;
    }
#endif
    try {
        void* got_addr = util::mmap_fixed(m_fd, extension_start_addr, extension_size, m_access_mode,
                                          extension_start_offset, nullptr);
        if (got_addr == extension_start_addr) {
            m_size = size;
            return true;
        }
    }
    catch (...) {
        return false;
    }
#endif
    return false;
}

void File::MapBase::sync()
{
    REALM_ASSERT(m_addr);

    File::sync_map(m_fd, m_addr, m_size);
}

void File::MapBase::flush()
{
    REALM_ASSERT(m_addr);
#if REALM_ENABLE_ENCRYPTION
    if (m_encrypted_mapping) {
        realm::util::encryption_flush(m_encrypted_mapping);
    }
#endif
}

std::time_t File::last_write_time(const std::string& path)
{
<<<<<<< HEAD
#ifdef _WIN32
    auto wpath = string_to_wstring(path);
    WindowsFileHandleHolder fileHandle(::CreateFile2(wpath.c_str(), FILE_READ_ATTRIBUTES,
                                                     FILE_SHARE_DELETE | FILE_SHARE_READ | FILE_SHARE_WRITE,
                                                     OPEN_EXISTING, nullptr));

    if (fileHandle == INVALID_HANDLE_VALUE) {
        throw SystemError(int(GetLastError()), "CreateFileW failed");
    }

    FILETIME mtime = {0};
    if (!::GetFileTime(fileHandle, nullptr, nullptr, &mtime)) {
        throw SystemError(int(GetLastError()), "GetFileTime failed");
    }
=======
#if REALM_HAVE_STD_FILESYSTEM
    auto time = std::filesystem::last_write_time(path);
>>>>>>> 953d4004

    using namespace std::chrono;
#if __cplusplus >= 202002L
    auto system_time = clock_cast<system_clock>(time);
#else
    auto system_time =
        time_point_cast<system_clock::duration>(time - decltype(time)::clock::now() + system_clock::now());
#endif
    return system_clock::to_time_t(system_time);
#else
    struct stat statbuf;
    if (::stat(path.c_str(), &statbuf) != 0) {
        throw SystemError(errno, "stat() failed");
    }
    return statbuf.st_mtime;
#endif
}

File::SizeType File::get_free_space(const std::string& path)
{
<<<<<<< HEAD
#ifdef _WIN32
    auto pos = path.find_last_of("/\\");
    std::string dir_path;
    if (pos != std::string::npos) {
        dir_path = path.substr(0, pos);
    }
    else {
        dir_path = path;
    }
    ULARGE_INTEGER available;
    if (!GetDiskFreeSpaceExA(dir_path.c_str(), &available, NULL, NULL)) {
        throw SystemError(errno, "GetDiskFreeSpaceExA failed");
    }
    return available.QuadPart;
=======
#if REALM_HAVE_STD_FILESYSTEM
    return std::filesystem::space(path).available;
>>>>>>> 953d4004
#else
    struct statvfs stat;
    if (statvfs(path.c_str(), &stat) != 0) {
        throw SystemError(errno, "statvfs() failed");
    }
    return SizeType(stat.f_bavail) * stat.f_bsize;
#endif
}

#if REALM_HAVE_STD_FILESYSTEM

DirScanner::DirScanner(const std::string& path, bool allow_missing)
{
    try {
        m_iterator = std::filesystem::directory_iterator(path);
    }
    catch (const std::filesystem::filesystem_error& e) {
        if (e.code() != std::errc::no_such_file_or_directory || !allow_missing)
            throw;
    }
}

DirScanner::~DirScanner() = default;

bool DirScanner::next(std::string& name)
{
    const std::filesystem::directory_iterator end;
    if (m_iterator == end)
        return false;
    name = m_iterator->path().filename().string();
    m_iterator++;
    return true;
}

#elif !defined(_WIN32)

DirScanner::DirScanner(const std::string& path, bool allow_missing)
{
    m_dirp = opendir(path.c_str());
    if (!m_dirp) {
        int err = errno; // Eliminate any risk of clobbering
        if (allow_missing && err == ENOENT)
            return;

        std::string msg = format_errno("opendir() failed: %1", err);
        switch (err) {
            case EACCES:
                throw FileAccessError(ErrorCodes::PermissionDenied, msg, path, err);
            case ENOENT:
                throw FileAccessError(ErrorCodes::FileNotFound, msg, path, err);
            default:
                throw FileAccessError(ErrorCodes::FileOperationFailed, msg, path, err);
        }
    }
}

DirScanner::~DirScanner() noexcept
{
    if (m_dirp) {
        int r = closedir(m_dirp);
        REALM_ASSERT_RELEASE(r == 0);
    }
}

bool DirScanner::next(std::string& name)
{
#if !defined(__linux__) && !REALM_PLATFORM_APPLE && !REALM_WINDOWS && !REALM_UWP && !REALM_ANDROID
#error "readdir() is not known to be thread-safe on this platform"
#endif

    if (!m_dirp)
        return false;

// Use readdir64 if it is available. This is necessary to support filesystems that return dirent fields that don't fit
// in 32-bits.
#if REALM_HAVE_READDIR64
#define REALM_READDIR(...) readdir64(__VA_ARGS__)
#else
#define REALM_READDIR(...) readdir(__VA_ARGS__)
#endif

    for (;;) {
        using DirentPtr = decltype(REALM_READDIR(m_dirp));
        DirentPtr dirent;
        do {
            // readdir() signals both errors and end-of-stream by returning a
            // null pointer. To distinguish between end-of-stream and errors,
            // the manpage recommends setting errno specifically to 0 before
            // calling it...
            errno = 0;

            dirent = REALM_READDIR(m_dirp);
        } while (!dirent && errno == EAGAIN);

        if (!dirent) {
            if (errno != 0)
                throw SystemError(errno, "readdir() failed");
            return false; // End of stream
        }
        const char* name_1 = dirent->d_name;
        std::string name_2 = name_1;
        if (name_2 != "." && name_2 != "..") {
            name = name_2;
            return true;
        }
    }
}

<<<<<<< HEAD
#elif REALM_HAVE_STD_FILESYSTEM

DirScanner::DirScanner(const std::string& path, bool allow_missing)
{
    try {
        m_iterator = std::filesystem::directory_iterator(path);
    }
    catch (const std::filesystem::filesystem_error& ex) {
        if (ex.code() != std::errc::no_such_file_or_directory || !allow_missing) {
            throw;
        }
    }
}

DirScanner::~DirScanner() = default;

bool DirScanner::next(std::string& name)
{
    const std::filesystem::directory_iterator end;
    if (m_iterator != end) {
        name = m_iterator->path().filename().string();
        m_iterator++;
        return true;
    }
    return false;
}

=======
>>>>>>> 953d4004
#else

DirScanner::DirScanner(const std::string&, bool)
{
    throw NotImplemented();
}

DirScanner::~DirScanner() noexcept {}

bool DirScanner::next(std::string&)
{
    return false;
}

#endif

} // namespace realm::util<|MERGE_RESOLUTION|>--- conflicted
+++ resolved
@@ -201,15 +201,11 @@
         return true;
 
     int err = errno; // Eliminate any risk of clobbering
-<<<<<<< HEAD
     if (err == EEXIST)
         return false;
 
     auto msg = format_errno("Failed to create directory at '%2': %1", err, path);
-=======
-    std::string msg = get_errno_msg("make_dir() failed: ", err);
-
->>>>>>> 953d4004
+
     switch (err) {
         case EACCES:
         case EROFS:
@@ -1108,38 +1104,8 @@
 
 bool File::rw_lock(bool exclusive, bool non_blocking)
 {
-<<<<<<< HEAD
-    REALM_ASSERT_RELEASE(is_attached());
-
-#ifdef _WIN32 // Windows version
-
-    REALM_ASSERT_RELEASE(!m_have_lock);
-
-    // Under Windows a file lock must be explicitely released before
-    // the file is closed. It will eventually be released by the
-    // system, but there is no guarantees on the timing.
-
-    DWORD flags = 0;
-    if (exclusive)
-        flags |= LOCKFILE_EXCLUSIVE_LOCK;
-    if (non_blocking)
-        flags |= LOCKFILE_FAIL_IMMEDIATELY;
-    OVERLAPPED overlapped;
-    memset(&overlapped, 0, sizeof overlapped);
-    overlapped.Offset = 0;     // Just for clarity
-    overlapped.OffsetHigh = 0; // Just for clarity
-    if (LockFileEx(m_fd, flags, 0, 1, 0, &overlapped)) {
-        m_have_lock = true;
-        return true;
-    }
-    DWORD err = GetLastError(); // Eliminate any risk of clobbering
-    if (err == ERROR_LOCK_VIOLATION)
-        return false;
-    throw SystemError(err, "LockFileEx() failed");
-=======
     // exclusive blocking rw locks not implemented for emulation
     REALM_ASSERT(!exclusive || non_blocking);
->>>>>>> 953d4004
 
 #ifndef REALM_FILELOCK_EMULATION
     return lock(exclusive, non_blocking);
@@ -1221,42 +1187,8 @@
     // lock that means there's a reader (aka a shared lock) and we've failed.
     // Release the exclusive lock and back out.
     if (exclusive) {
-<<<<<<< HEAD
-        // check if any shared locks are already taken by trying to open the pipe for writing
-        // shared locks are indicated by one or more readers already having opened the pipe
-        int fd;
-        do {
-            fd = ::open(m_fifo_path.c_str(), O_WRONLY | O_NONBLOCK);
-        } while (fd == -1 && errno == EINTR);
-        if (fd == -1 && errno != ENXIO)
-            throw SystemError(errno, "opening lock fifo for writing failed");
-        if (fd == -1) {
-            // No reader was present so we have the exclusive lock!
-            return true;
-        }
-        else {
-            ::close(fd);
-            // shared locks exist. Back out. Release exclusive lock on file
-            unlock();
-            return false;
-        }
-    }
-    else {
-        // lock shared. We need to release the real exclusive lock on the file,
-        // but first we must mark the lock as shared by opening the pipe for reading
-        // Open pipe for reading!
-        // Due to a bug in iOS 10-12 we need to open in read-write mode or the OS
-        // will deadlock when un-suspending the app.
-        int fd = ::open(m_fifo_path.c_str(), O_RDWR | O_NONBLOCK);
-        if (fd == -1)
-            throw SystemError(errno, "opening lock fifo for reading failed");
-        unlock();
-        m_pipe_fd = fd;
-        return true;
-=======
         ::close(fd);
         return false;
->>>>>>> 953d4004
     }
 
     // We're in shared mode, so opening the fifo means we've successfully acquired
@@ -1324,13 +1256,7 @@
     int err = errno; // Eliminate any risk of clobbering
     if (err == EWOULDBLOCK)
         return false;
-<<<<<<< HEAD
     throw SystemError(err, "flock() failed");
-
-#endif
-=======
-    throw std::system_error(err, std::system_category(), "flock() failed");
->>>>>>> 953d4004
 #endif
 }
 
@@ -1487,12 +1413,8 @@
         case ENOTDIR:
             return false;
     }
-<<<<<<< HEAD
     throw SystemError(err, "access() failed");
-=======
-    throw std::system_error(err, std::system_category(), "access() failed");
-#endif
->>>>>>> 953d4004
+#endif
 }
 
 
@@ -1511,14 +1433,7 @@
         case ENOTDIR:
             return false;
     }
-<<<<<<< HEAD
     throw SystemError(err, "stat() failed");
-#elif REALM_HAVE_STD_FILESYSTEM
-    std::wstring w_path = string_to_wstring(path);
-    return std::filesystem::is_directory(w_path);
-=======
-    throw std::system_error(err, std::system_category(), "stat() failed");
->>>>>>> 953d4004
 #else
     static_cast<void>(path);
     throw NotImplemented();
@@ -1643,34 +1558,7 @@
 
 bool File::is_same_file_static(FileDesc f1, FileDesc f2)
 {
-<<<<<<< HEAD
-#if defined(_WIN32) // Windows version
-    FILE_ID_INFO fi1;
-    FILE_ID_INFO fi2;
-    if (GetFileInformationByHandleEx(f1, FILE_INFO_BY_HANDLE_CLASS::FileIdInfo, &fi1, sizeof(fi1))) {
-        if (GetFileInformationByHandleEx(f2, FILE_INFO_BY_HANDLE_CLASS::FileIdInfo, &fi2, sizeof(fi2))) {
-            return memcmp(&fi1.FileId, &fi2.FileId, sizeof(fi1.FileId)) == 0 &&
-                   fi1.VolumeSerialNumber == fi2.VolumeSerialNumber;
-        }
-    }
-    throw SystemError(GetLastError(), "GetFileInformationByHandleEx() failed");
-
-#else // POSIX version
-
-    struct stat statbuf;
-    if (::fstat(f1, &statbuf) == 0) {
-        dev_t device_id = statbuf.st_dev;
-        ino_t inode_num = statbuf.st_ino;
-        if (::fstat(f2, &statbuf) == 0)
-            return device_id == statbuf.st_dev && inode_num == statbuf.st_ino;
-    }
-    int err = errno;
-    throw SystemError(err, format_errno("fstat() failed: %1", err));
-
-#endif
-=======
     return get_unique_id(f1) == get_unique_id(f2);
->>>>>>> 953d4004
 }
 
 bool File::is_same_file(const File& f) const
@@ -1683,33 +1571,17 @@
 File::UniqueID File::get_unique_id() const
 {
     REALM_ASSERT_RELEASE(is_attached());
-<<<<<<< HEAD
+    return File::get_unique_id(m_fd);
+}
+
+FileDesc File::get_descriptor() const
+{
+    return m_fd;
+}
+
+std::optional<File::UniqueID> File::get_unique_id(const std::string& path)
+{
 #ifdef _WIN32 // Windows version
-    throw NotImplemented();
-#else // POSIX version
-    struct stat statbuf;
-    if (::fstat(m_fd, &statbuf) == 0) {
-        return UniqueID(statbuf.st_dev, statbuf.st_ino);
-    }
-    int err = errno;
-    throw SystemError(err, format_errno("fstat() failed: %1", err));
-#endif
-=======
-    return File::get_unique_id(m_fd);
->>>>>>> 953d4004
-}
-
-FileDesc File::get_descriptor() const
-{
-    return m_fd;
-}
-
-std::optional<File::UniqueID> File::get_unique_id(const std::string& path)
-{
-#ifdef _WIN32 // Windows version
-<<<<<<< HEAD
-    throw NotImplemented();
-=======
     // CreateFile2 with creationDisposition OPEN_EXISTING will return a file handle only if the file exists
     // otherwise it will raise ERROR_FILE_NOT_FOUND. This call will never create a new file.
     WindowsFileHandleHolder fileHandle(::CreateFile2(std::filesystem::path(path).c_str(), FILE_READ_ATTRIBUTES,
@@ -1720,11 +1592,10 @@
         if (GetLastError() == ERROR_FILE_NOT_FOUND) {
             return none;
         }
-        throw std::system_error(GetLastError(), std::system_category(), "CreateFileW failed");
+        throw SystemError(GetLastError(), "CreateFileW failed");
     }
 
     return get_unique_id(fileHandle);
->>>>>>> 953d4004
 #else // POSIX version
     struct stat statbuf;
     if (::stat(path.c_str(), &statbuf) == 0) {
@@ -1733,12 +1604,8 @@
     int err = errno; // Eliminate any risk of clobbering
     // File doesn't exist
     if (err == ENOENT)
-<<<<<<< HEAD
-        return false;
+        return none;
     throw SystemError(err, format_errno("fstat() failed: %1", err));
-=======
-        return none;
-    throw std::system_error(err, std::system_category(), "stat() failed");
 #endif
 }
 
@@ -1759,7 +1626,6 @@
         return UniqueID(statbuf.st_dev, statbuf.st_ino);
     }
     throw std::system_error(errno, std::system_category(), "fstat() failed");
->>>>>>> 953d4004
 #endif
 }
 
@@ -1808,19 +1674,6 @@
     }
     */
     return base_dir_2 + path_2;
-<<<<<<< HEAD
-#elif REALM_HAVE_STD_FILESYSTEM
-    std::filesystem::path path_(path.empty() ? "." : path);
-    if (path_.is_absolute())
-        return path;
-
-    return (std::filesystem::path(base_dir) / path_).string();
-#else
-    static_cast<void>(path);
-    static_cast<void>(base_dir);
-    throw NotImplemented();
-=======
->>>>>>> 953d4004
 #endif
 }
 
@@ -1989,25 +1842,8 @@
 
 std::time_t File::last_write_time(const std::string& path)
 {
-<<<<<<< HEAD
-#ifdef _WIN32
-    auto wpath = string_to_wstring(path);
-    WindowsFileHandleHolder fileHandle(::CreateFile2(wpath.c_str(), FILE_READ_ATTRIBUTES,
-                                                     FILE_SHARE_DELETE | FILE_SHARE_READ | FILE_SHARE_WRITE,
-                                                     OPEN_EXISTING, nullptr));
-
-    if (fileHandle == INVALID_HANDLE_VALUE) {
-        throw SystemError(int(GetLastError()), "CreateFileW failed");
-    }
-
-    FILETIME mtime = {0};
-    if (!::GetFileTime(fileHandle, nullptr, nullptr, &mtime)) {
-        throw SystemError(int(GetLastError()), "GetFileTime failed");
-    }
-=======
 #if REALM_HAVE_STD_FILESYSTEM
     auto time = std::filesystem::last_write_time(path);
->>>>>>> 953d4004
 
     using namespace std::chrono;
 #if __cplusplus >= 202002L
@@ -2028,25 +1864,8 @@
 
 File::SizeType File::get_free_space(const std::string& path)
 {
-<<<<<<< HEAD
-#ifdef _WIN32
-    auto pos = path.find_last_of("/\\");
-    std::string dir_path;
-    if (pos != std::string::npos) {
-        dir_path = path.substr(0, pos);
-    }
-    else {
-        dir_path = path;
-    }
-    ULARGE_INTEGER available;
-    if (!GetDiskFreeSpaceExA(dir_path.c_str(), &available, NULL, NULL)) {
-        throw SystemError(errno, "GetDiskFreeSpaceExA failed");
-    }
-    return available.QuadPart;
-=======
 #if REALM_HAVE_STD_FILESYSTEM
     return std::filesystem::space(path).available;
->>>>>>> 953d4004
 #else
     struct statvfs stat;
     if (statvfs(path.c_str(), &stat) != 0) {
@@ -2155,50 +1974,20 @@
     }
 }
 
-<<<<<<< HEAD
-#elif REALM_HAVE_STD_FILESYSTEM
-
-DirScanner::DirScanner(const std::string& path, bool allow_missing)
-{
-    try {
-        m_iterator = std::filesystem::directory_iterator(path);
-    }
-    catch (const std::filesystem::filesystem_error& ex) {
-        if (ex.code() != std::errc::no_such_file_or_directory || !allow_missing) {
-            throw;
-        }
-    }
-}
-
-DirScanner::~DirScanner() = default;
-
-bool DirScanner::next(std::string& name)
-{
-    const std::filesystem::directory_iterator end;
-    if (m_iterator != end) {
-        name = m_iterator->path().filename().string();
-        m_iterator++;
-        return true;
-    }
+#else
+
+DirScanner::DirScanner(const std::string&, bool)
+{
+    throw NotImplemented();
+}
+
+DirScanner::~DirScanner() noexcept {}
+
+bool DirScanner::next(std::string&)
+{
     return false;
 }
 
-=======
->>>>>>> 953d4004
-#else
-
-DirScanner::DirScanner(const std::string&, bool)
-{
-    throw NotImplemented();
-}
-
-DirScanner::~DirScanner() noexcept {}
-
-bool DirScanner::next(std::string&)
-{
-    return false;
-}
-
 #endif
 
 } // namespace realm::util