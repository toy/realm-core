/*************************************************************************
 *
 * Copyright 2016 Realm Inc.
 *
 * Licensed under the Apache License, Version 2.0 (the "License");
 * you may not use this file except in compliance with the License.
 * You may obtain a copy of the License at
 *
 * http://www.apache.org/licenses/LICENSE-2.0
 *
 * Unless required by applicable law or agreed to in writing, software
 * distributed under the License is distributed on an "AS IS" BASIS,
 * WITHOUT WARRANTIES OR CONDITIONS OF ANY KIND, either express or implied.
 * See the License for the specific language governing permissions and
 * limitations under the License.
 *
 **************************************************************************/

#include <realm/util/aes_cryptor.hpp>
#include <realm/util/file_mapper.hpp>
#include <realm/utilities.hpp>

#if REALM_ENABLE_ENCRYPTION
#include <cstdlib>
#include <algorithm>
#include <stdexcept>
#include <string_view>
#include <system_error>
#include <chrono>

#ifdef REALM_DEBUG
#include <cstdio>
#endif

#include <iostream>
#include <cstring>

#if defined(_WIN32)
#include <Windows.h>
// 224-bit AES-2 from https://github.com/kalven/sha-2 - Public Domain. Native API
// does not exist for 224 bits (only 128, 256, etc).
#include <win32/kalven-sha2/sha224.hpp>
#include <bcrypt.h>
#else
#include <sys/mman.h>
#include <unistd.h>
#include <pthread.h>
#endif

#include <realm/util/encrypted_file_mapping.hpp>
#include <realm/util/terminate.hpp>
#endif

namespace realm::util {

#if REALM_ENABLE_ENCRYPTION

SharedFileInfo::SharedFileInfo(const uint8_t* key)
    : cryptor(key)
{
}

// We have the following constraints here:
//
// 1. When writing, we only know which 4k page is dirty, and not what bytes
//    within the page are dirty, so we always have to write in 4k blocks.
// 2. Pages being written need to be entirely within an 8k-aligned block to
//    ensure that they're written to the hardware in atomic blocks.
// 3. We need to store the IV used for each 4k page somewhere, so that we can
//    ensure that we never reuse an IV (and still be decryptable).
//
// Because pages need to be aligned, we can't just prepend the IV to each page,
// or we'd have to double the size of the file (as the rest of the 4k block
// containing the IV would not be usable). Writing the IVs to a different part
// of the file from the data results in them not being in the same 8k block, and
// so it is possible that only the IV or only the data actually gets updated on
// disk. We deal with this by storing four pieces of data about each page: the
// hash of the encrypted data, the current IV, the hash of the previous encrypted
// data, and the previous IV. To write, we encrypt the data, hash the ciphertext,
// then write the new IV/ciphertext hash, fsync(), and then write the new
// ciphertext. This ensures that if an error occurs between writing the IV and
// the ciphertext, we can still determine that we should use the old IV, since
// the ciphertext's hash will match the old ciphertext.

struct iv_table {
    uint32_t iv1;
    uint8_t hmac1[28];
    uint32_t iv2;
    uint8_t hmac2[28];
    iv_table()
    {
        iv1 = 0;
        iv2 = 0;
        memset(&hmac1, 0, 28);
        memset(&hmac2, 0, 28);
    }
    iv_table(const iv_table& other)
    {
        iv1 = other.iv1;
        iv2 = other.iv2;
        memmove(&hmac1, &other.hmac1, 28);
        memmove(&hmac2, &other.hmac2, 28);
    }
    void operator=(const iv_table& other)
    {
        iv1 = other.iv1;
        iv2 = other.iv2;
        memmove(&hmac1, &other.hmac1, 28);
        memmove(&hmac2, &other.hmac2, 28);
    }
    bool operator==(const iv_table& other) const
    {
        return iv1 == other.iv1 && iv2 == other.iv2 && memcmp(hmac1, other.hmac1, 28) == 0 &&
               memcmp(hmac2, other.hmac2, 28) == 0;
    }
    bool operator!=(const iv_table& other) const
    {
        return !(*this == other);
    }
};

namespace {
const int aes_block_size = 16;
const size_t block_size = 4096;

const size_t metadata_size = sizeof(iv_table);
const size_t blocks_per_metadata_block = block_size / metadata_size;

// map an offset in the data to the actual location in the file
template <typename Int>
Int real_offset(Int pos)
{
    REALM_ASSERT(pos >= 0);
    const size_t index = static_cast<size_t>(pos) / block_size;
    const size_t metadata_page_count = index / blocks_per_metadata_block + 1;
    return Int(pos + metadata_page_count * block_size);
}

// map a location in the file to the offset in the data
template <typename Int>
Int fake_offset(Int pos)
{
    REALM_ASSERT(pos >= 0);
    const size_t index = static_cast<size_t>(pos) / block_size;
    const size_t metadata_page_count = (index + blocks_per_metadata_block) / (blocks_per_metadata_block + 1);
    return pos - metadata_page_count * block_size;
}

// get the location of the iv_table for the given data (not file) position
off_t iv_table_pos(off_t pos)
{
    REALM_ASSERT(pos >= 0);
    const size_t index = static_cast<size_t>(pos) / block_size;
    const size_t metadata_block = index / blocks_per_metadata_block;
    const size_t metadata_index = index & (blocks_per_metadata_block - 1);
    return off_t(metadata_block * (blocks_per_metadata_block + 1) * block_size + metadata_index * metadata_size);
}

void check_write(FileDesc fd, off_t pos, const void* data, size_t len)
{
    uint64_t orig = File::get_file_pos(fd);
    File::seek_static(fd, pos);
    File::write_static(fd, static_cast<const char*>(data), len);
    File::seek_static(fd, orig);
}

size_t check_read(FileDesc fd, off_t pos, void* dst, size_t len)
{
    uint64_t orig = File::get_file_pos(fd);
    File::seek_static(fd, pos);
    size_t ret = File::read_static(fd, static_cast<char*>(dst), len);
    File::seek_static(fd, orig);
    return ret;
}

} // anonymous namespace

AESCryptor::AESCryptor(const uint8_t* key)
    : m_rw_buffer(new char[block_size])
    , m_dst_buffer(new char[block_size])
{
    memcpy(m_aesKey, key, 32);
    memcpy(m_hmacKey, key + 32, 32);

#if REALM_PLATFORM_APPLE
    // A random iv is passed to CCCryptorReset. This iv is *not used* by Realm; we set it manually prior to
    // each call to BCryptEncrypt() and BCryptDecrypt(). We pass this random iv as an attempt to
    // suppress a false encryption security warning from the IBM Bluemix Security Analyzer (PR[#2911])
    unsigned char u_iv[kCCKeySizeAES256];
    arc4random_buf(u_iv, kCCKeySizeAES256);
    void* iv = u_iv;
    CCCryptorCreate(kCCEncrypt, kCCAlgorithmAES, 0 /* options */, key, kCCKeySizeAES256, iv, &m_encr);
    CCCryptorCreate(kCCDecrypt, kCCAlgorithmAES, 0 /* options */, key, kCCKeySizeAES256, iv, &m_decr);
#elif defined(_WIN32)
    BCRYPT_ALG_HANDLE hAesAlg = NULL;
    int ret;
    ret = BCryptOpenAlgorithmProvider(&hAesAlg, BCRYPT_AES_ALGORITHM, NULL, 0);
    REALM_ASSERT_RELEASE_EX(ret == 0 && "BCryptOpenAlgorithmProvider()", ret);

    ret = BCryptSetProperty(hAesAlg, BCRYPT_CHAINING_MODE, (PBYTE)BCRYPT_CHAIN_MODE_CBC,
                            sizeof(BCRYPT_CHAIN_MODE_CBC), 0);
    REALM_ASSERT_RELEASE_EX(ret == 0 && "BCryptSetProperty()", ret);

    ret = BCryptGenerateSymmetricKey(hAesAlg, &m_aes_key_handle, nullptr, 0, (PBYTE)key, 32, 0);
    REALM_ASSERT_RELEASE_EX(ret == 0 && "BCryptGenerateSymmetricKey()", ret);
#else
    m_ctx = EVP_CIPHER_CTX_new();
    if (!m_ctx)
        handle_error();
#endif
}

AESCryptor::~AESCryptor() noexcept
{
#if REALM_PLATFORM_APPLE
    CCCryptorRelease(m_encr);
    CCCryptorRelease(m_decr);
#elif defined(_WIN32)
#else
    EVP_CIPHER_CTX_cleanup(m_ctx);
    EVP_CIPHER_CTX_free(m_ctx);
#endif
}

void AESCryptor::check_key(const uint8_t* key)
{
    if (memcmp(m_aesKey, key, 32) != 0 || memcmp(m_hmacKey, key + 32, 32) != 0)
        throw DecryptionFailed();
}

void AESCryptor::handle_error()
{
    throw std::runtime_error("Error occurred in encryption layer");
}

void AESCryptor::set_file_size(off_t new_size)
{
    REALM_ASSERT(new_size >= 0 && !int_cast_has_overflow<size_t>(new_size));
    size_t new_size_casted = size_t(new_size);
    size_t block_count = (new_size_casted + block_size - 1) / block_size;
    m_iv_buffer.reserve((block_count + blocks_per_metadata_block - 1) & ~(blocks_per_metadata_block - 1));
}

iv_table& AESCryptor::get_iv_table(FileDesc fd, off_t data_pos, IVLookupMode mode) noexcept
{
    REALM_ASSERT(!int_cast_has_overflow<size_t>(data_pos));
    size_t data_pos_casted = size_t(data_pos);
    size_t idx = data_pos_casted / block_size;
    if (mode == IVLookupMode::UseCache && idx < m_iv_buffer.size())
        return m_iv_buffer[idx];

    size_t block_start = std::min(m_iv_buffer.size(), (idx / blocks_per_metadata_block) * blocks_per_metadata_block);
    size_t block_end = 1 + idx / blocks_per_metadata_block;
    REALM_ASSERT(block_end * blocks_per_metadata_block <= m_iv_buffer.capacity()); // not safe to allocate here
    if (block_end * blocks_per_metadata_block > m_iv_buffer.size()) {
        m_iv_buffer.resize(block_end * blocks_per_metadata_block);
    }

    for (size_t i = block_start; i < block_end * blocks_per_metadata_block; i += blocks_per_metadata_block) {
        off_t iv_pos = iv_table_pos(off_t(i * block_size));
        size_t bytes = check_read(fd, iv_pos, &m_iv_buffer[i], block_size);
        if (bytes < block_size)
            break; // rest is zero-filled by resize()
    }

    return m_iv_buffer[idx];
}

bool AESCryptor::check_hmac(const void* src, size_t len, const uint8_t* hmac) const
{
    uint8_t buffer[224 / 8];
    calc_hmac(src, len, buffer, m_hmacKey);

    // Constant-time memcmp to avoid timing attacks
    uint8_t result = 0;
    for (size_t i = 0; i < 224 / 8; ++i)
        result |= buffer[i] ^ hmac[i];
    return result == 0;
}

size_t AESCryptor::read(FileDesc fd, off_t pos, char* dst, size_t size)
{
<<<<<<< HEAD
    REALM_ASSERT_EX(size % block_size == 0, size, block_size);
    // We need to throw DecryptionFailed if the key is incorrect or there has been a corruption in the data but
    // not in a reader starvation scenario where a different process is writing pages and ivs faster than we can read
    // them. We also want to optimize for a single process writer since in that case all the cached ivs are correct.
    // To do this, we first attempt to use the cached IV, and if it is invalid, read from disk again. During reader
    // starvation, the just read IV could already be out of date with the data page, so continue trying to read until
    // a match is found (for up to 20 seconds before giving up entirely).
    size_t retry_count = 0;
    std::pair<iv_table, size_t> last_iv_and_data_hash;
    auto retry_start_time = std::chrono::steady_clock::now();
    size_t num_identical_reads = 1;
    auto retry = [&](std::string_view page_data, const iv_table& iv, const char* debug_from) {
        constexpr auto max_retry_period = std::chrono::seconds(20);
        auto elapsed = std::chrono::steady_clock::now() - retry_start_time;
        if (elapsed > max_retry_period) {
            auto str = util::format("Reader starvation detected after %1 seconds (retry_count=%2, from=%3, size=%4)",
                                    std::chrono::duration_cast<std::chrono::seconds>(elapsed).count(), retry_count,
                                    debug_from, size);
            std::cout << str << std::endl;
            throw DecryptionFailed(str);
        }
        else {
            // don't wait on the first retry as we want to optimize the case where the first read
            // from the iv table cache didn't validate and we are fetching the iv block from disk for the first time
            std::pair<iv_table, size_t> cur_iv_and_data_hash =
                std::make_pair(iv, std::hash<std::string_view>{}(page_data));
            if (retry_count != 0) {
                sched_yield();
                if (last_iv_and_data_hash == cur_iv_and_data_hash) {
                    ++num_identical_reads;
                }
            }
            last_iv_and_data_hash = cur_iv_and_data_hash;
            ++retry_count;
        }
    };

    auto should_retry = [&]() -> bool {
        // if we do not observe identical data or iv within several sequential reads then
        // this is a multiprocess reader starvation scenario so keep trying until we get a match
        return retry_count <= 5 || (retry_count - num_identical_reads > 1 && retry_count < 20);
    };

    while (size > 0) {
        ssize_t bytes_read = check_read(fd, real_offset(pos), m_rw_buffer.get(), block_size);
=======
    REALM_ASSERT(size % block_size == 0);
    size_t bytes_read = 0;
    while (bytes_read < size) {
        ssize_t actual = check_read(fd, real_offset(pos), m_rw_buffer.get(), block_size);
>>>>>>> b3384ac5

        if (actual == 0)
            return bytes_read;

        iv_table& iv = get_iv_table(fd, pos, retry_count == 0 ? IVLookupMode::UseCache : IVLookupMode::Refetch);
        if (iv.iv1 == 0) {
            if (should_retry()) {
                retry(std::string_view{m_rw_buffer.get(), block_size}, iv, "iv1 == 0");
                continue;
            }
            // This block has never been written to, so we've just read pre-allocated
            // space. No memset() since the code using this doesn't rely on
            // pre-allocated space being zeroed.
            return bytes_read;
        }

        if (!check_hmac(m_rw_buffer.get(), actual, iv.hmac1)) {
            // Either the DB is corrupted or we were interrupted between writing the
            // new IV and writing the data
            if (iv.iv2 == 0) {
                if (should_retry()) {
                    retry(std::string_view{m_rw_buffer.get(), block_size}, iv, "iv2 == 0");
                    continue;
                }
                // Very first write was interrupted
                return bytes_read;
            }

            if (check_hmac(m_rw_buffer.get(), actual, iv.hmac2)) {
                // Un-bump the IV since the write with the bumped IV never actually
                // happened
                memcpy(&iv.iv1, &iv.iv2, 32);
            }
            else {
                // If the file has been shrunk and then re-expanded, we may have
                // old hmacs that don't go with this data. ftruncate() is
                // required to fill any added space with zeroes, so assume that's
                // what happened if the buffer is all zeroes
<<<<<<< HEAD
                ssize_t i;
                for (i = 0; i < bytes_read; ++i) {
                    if (m_rw_buffer[i] != 0) {
                        break;
                    }
                }
                if (i != bytes_read) {
                    // at least one byte wasn't zero
                    retry(std::string_view{m_rw_buffer.get(), block_size}, iv, "i != bytes_read");
                    continue;
                }
=======
                for (ssize_t i = 0; i < actual; ++i) {
                    if (m_rw_buffer[i] != 0)
                        throw DecryptionFailed();
                }
                return bytes_read;
>>>>>>> b3384ac5
            }
        }

        // We may expect some adress ranges of the destination buffer of
        // AESCryptor::read() to stay unmodified, i.e. being overwritten with
        // the same bytes as already present, and may have read-access to these
        // from other threads while decryption is taking place.
        //
        // However, some implementations of AES_cbc_encrypt(), in particular
        // OpenSSL, will put garbled bytes as an intermediate step during the
        // operation which will lead to incorrect data being read by other
        // readers concurrently accessing that page. Incorrect data leads to
        // crashes.
        //
        // We therefore decrypt to a temporary buffer first and then copy the
        // completely decrypted data after.
        crypt(mode_Decrypt, pos, m_dst_buffer.get(), m_rw_buffer.get(), reinterpret_cast<const char*>(&iv.iv1));
        memcpy(dst, m_dst_buffer.get(), block_size);

        pos += block_size;
        dst += block_size;
<<<<<<< HEAD
        size -= block_size;
        retry_count = 0;
=======
        bytes_read += block_size;
>>>>>>> b3384ac5
    }
    return bytes_read;
}

void AESCryptor::try_read_block(FileDesc fd, off_t pos, char* dst) noexcept
{
    ssize_t bytes_read = check_read(fd, real_offset(pos), m_rw_buffer.get(), block_size);

    if (bytes_read == 0) {
        std::cerr << "Read failed: 0x" << std::hex << pos << std::endl;
        memset(dst, 0x55, block_size);
        return;
    }

    iv_table& iv = get_iv_table(fd, pos, IVLookupMode::Refetch);
    if (iv.iv1 == 0) {
        std::cerr << "Block never written: 0x" << std::hex << pos << std::endl;
        memset(dst, 0xAA, block_size);
        return;
    }

    if (!check_hmac(m_rw_buffer.get(), bytes_read, iv.hmac1)) {
        if (iv.iv2 == 0) {
            std::cerr << "First write interrupted: 0x" << std::hex << pos << std::endl;
        }

        if (check_hmac(m_rw_buffer.get(), bytes_read, iv.hmac2)) {
            std::cerr << "Restore old IV: 0x" << std::hex << pos << std::endl;
            memcpy(&iv.iv1, &iv.iv2, 32);
        }
        else {
            std::cerr << "Checksum failed: 0x" << std::hex << pos << std::endl;
        }
    }
    crypt(mode_Decrypt, pos, dst, m_rw_buffer.get(), reinterpret_cast<const char*>(&iv.iv1));
}

void AESCryptor::write(FileDesc fd, off_t pos, const char* src, size_t size) noexcept
{
    REALM_ASSERT(size % block_size == 0);
    while (size > 0) {
        iv_table& iv = get_iv_table(fd, pos);

        memcpy(&iv.iv2, &iv.iv1, 32); // this is also copying the hmac
        do {
            ++iv.iv1;
            // 0 is reserved for never-been-used, so bump if we just wrapped around
            if (iv.iv1 == 0)
                ++iv.iv1;

            crypt(mode_Encrypt, pos, m_rw_buffer.get(), src, reinterpret_cast<const char*>(&iv.iv1));
            calc_hmac(m_rw_buffer.get(), block_size, iv.hmac1, m_hmacKey);
            // In the extremely unlikely case that both the old and new versions have
            // the same hash we won't know which IV to use, so bump the IV until
            // they're different.
        } while (REALM_UNLIKELY(memcmp(iv.hmac1, iv.hmac2, 28) == 0));

        check_write(fd, iv_table_pos(pos), &iv, sizeof(iv));
        check_write(fd, real_offset(pos), m_rw_buffer.get(), block_size);

        pos += block_size;
        src += block_size;
        size -= block_size;
    }
}

void AESCryptor::crypt(EncryptionMode mode, off_t pos, char* dst, const char* src, const char* stored_iv) noexcept
{
    uint8_t iv[aes_block_size] = {0};
    memcpy(iv, stored_iv, 4);
    memcpy(iv + 4, &pos, sizeof(pos));

#if REALM_PLATFORM_APPLE
    CCCryptorRef cryptor = mode == mode_Encrypt ? m_encr : m_decr;
    CCCryptorReset(cryptor, iv);

    size_t bytesEncrypted = 0;
    CCCryptorStatus err = CCCryptorUpdate(cryptor, src, block_size, dst, block_size, &bytesEncrypted);
    REALM_ASSERT(err == kCCSuccess);
    REALM_ASSERT(bytesEncrypted == block_size);
#elif defined(_WIN32)
    ULONG cbData;
    int i;

    if (mode == mode_Encrypt) {
        i = BCryptEncrypt(m_aes_key_handle, (PUCHAR)src, block_size, nullptr, (PUCHAR)iv, sizeof(iv), (PUCHAR)dst,
                          block_size, &cbData, 0);
        REALM_ASSERT_RELEASE_EX(i == 0 && "BCryptEncrypt()", i);
        REALM_ASSERT_RELEASE_EX(cbData == block_size && "BCryptEncrypt()", cbData);
    }
    else if (mode == mode_Decrypt) {
        i = BCryptDecrypt(m_aes_key_handle, (PUCHAR)src, block_size, nullptr, (PUCHAR)iv, sizeof(iv), (PUCHAR)dst,
                          block_size, &cbData, 0);
        REALM_ASSERT_RELEASE_EX(i == 0 && "BCryptDecrypt()", i);
        REALM_ASSERT_RELEASE_EX(cbData == block_size && "BCryptDecrypt()", cbData);
    }
    else {
        REALM_UNREACHABLE();
    }

#else
    if (!EVP_CipherInit_ex(m_ctx, EVP_aes_256_cbc(), NULL, m_aesKey, iv, mode))
        handle_error();

    int len;
    // Use zero padding - we always write a whole page
    EVP_CIPHER_CTX_set_padding(m_ctx, 0);

    if (!EVP_CipherUpdate(m_ctx, reinterpret_cast<uint8_t*>(dst), &len, reinterpret_cast<const uint8_t*>(src),
                          block_size))
        handle_error();

    // Finalize the encryption. Should not output further data.
    if (!EVP_CipherFinal_ex(m_ctx, reinterpret_cast<uint8_t*>(dst) + len, &len))
        handle_error();
#endif
}

void AESCryptor::calc_hmac(const void* src, size_t len, uint8_t* dst, const uint8_t* key) const
{
#if REALM_PLATFORM_APPLE
    CCHmac(kCCHmacAlgSHA224, key, 32, src, len, dst);
#else
    uint8_t ipad[64];
    for (size_t i = 0; i < 32; ++i)
        ipad[i] = key[i] ^ 0x36;
    memset(ipad + 32, 0x36, 32);

    uint8_t opad[64] = {0};
    for (size_t i = 0; i < 32; ++i)
        opad[i] = key[i] ^ 0x5C;
    memset(opad + 32, 0x5C, 32);

    // Full hmac operation is sha224(opad + sha224(ipad + data))
#ifdef _WIN32
    sha224_state s;
    sha_init(s);
    sha_process(s, ipad, 64);
    sha_process(s, static_cast<const uint8_t*>(src), uint32_t(len));
    sha_done(s, dst);

    sha_init(s);
    sha_process(s, opad, 64);
    sha_process(s, dst, 28); // 28 == SHA224_DIGEST_LENGTH
    sha_done(s, dst);
#else
    SHA256_CTX ctx;
    SHA224_Init(&ctx);
    SHA256_Update(&ctx, ipad, 64);
    SHA256_Update(&ctx, static_cast<const uint8_t*>(src), len);
    SHA256_Final(dst, &ctx);

    SHA224_Init(&ctx);
    SHA256_Update(&ctx, opad, 64);
    SHA256_Update(&ctx, dst, SHA224_DIGEST_LENGTH);
    SHA256_Final(dst, &ctx);
#endif

#endif
}

EncryptedFileMapping::EncryptedFileMapping(SharedFileInfo& file, size_t file_offset, void* addr, size_t size,
                                           File::AccessMode access)
    : m_file(file)
    , m_page_shift(log2(realm::util::page_size()))
    , m_blocks_per_page(static_cast<size_t>(1ULL << m_page_shift) / block_size)
    , m_num_decrypted(0)
    , m_access(access)
#ifdef REALM_DEBUG
    , m_validate_buffer(new char[static_cast<size_t>(1ULL << m_page_shift)])
#endif
{
    REALM_ASSERT(m_blocks_per_page * block_size == static_cast<size_t>(1ULL << m_page_shift));
    set(addr, size, file_offset); // throws
    file.mappings.push_back(this);
}

EncryptedFileMapping::~EncryptedFileMapping()
{
    for (auto& e : m_page_state) {
        REALM_ASSERT(is_not(e, Writable));
    }
    if (m_access == File::access_ReadWrite) {
        flush();
        sync();
    }
    m_file.mappings.erase(remove(m_file.mappings.begin(), m_file.mappings.end(), this));
}

char* EncryptedFileMapping::page_addr(size_t local_page_ndx) const noexcept
{
    REALM_ASSERT_EX(local_page_ndx < m_page_state.size(), local_page_ndx, m_page_state.size());
    return static_cast<char*>(m_addr) + (local_page_ndx << m_page_shift);
}

void EncryptedFileMapping::mark_outdated(size_t local_page_ndx) noexcept
{
    if (local_page_ndx >= m_page_state.size())
        return;
    REALM_ASSERT(is_not(m_page_state[local_page_ndx], UpToDate));
    REALM_ASSERT(is_not(m_page_state[local_page_ndx], Dirty));
    REALM_ASSERT(is_not(m_page_state[local_page_ndx], Writable));

    size_t chunk_ndx = local_page_ndx >> page_to_chunk_shift;
    if (m_chunk_dont_scan[chunk_ndx])
        m_chunk_dont_scan[chunk_ndx] = 0;
}

bool EncryptedFileMapping::copy_up_to_date_page(size_t local_page_ndx) noexcept
{
    REALM_ASSERT_EX(local_page_ndx < m_page_state.size(), local_page_ndx, m_page_state.size());
    // Precondition: this method must never be called for a page which
    // is already up to date.
    REALM_ASSERT(is_not(m_page_state[local_page_ndx], UpToDate));
    for (size_t i = 0; i < m_file.mappings.size(); ++i) {
        EncryptedFileMapping* m = m_file.mappings[i];
        size_t page_ndx_in_file = local_page_ndx + m_first_page;
        if (m == this || !m->contains_page(page_ndx_in_file))
            continue;

        size_t shadow_mapping_local_ndx = page_ndx_in_file - m->m_first_page;
        if (is(m->m_page_state[shadow_mapping_local_ndx], UpToDate)) {
            memcpy(page_addr(local_page_ndx), m->page_addr(shadow_mapping_local_ndx),
                   static_cast<size_t>(1ULL << m_page_shift));
            return true;
        }
    }
    return false;
}

void EncryptedFileMapping::refresh_page(size_t local_page_ndx, size_t required)
{
    REALM_ASSERT_EX(local_page_ndx < m_page_state.size(), local_page_ndx, m_page_state.size());
    REALM_ASSERT(is_not(m_page_state[local_page_ndx], Dirty));
    REALM_ASSERT(is_not(m_page_state[local_page_ndx], Writable));
    char* addr = page_addr(local_page_ndx);

    if (!copy_up_to_date_page(local_page_ndx)) {
        size_t page_ndx_in_file = local_page_ndx + m_first_page;
        size_t size = static_cast<size_t>(1ULL << m_page_shift);
        size_t actual = m_file.cryptor.read(m_file.fd, off_t(page_ndx_in_file << m_page_shift), addr, size);
        if (actual < size) {
            if (actual >= required) {
                memset(addr + actual, 0x55, size - actual);
            }
            else {
                throw DecryptionFailed();
            }
        }
    }
    if (is_not(m_page_state[local_page_ndx], UpToDate | RefetchRequired))
        m_num_decrypted++;
    clear(m_page_state[local_page_ndx], RefetchRequired);
    set(m_page_state[local_page_ndx], UpToDate);
}

void EncryptedFileMapping::mark_for_refresh(size_t ref_start, size_t ref_end)
{
    size_t first_page_ndx = ref_start >> m_page_shift;
    size_t last_page_ndx = (ref_end - 1) >> m_page_shift; // FIXME: why - 1 ?
    for (size_t page_ndx = first_page_ndx; page_ndx <= last_page_ndx; ++page_ndx) {
        for (size_t i = 0; i < m_file.mappings.size(); ++i) {
            EncryptedFileMapping* m = m_file.mappings[i];
            if (m->contains_page(page_ndx)) {
                size_t local_page_ndx = page_ndx - m->m_first_page;
                if (is(m->m_page_state[local_page_ndx], UpToDate)) {
                    // if we collide with a concurrent write (state Writable) we cannot mark
                    // the page for refresh. If we did, it might be refreshed and any partial
                    // write would be lost.
                    // Same goes for an already written page (state Dirty).
                    // However: The reader triggering the mark for refresh is doing so before
                    // the write has completed (or the page would have been flushed and in UpToDate state),
                    // so the reader cannot be meant to see the write. The write may be to the same
                    // page, but it cannot be to the part of the page that the reader requests.
                    // - the real problem: we may need to refresh this page due to an earlier
                    //   write which the reader *must* see, but collide with a later writer which
                    // we must not overwrite.
                    //
                    // Does the following argument save the day?
                    // Every writer to a page must have refreshed that page as part of executing
                    // a read barrier. This, it the writer must have done while holding the write
                    // lock. Consequently the page must already have been refreshed up to the version
                    // which a reader is requesting. The reader may have deferred mark for request,
                    // but it actually does not need it.
                    // a) there must be a read_barrier for every write_barrier
                    // b) the writer mush have marked pages for refresh up till latest version,
                    // c) it must have done so while holding the write lock
                    // Are a/b/c fullfilled?  Are they sufficient?
                    if (is_not(m->m_page_state[local_page_ndx], Dirty | Writable)) {
                        clear(m->m_page_state[local_page_ndx], UpToDate);
                        set(m->m_page_state[local_page_ndx], RefetchRequired);
                    }
                }
            }
        }
    }
}

void EncryptedFileMapping::write_and_update_all(size_t local_page_ndx, size_t begin_offset,
                                                size_t end_offset) noexcept
{
    REALM_ASSERT(is(m_page_state[local_page_ndx], Writable));
    REALM_ASSERT(is(m_page_state[local_page_ndx], UpToDate));
    // Go through all other mappings of this file and copy changes into those mappings
    size_t page_ndx_in_file = local_page_ndx + m_first_page;
    for (size_t i = 0; i < m_file.mappings.size(); ++i) {
        EncryptedFileMapping* m = m_file.mappings[i];
        if (m != this && m->contains_page(page_ndx_in_file)) {
            size_t shadow_local_page_ndx = page_ndx_in_file - m->m_first_page;
            if (is(m->m_page_state[shadow_local_page_ndx], UpToDate)) { // only keep up to data pages up to date
                memcpy(m->page_addr(shadow_local_page_ndx) + begin_offset, page_addr(local_page_ndx) + begin_offset,
                       end_offset - begin_offset);
            }
            else {
                m->mark_outdated(shadow_local_page_ndx);
            }
        }
    }
    set(m_page_state[local_page_ndx], Dirty);
    clear(m_page_state[local_page_ndx], Writable);
    size_t chunk_ndx = local_page_ndx >> page_to_chunk_shift;
    if (m_chunk_dont_scan[chunk_ndx])
        m_chunk_dont_scan[chunk_ndx] = 0;
}


void EncryptedFileMapping::validate_page(size_t local_page_ndx) noexcept
{
#ifdef REALM_DEBUG
    REALM_ASSERT(local_page_ndx < m_page_state.size());
    if (is_not(m_page_state[local_page_ndx], UpToDate))
        return;

    const size_t page_ndx_in_file = local_page_ndx + m_first_page;
    if (!m_file.cryptor.read(m_file.fd, off_t(page_ndx_in_file << m_page_shift), m_validate_buffer.get(),
                             static_cast<size_t>(1ULL << m_page_shift)))
        return;

    for (size_t i = 0; i < m_file.mappings.size(); ++i) {
        EncryptedFileMapping* m = m_file.mappings[i];
        size_t shadow_mapping_local_ndx = page_ndx_in_file - m->m_first_page;
        if (m != this && m->contains_page(page_ndx_in_file) && is(m->m_page_state[shadow_mapping_local_ndx], Dirty)) {
            memcpy(m_validate_buffer.get(), m->page_addr(shadow_mapping_local_ndx),
                   static_cast<size_t>(1ULL << m_page_shift));
            break;
        }
    }

    if (memcmp(m_validate_buffer.get(), page_addr(local_page_ndx), static_cast<size_t>(1ULL << m_page_shift))) {
        std::cerr << "mismatch " << this << ": fd(" << m_file.fd << ")"
                  << "page(" << local_page_ndx << "/" << m_page_state.size() << ") " << m_validate_buffer.get() << " "
                  << page_addr(local_page_ndx) << std::endl;
        REALM_TERMINATE("");
    }
#else
    static_cast<void>(local_page_ndx);
#endif
}

void EncryptedFileMapping::validate() noexcept
{
#ifdef REALM_DEBUG
    const size_t num_local_pages = m_page_state.size();
    for (size_t local_page_ndx = 0; local_page_ndx < num_local_pages; ++local_page_ndx)
        validate_page(local_page_ndx);
#endif
}

void EncryptedFileMapping::reclaim_page(size_t page_ndx)
{
#ifdef _WIN32
    // On windows we don't know how to replace a page within a page range with a fresh one.
    // instead we clear it. If the system runs with same-page-merging, this will reduce
    // the number of used pages.
    memset(page_addr(page_ndx), 0, static_cast<size_t>(1) << m_page_shift);
#else
    // On Posix compatible, we can request a new page in the middle of an already
    // requested range, so that's what we do. This releases the backing store for the
    // old page and gives us a shared zero-page that we can later demand-allocate, thus
    // reducing the overall amount of used physical pages.
    void* addr = page_addr(page_ndx);
    void* addr2 = ::mmap(addr, 1 << m_page_shift, PROT_READ | PROT_WRITE, MAP_ANON | MAP_PRIVATE | MAP_FIXED, -1, 0);
    if (addr != addr2) {
        if (addr2 == 0)
            throw std::system_error(errno, std::system_category(), std::string("using mmap() to clear page failed"));
        else
            throw std::runtime_error("internal error in mmap()");
    }
#endif
}

/* This functions is a bit convoluted. It reclaims pages, but only does a limited amount of work
 * each time it's called. It saves the progress in a 'progress_ptr' so that it can resume later
 * from where it was stopped.
 *
 * The workload is composed of workunits, each unit signifying
 * 1) A scanning of the state of 4K pages
 * 2) One system call (to mmap to release a page and get a new one)
 * 3) A scanning of 1K entries in the "don't scan" array (corresponding to 4M pages)
 * Approximately
 */
void EncryptedFileMapping::reclaim_untouched(size_t& progress_index, size_t& work_limit) noexcept
{
    const auto scan_amount_per_workunit = 4096;
    bool contiguous_scan = false;
    size_t next_scan_payment = scan_amount_per_workunit;
    const size_t last_index = get_end_index();

    auto done_some_work = [&]() {
        if (work_limit > 0)
            work_limit--;
    };

    auto visit_and_potentially_reclaim = [&](size_t page_ndx) {
        PageState& ps = m_page_state[page_ndx];
        if (is(ps, UpToDate | RefetchRequired)) {
            if (is_not(ps, Touched) && is_not(ps, Dirty) && is_not(ps, Writable)) {
                clear(ps, UpToDate | RefetchRequired);
                reclaim_page(page_ndx);
                m_num_decrypted--;
                done_some_work();
            }
            contiguous_scan = false;
        }
        clear(ps, Touched);
    };

    auto skip_chunk_if_possible = [&](size_t& page_ndx) // update vars corresponding to skipping a chunk if possible
    {
        size_t chunk_ndx = page_ndx >> page_to_chunk_shift;
        if (m_chunk_dont_scan[chunk_ndx]) {
            // skip to end of chunk
            page_ndx = ((chunk_ndx + 1) << page_to_chunk_shift) - 1;
            progress_index = m_first_page + page_ndx;
            // postpone next scan payment
            next_scan_payment += page_to_chunk_factor;
            return true;
        }
        else
            return false;
    };

    auto is_last_page_in_chunk = [](size_t page_ndx) {
        auto page_to_chunk_mask = page_to_chunk_factor - 1;
        return (page_ndx & page_to_chunk_mask) == page_to_chunk_mask;
    };
    auto is_first_page_in_chunk = [](size_t page_ndx) {
        auto page_to_chunk_mask = page_to_chunk_factor - 1;
        return (page_ndx & page_to_chunk_mask) == 0;
    };

    while (work_limit > 0 && progress_index < last_index) {
        size_t page_ndx = progress_index - m_first_page;
        if (!skip_chunk_if_possible(page_ndx)) {
            if (is_first_page_in_chunk(page_ndx)) {
                contiguous_scan = true;
            }
            visit_and_potentially_reclaim(page_ndx);
            // if we've scanned a full chunk contiguously, mark it as not needing scans
            if (is_last_page_in_chunk(page_ndx)) {
                if (contiguous_scan) {
                    m_chunk_dont_scan[page_ndx >> page_to_chunk_shift] = 1;
                }
                contiguous_scan = false;
            }
        }
        // account for work performed:
        if (page_ndx >= next_scan_payment) {
            next_scan_payment = page_ndx + scan_amount_per_workunit;
            done_some_work();
        }
        ++progress_index;
    }
    return;
}

void EncryptedFileMapping::flush() noexcept
{
    const size_t num_dirty_pages = m_page_state.size();
#ifdef REALM_DEBUG
    uint64_t pages_written = 0;
#endif
    for (size_t local_page_ndx = 0; local_page_ndx < num_dirty_pages; ++local_page_ndx) {
        if (is_not(m_page_state[local_page_ndx], Dirty)) {
            validate_page(local_page_ndx);
            continue;
        }

        size_t page_ndx_in_file = local_page_ndx + m_first_page;
        m_file.cryptor.write(m_file.fd, off_t(page_ndx_in_file << m_page_shift), page_addr(local_page_ndx),
                             static_cast<size_t>(1ULL << m_page_shift));
        clear(m_page_state[local_page_ndx], Dirty);
#ifdef REALM_DEBUG
        if (page_ndx_in_file < 64) {
            pages_written |= (1 << page_ndx_in_file);
        }
#endif
    }
#ifdef REALM_DEBUG
    if (pages_written > 0 && m_file.validator.is_attached()) {
        m_file.validator.seek(m_file.validator.get_size());
        auto msg = util::format("wrote pages: bitwise[%1] at indices: ", pages_written);
        for (size_t i = 0; i < 64; ++i) {
            if ((pages_written & (uint64_t(1) << i)) > 0) {
                msg += util::format("%1%2", i == 0 ? "" : ", ", i);
            }
        }
        msg += std::string("\n");
        m_file.validator.write(msg.data(), msg.size());
    }
#endif // REALM_DEBUG

    validate();
}

#ifdef _MSC_VER
#pragma warning(disable : 4297) // throw in noexcept
#endif
void EncryptedFileMapping::sync() noexcept
{
#ifdef _WIN32
    if (FlushFileBuffers(m_file.fd))
        return;
    throw std::system_error(GetLastError(), std::system_category(), "FlushFileBuffers() failed");
#else
    fsync(m_file.fd);
    // FIXME: on iOS/OSX fsync may not be enough to ensure crash safety.
    // Consider adding fcntl(F_FULLFSYNC). This most likely also applies to msync.
    //
    // See description of fsync on iOS here:
    // https://developer.apple.com/library/ios/documentation/System/Conceptual/ManPages_iPhoneOS/man2/fsync.2.html
    //
    // See also
    // https://developer.apple.com/library/ios/documentation/Cocoa/Conceptual/CoreData/Articles/cdPersistentStores.html
    // for a discussion of this related to core data.
#endif
}
#ifdef _MSC_VER
#pragma warning(default : 4297)
#endif

void EncryptedFileMapping::write_barrier(const void* addr, size_t size) noexcept
{
    // Propagate changes to all other decrypted pages mapping the same memory

    REALM_ASSERT(m_access == File::access_ReadWrite);
    size_t first_accessed_local_page = get_local_index_of_address(addr);
    size_t first_offset = static_cast<const char*>(addr) - page_addr(first_accessed_local_page);
    const char* last_accessed_address = static_cast<const char*>(addr) + (size == 0 ? 0 : size - 1);
    size_t last_accessed_local_page = get_local_index_of_address(last_accessed_address);
    size_t pages_size = m_page_state.size();

    // propagate changes to first page (update may be partial, may also be to last page)
    if (first_accessed_local_page < pages_size) {
        REALM_ASSERT_EX(is(m_page_state[first_accessed_local_page], UpToDate),
                        m_page_state[first_accessed_local_page]);
        if (first_accessed_local_page == last_accessed_local_page) {
            size_t last_offset = last_accessed_address - page_addr(first_accessed_local_page);
            write_and_update_all(first_accessed_local_page, first_offset, last_offset + 1);
        }
        else
            write_and_update_all(first_accessed_local_page, first_offset, static_cast<size_t>(1) << m_page_shift);
    }
    // propagate changes to pages between first and last page (update only full pages)
    for (size_t idx = first_accessed_local_page + 1; idx < last_accessed_local_page && idx < pages_size; ++idx) {
        REALM_ASSERT(is(m_page_state[idx], UpToDate));
        write_and_update_all(idx, 0, static_cast<size_t>(1) << m_page_shift);
    }
    // propagate changes to the last page (update may be partial)
    if (first_accessed_local_page < last_accessed_local_page && last_accessed_local_page < pages_size) {
        REALM_ASSERT(is(m_page_state[last_accessed_local_page], UpToDate));
        size_t last_offset = last_accessed_address - page_addr(last_accessed_local_page);
        write_and_update_all(last_accessed_local_page, 0, last_offset + 1);
    }
}

void EncryptedFileMapping::read_barrier(const void* addr, size_t size, Header_to_size header_to_size, bool to_modify)
{
    size_t first_accessed_local_page = get_local_index_of_address(addr);
<<<<<<< HEAD
=======
    size_t page_size = 1ULL << m_page_shift;
    size_t required =
        ((reinterpret_cast<uintptr_t>(addr) - reinterpret_cast<uintptr_t>(m_addr)) & (page_size - 1)) + size;
>>>>>>> b3384ac5
    {
        // make sure the first page is available
        PageState& ps = m_page_state[first_accessed_local_page];
        if (is_not(ps, Touched))
            set(ps, Touched);
        if (is_not(ps, UpToDate))
<<<<<<< HEAD
            refresh_page(first_accessed_local_page, to_modify);
        if (to_modify)
            set(ps, Writable);
=======
            refresh_page(first_accessed_local_page, allow_missing ? 0 : required);
>>>>>>> b3384ac5
    }

    // force the page reclaimer to look into pages in this chunk:
    size_t chunk_ndx = first_accessed_local_page >> page_to_chunk_shift;
    if (m_chunk_dont_scan[chunk_ndx])
        m_chunk_dont_scan[chunk_ndx] = 0;

    if (header_to_size) {
        // We know it's an array, and array headers are 8-byte aligned, so it is
        // included in the first page which was handled above.
        size = header_to_size(static_cast<const char*>(addr));
    }

    size_t last_idx = get_local_index_of_address(addr, size == 0 ? 0 : size - 1);
    size_t pages_size = m_page_state.size();

    // We already checked first_accessed_local_page above, so we start the loop
    // at first_accessed_local_page + 1 to check the following page.
    for (size_t idx = first_accessed_local_page + 1; idx <= last_idx && idx < pages_size; ++idx) {
        required -= page_size;
        // force the page reclaimer to look into pages in this chunk
        chunk_ndx = idx >> page_to_chunk_shift;
        if (m_chunk_dont_scan[chunk_ndx])
            m_chunk_dont_scan[chunk_ndx] = 0;

        PageState& ps = m_page_state[idx];
        if (is_not(ps, Touched))
            set(ps, Touched);
        if (is_not(ps, UpToDate))
<<<<<<< HEAD
            refresh_page(idx, to_modify);
        if (to_modify)
            set(ps, Writable);
=======
            refresh_page(idx, allow_missing ? 0 : required);
>>>>>>> b3384ac5
    }
}

void EncryptedFileMapping::extend_to(size_t offset, size_t new_size)
{
    REALM_ASSERT(new_size % (1ULL << m_page_shift) == 0);
    size_t num_pages = new_size >> m_page_shift;
    m_page_state.resize(num_pages, PageState::Clean);
    m_chunk_dont_scan.resize((num_pages + page_to_chunk_factor - 1) >> page_to_chunk_shift, false);
    m_file.cryptor.set_file_size((off_t)(offset + new_size));
}

void EncryptedFileMapping::set(void* new_addr, size_t new_size, size_t new_file_offset)
{
    REALM_ASSERT(new_file_offset % (1ULL << m_page_shift) == 0);
    REALM_ASSERT(new_size % (1ULL << m_page_shift) == 0);

    // This seems dangerous - correct operation in a setting with multiple (partial)
    // mappings of the same file would rely on ordering of individual mapping requests.
    // Currently we only ever extend the file - but when we implement continuous defrag,
    // this design should be revisited.
    m_file.cryptor.set_file_size(off_t(new_size + new_file_offset));

    flush();
    m_addr = new_addr;

    m_first_page = new_file_offset >> m_page_shift;
    size_t num_pages = new_size >> m_page_shift;

    m_num_decrypted = 0;
    m_page_state.clear();
    m_chunk_dont_scan.clear();

    m_page_state.resize(num_pages, PageState(0));
    m_chunk_dont_scan.resize((num_pages + page_to_chunk_factor - 1) >> page_to_chunk_shift, false);
}

File::SizeType encrypted_size_to_data_size(File::SizeType size) noexcept
{
    if (size == 0)
        return 0;
    return fake_offset(size);
}

File::SizeType data_size_to_encrypted_size(File::SizeType size) noexcept
{
    size_t ps = page_size();
    return real_offset((size + ps - 1) & ~(ps - 1));
}

#else

File::SizeType encrypted_size_to_data_size(File::SizeType size) noexcept
{
    return size;
}

File::SizeType data_size_to_encrypted_size(File::SizeType size) noexcept
{
    return size;
}

#endif // REALM_ENABLE_ENCRYPTION

} // namespace realm::util<|MERGE_RESOLUTION|>--- conflicted
+++ resolved
@@ -280,7 +280,6 @@
 
 size_t AESCryptor::read(FileDesc fd, off_t pos, char* dst, size_t size)
 {
-<<<<<<< HEAD
     REALM_ASSERT_EX(size % block_size == 0, size, block_size);
     // We need to throw DecryptionFailed if the key is incorrect or there has been a corruption in the data but
     // not in a reader starvation scenario where a different process is writing pages and ivs faster than we can read
@@ -324,14 +323,9 @@
         return retry_count <= 5 || (retry_count - num_identical_reads > 1 && retry_count < 20);
     };
 
-    while (size > 0) {
-        ssize_t bytes_read = check_read(fd, real_offset(pos), m_rw_buffer.get(), block_size);
-=======
-    REALM_ASSERT(size % block_size == 0);
     size_t bytes_read = 0;
     while (bytes_read < size) {
         ssize_t actual = check_read(fd, real_offset(pos), m_rw_buffer.get(), block_size);
->>>>>>> b3384ac5
 
         if (actual == 0)
             return bytes_read;
@@ -370,25 +364,18 @@
                 // old hmacs that don't go with this data. ftruncate() is
                 // required to fill any added space with zeroes, so assume that's
                 // what happened if the buffer is all zeroes
-<<<<<<< HEAD
                 ssize_t i;
-                for (i = 0; i < bytes_read; ++i) {
+                for (i = 0; i < actual; ++i) {
                     if (m_rw_buffer[i] != 0) {
                         break;
                     }
                 }
-                if (i != bytes_read) {
+                if (i != actual) {
                     // at least one byte wasn't zero
                     retry(std::string_view{m_rw_buffer.get(), block_size}, iv, "i != bytes_read");
                     continue;
                 }
-=======
-                for (ssize_t i = 0; i < actual; ++i) {
-                    if (m_rw_buffer[i] != 0)
-                        throw DecryptionFailed();
-                }
                 return bytes_read;
->>>>>>> b3384ac5
             }
         }
 
@@ -410,12 +397,8 @@
 
         pos += block_size;
         dst += block_size;
-<<<<<<< HEAD
-        size -= block_size;
+        bytes_read += block_size;
         retry_count = 0;
-=======
-        bytes_read += block_size;
->>>>>>> b3384ac5
     }
     return bytes_read;
 }
@@ -995,25 +978,18 @@
 void EncryptedFileMapping::read_barrier(const void* addr, size_t size, Header_to_size header_to_size, bool to_modify)
 {
     size_t first_accessed_local_page = get_local_index_of_address(addr);
-<<<<<<< HEAD
-=======
     size_t page_size = 1ULL << m_page_shift;
     size_t required =
         ((reinterpret_cast<uintptr_t>(addr) - reinterpret_cast<uintptr_t>(m_addr)) & (page_size - 1)) + size;
->>>>>>> b3384ac5
     {
         // make sure the first page is available
         PageState& ps = m_page_state[first_accessed_local_page];
         if (is_not(ps, Touched))
             set(ps, Touched);
         if (is_not(ps, UpToDate))
-<<<<<<< HEAD
-            refresh_page(first_accessed_local_page, to_modify);
+            refresh_page(first_accessed_local_page, to_modify ? 0 : required);
         if (to_modify)
             set(ps, Writable);
-=======
-            refresh_page(first_accessed_local_page, allow_missing ? 0 : required);
->>>>>>> b3384ac5
     }
 
     // force the page reclaimer to look into pages in this chunk:
@@ -1043,13 +1019,9 @@
         if (is_not(ps, Touched))
             set(ps, Touched);
         if (is_not(ps, UpToDate))
-<<<<<<< HEAD
-            refresh_page(idx, to_modify);
+            refresh_page(idx, to_modify ? 0 : required);
         if (to_modify)
             set(ps, Writable);
-=======
-            refresh_page(idx, allow_missing ? 0 : required);
->>>>>>> b3384ac5
     }
 }
 
