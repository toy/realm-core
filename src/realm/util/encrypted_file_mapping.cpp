--- conflicted
+++ resolved
@@ -49,14 +49,6 @@
 #include <pthread.h>
 #endif
 
-<<<<<<< HEAD
-#include <realm/util/encrypted_file_mapping.hpp>
-#include <realm/util/terminate.hpp>
-#include <realm/util/sha_crypto.hpp>
-#endif
-
-=======
->>>>>>> 13ce20f6
 namespace realm::util {
 SharedFileInfo::SharedFileInfo(const uint8_t* key)
     : cryptor(key)
@@ -238,11 +230,7 @@
 
 bool AESCryptor::check_hmac(const void* src, size_t len, const uint8_t* hmac) const
 {
-<<<<<<< HEAD
-    uint8_t buffer[224 / 8];
-=======
     std::array<uint8_t, 224 / 8> buffer;
->>>>>>> 13ce20f6
     hmac_sha224(Span(reinterpret_cast<const uint8_t*>(src), len), buffer, m_hmacKey);
 
     // Constant-time memcmp to avoid timing attacks
@@ -366,12 +354,8 @@
                 ++iv.iv1;
 
             crypt(mode_Encrypt, pos, m_rw_buffer.get(), src, reinterpret_cast<const char*>(&iv.iv1));
-<<<<<<< HEAD
-            hmac_sha224(Span(reinterpret_cast<uint8_t*>(m_rw_buffer.get()), block_size), iv.hmac1, m_hmacKey);
-=======
             hmac_sha224(Span(reinterpret_cast<uint8_t*>(m_rw_buffer.get()), block_size),
                         Span<uint8_t, 28>(iv.hmac1, 28), m_hmacKey);
->>>>>>> 13ce20f6
             // In the extremely unlikely case that both the old and new versions have
             // the same hash we won't know which IV to use, so bump the IV until
             // they're different.
