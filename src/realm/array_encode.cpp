--- conflicted
+++ resolved
@@ -92,34 +92,7 @@
 
 bool ArrayEncode::encode(const Array& origin, Array& arr) const
 {
-<<<<<<< HEAD
-    return always_encode(origin, arr, false); // true packed, false flex
-
-    //    std::vector<int64_t> values;
-    //    std::vector<size_t> indices;
-    //    try_encode(origin, values, indices);
-    //    if (!values.empty()) {
-    //        size_t v_width, ndx_width;
-    //        const auto uncompressed_size = origin.get_byte_size();
-    //        const auto packed_size = packed_encoded_array_size(values, origin.size(), v_width);
-    //        const auto flex_size = flex_encoded_array_size(values, indices, v_width, ndx_width);
-    //
-    //        if (flex_size < packed_size && flex_size < uncompressed_size) {
-    //            const uint8_t flags = NodeHeader::get_flags(origin.get_header());
-    //            encode_array(s_flex, arr, flex_size, flags, v_width, ndx_width, values.size(), indices.size());
-    //            copy_into_encoded_array(s_flex, arr, values, indices);
-    //            return true;
-    //        }
-    //        else if (packed_size < uncompressed_size) {
-    //            const uint8_t flags = NodeHeader::get_flags(origin.get_header());
-    //            encode_array(s_packed, arr, packed_size, flags, v_width, origin.size());
-    //            copy_into_encoded_array(s_packed, origin, arr);
-    //            return true;
-    //        }
-    //    }
-    //    return false;
-=======
-    // return false;
+   // return false;
     // return always_encode(origin, arr, false); // true packed, false flex
 
     std::vector<int64_t> values;
@@ -145,7 +118,6 @@
         }
     }
     return false;
->>>>>>> 6de50e51
 }
 
 bool ArrayEncode::decode(Array& arr) const
