--- conflicted
+++ resolved
@@ -279,9 +279,6 @@
     }
 
 private:
-<<<<<<< HEAD
-    T do_get(size_t ndx, const char* msg) const;
-=======
     template <class U>
     static U unresolved_to_null(U value) noexcept
     {
@@ -294,7 +291,7 @@
             return Mixed{};
         return value;
     }
->>>>>>> dac031d1
+    T do_get(size_t ndx, const char* msg) const;
 };
 
 // Specialization of Lst<ObjKey>:
