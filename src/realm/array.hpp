--- conflicted
+++ resolved
@@ -1158,13 +1158,7 @@
 
     void destroy_children(size_t offset = 0) noexcept;
 
-<<<<<<< HEAD
-#ifdef REALM_DEBUG
     std::pair<ref_type, size_t> get_to_dot_parent(size_t ndx_in_parent) const override;
-#endif
-=======
-    std::pair<ref_type, size_t> get_to_dot_parent(size_t ndx_in_parent) const override;
->>>>>>> a927a0c7
 
 protected:
     // Getters and Setters for adaptive-packed arrays
