--- conflicted
+++ resolved
@@ -69,8 +69,9 @@
 // 5       Introduction of SharedInfo::file_format_version and
 //         SharedInfo::history_type.
 // 6       Using new robust mutex emulation where applicable
-// 7       Introducing `sync_client_present`, and changing `daemon_started` and
-//         `daemon_ready` from 1-bit to 8-bit fields.
+// 7       Introducing `commit_in_critical_phase` and `sync_client_present`, and
+//         changing `daemon_started` and `daemon_ready` from 1-bit to 8-bit
+//         fields.
 const uint_fast16_t g_shared_info_version = 7;
 
 // The following functions are carefully designed for minimal overhead
@@ -423,22 +424,16 @@
     /// Like size_of_mutex, but for condition variable members of SharedInfo.
     uint8_t size_of_condvar; // Offset 2
 
-    /// True (1) if there is a sync client present. It is an error to start a
-    /// sync client if another one is present. If the sync client crashes and
-    /// leaves the flag set, the session will need to be restarted (lock file
-    /// reinitialized) before a new sync client can be started.
-    uint8_t sync_client_present = 0; // Offset 3
-
     /// Set during the critical phase of a commit, when the logs, the ringbuffer
     /// and the database may be out of sync with respect to each other. If a
     /// writer crashes during this phase, there is no safe way of continuing
-    /// with further write transactions. When beginning a write transaction, 
+    /// with further write transactions. When beginning a write transaction,
     /// this must be checked and an exception thrown if set.
     /// FIXME: This is a temporary approach until we get the commitlog data
     /// moved into the realm file. After that it should be feasible to either
     /// handle the error condition properly or preclude it by using a non-robust
     /// mutex for the remaining and much smaller critical section.
-    uint8_t commit_in_critical_phase : 1; // Offset 3
+    uint8_t commit_in_critical_phase = 0; // Offset 3
 
     /// The target Realm file format version for the current session. This
     /// allows all session participants to be in agreement. It can only differ
@@ -477,17 +472,23 @@
 
     uint64_t number_of_versions; // Offset 32
 
+    /// True (1) if there is a sync client present. It is an error to start a
+    /// sync client if another one is present. If the sync client crashes and
+    /// leaves the flag set, the session will need to be restarted (lock file
+    /// reinitialized) before a new sync client can be started.
+    uint8_t sync_client_present = 0; // Offset 40
+
     /// Set when a participant decides to start the daemon, cleared by the
     /// daemon when it decides to exit. Participants check during open() and
     /// start the daemon if running in async mode.
-    uint8_t daemon_started = 0; // Offset 40
+    uint8_t daemon_started = 0; // Offset 41
 
     /// Set by the daemon when it is ready to handle commits. Participants must
     /// wait during open() on 'daemon_becomes_ready' for this to become true.
     /// Cleared by the daemon when it decides to exit.
-    uint8_t daemon_ready = 0; // Offset 41
-
-    uint16_t filler_1; // Offset 42
+    uint8_t daemon_ready = 0; // Offset 42
+
+    uint8_t filler_1; // Offset 43
     uint32_t filler_2; // Offset 44
 
     InterprocessMutex::SharedPart shared_writemutex; // Offset 48
@@ -547,12 +548,6 @@
     InterprocessCondVar::init_shared_part(daemon_becomes_ready); // Throws
 #endif
 #endif
-<<<<<<< HEAD
-=======
-    daemon_started = 0;
-    daemon_ready = 0;
-    commit_in_critical_phase = 0;
->>>>>>> b4e4a6f3
 
     // IMPORTANT: The offsets, types (, and meanings) of these members must
     // never change, not even when the SharedInfo layout version is bumped. The
@@ -572,8 +567,8 @@
                   std::is_same<decltype(size_of_mutex), uint8_t>::value &&
                   offsetof(SharedInfo, size_of_condvar) == 2 &&
                   std::is_same<decltype(size_of_condvar), uint8_t>::value &&
-                  offsetof(SharedInfo, sync_client_present) == 3 &&
-                  std::is_same<decltype(sync_client_present), uint8_t>::value &&
+                  offsetof(SharedInfo, commit_in_critical_phase) == 3 &&
+                  std::is_same<decltype(commit_in_critical_phase), uint8_t>::value &&
                   offsetof(SharedInfo, file_format_version) == 4 &&
                   std::is_same<decltype(file_format_version), uint8_t>::value &&
                   offsetof(SharedInfo, history_type) == 5 &&
@@ -590,12 +585,14 @@
                   std::is_same<decltype(session_initiator_pid), uint64_t>::value &&
                   offsetof(SharedInfo, number_of_versions) == 32 &&
                   std::is_same<decltype(number_of_versions), uint64_t>::value &&
-                  offsetof(SharedInfo, daemon_started) == 40 &&
+                  offsetof(SharedInfo, sync_client_present) == 40 &&
+                  std::is_same<decltype(sync_client_present), uint8_t>::value &&
+                  offsetof(SharedInfo, daemon_started) == 41 &&
                   std::is_same<decltype(daemon_started), uint8_t>::value &&
-                  offsetof(SharedInfo, daemon_ready) == 41 &&
+                  offsetof(SharedInfo, daemon_ready) == 42 &&
                   std::is_same<decltype(daemon_ready), uint8_t>::value &&
-                  offsetof(SharedInfo, filler_1) == 42 &&
-                  std::is_same<decltype(filler_1), uint16_t>::value &&
+                  offsetof(SharedInfo, filler_1) == 43 &&
+                  std::is_same<decltype(filler_1), uint8_t>::value &&
                   offsetof(SharedInfo, filler_2) == 44 &&
                   std::is_same<decltype(filler_2), uint32_t>::value &&
                   offsetof(SharedInfo, shared_writemutex) == 48 &&
