/*************************************************************************
 *
 * Copyright 2019 Realm Inc.
 *
 * Licensed under the Apache License, Version 2.0 (the "License");
 * you may not use this file except in compliance with the License.
 * You may obtain a copy of the License at
 *
 * http://www.apache.org/licenses/LICENSE-2.0
 *
 * Unless required by applicable law or agreed to in writing, software
 * distributed under the License is distributed on an "AS IS" BASIS,
 * WITHOUT WARRANTIES OR CONDITIONS OF ANY KIND, either express or implied.
 * See the License for the specific language governing permissions and
 * limitations under the License.
 *
 **************************************************************************/

#ifndef REALM_DICTIONARY_HPP
#define REALM_DICTIONARY_HPP

#include <realm/collection.hpp>
#include <realm/obj.hpp>
#include <realm/mixed.hpp>
#include <realm/array_mixed.hpp>

namespace realm {

class Dictionary final : public CollectionBaseImpl<CollectionBase, Dictionary> {
public:
    using Base = CollectionBaseImpl<CollectionBase, Dictionary>;
    class Iterator;

    Dictionary() {}
    ~Dictionary();

    Dictionary(const Obj& obj, ColKey col_key);
    Dictionary(const Dictionary& other)
        : Base(static_cast<const Base&>(other))
        , m_key_type(other.m_key_type)
    {
        *this = other;
    }
    Dictionary& operator=(const Dictionary& other);

    using Base::operator==;

    DataType get_key_data_type() const;
    DataType get_value_data_type() const;

    std::pair<Mixed, Mixed> get_pair(size_t ndx) const;
    Mixed get_key(size_t ndx) const;

    // Overriding members of CollectionBase:
    std::unique_ptr<CollectionBase> clone_collection() const final;
    size_t size() const final;
    bool is_null(size_t ndx) const final;
    Mixed get_any(size_t ndx) const final;
    size_t find_any(Mixed value) const final;
    size_t find_any_key(Mixed value) const noexcept;

    util::Optional<Mixed> min(size_t* return_ndx = nullptr) const final;
    util::Optional<Mixed> max(size_t* return_ndx = nullptr) const final;
    util::Optional<Mixed> sum(size_t* return_cnt = nullptr) const final;
    util::Optional<Mixed> avg(size_t* return_cnt = nullptr) const final;

    void sort(std::vector<size_t>& indices, bool ascending = true) const final;
    void distinct(std::vector<size_t>& indices, util::Optional<bool> sort_order = util::none) const final;
    void sort_keys(std::vector<size_t>& indices, bool ascending = true) const;
    void distinct_keys(std::vector<size_t>& indices, util::Optional<bool> sort_order = util::none) const;

    // first points to inserted/updated element.
    // second is true if the element was inserted
    std::pair<Iterator, bool> insert(Mixed key, Mixed value);
    std::pair<Iterator, bool> insert(Mixed key, const Obj& obj);

    Obj create_and_insert_linked_object(Mixed key);

    // throws std::out_of_range if key is not found
    Mixed get(Mixed key) const;
    // Noexcept version
    util::Optional<Mixed> try_get(Mixed key) const noexcept;
    // adds entry if key is not found
    const Mixed operator[](Mixed key);

    Obj get_object(StringData key);

    bool contains(Mixed key) const noexcept;
    Iterator find(Mixed key) const noexcept;

    void erase(Mixed key);
    Iterator erase(Iterator it);
    bool try_erase(Mixed key);

    void nullify(Mixed);
    void remove_backlinks(CascadeState& state) const;

    void clear() final;

    template <class T>
    void for_all_values(T&& f)
    {
        if (update()) {
            BPlusTree<Mixed> values(m_obj.get_alloc());
            values.init_from_ref(m_dictionary_top->get_as_ref(1));
            auto func = [&f](BPlusTreeNode* node, size_t) {
                auto leaf = static_cast<BPlusTree<Mixed>::LeafNode*>(node);
                size_t sz = leaf->size();
                for (size_t i = 0; i < sz; i++) {
                    f(leaf->get(i));
                }
                return IteratorControl::AdvanceToNext;
            };

            values.traverse(func);
        }
    }

    template <class T, class Func>
    void for_all_keys(Func&& f)
    {
        if (update()) {
            BPlusTree<T> keys(m_obj.get_alloc());
            keys.init_from_ref(m_dictionary_top->get_as_ref(0));
            auto func = [&f](BPlusTreeNode* node, size_t) {
                auto leaf = static_cast<typename BPlusTree<T>::LeafNode*>(node);
                size_t sz = leaf->size();
                for (size_t i = 0; i < sz; i++) {
                    f(leaf->get(i));
                }
                return IteratorControl::AdvanceToNext;
            };

            keys.traverse(func);
        }
    }


    Iterator begin() const;
    Iterator end() const;

    void migrate();

private:
    template <typename T, typename Op>
    friend class CollectionColumnAggregate;
    friend class DictionaryLinkValues;
    friend class Cluster;
    friend void Obj::assign_pk_and_backlinks(const Obj& other);

    mutable std::unique_ptr<Array> m_dictionary_top;
    mutable std::unique_ptr<BPlusTreeBase> m_keys;
    mutable std::unique_ptr<BPlusTree<Mixed>> m_values;
    DataType m_key_type = type_String;

    Dictionary(Allocator& alloc, ColKey col_key, ref_type ref);

    bool init_from_parent(bool allow_create) const;
    Mixed do_get(size_t ndx) const;
    void do_erase(size_t ndx, Mixed key);
    Mixed do_get_key(size_t ndx) const;
    size_t do_find_key(Mixed key) const noexcept;
    std::pair<size_t, Mixed> find_impl(Mixed key) const noexcept;
    std::pair<Mixed, Mixed> do_get_pair(size_t ndx) const;
    bool clear_backlink(Mixed value, CascadeState& state) const;
    void align_indices(std::vector<size_t>& indices) const;
    void swap_content(Array& fields1, Array& fields2, size_t index1, size_t index2);

    util::Optional<Mixed> do_min(size_t* return_ndx = nullptr) const;
    util::Optional<Mixed> do_max(size_t* return_ndx = nullptr) const;
    util::Optional<Mixed> do_sum(size_t* return_cnt = nullptr) const;
    util::Optional<Mixed> do_avg(size_t* return_cnt = nullptr) const;

    Mixed find_value(Mixed) const noexcept;

    template <typename AggregateType>
    void do_accumulate(size_t* return_ndx, AggregateType& agg) const;

    UpdateStatus update_if_needed() const final;
    UpdateStatus ensure_created() final;
    inline bool update() const
    {
        return update_if_needed() != UpdateStatus::Detached;
    }
<<<<<<< HEAD
    inline void check_index(size_t ndx) const
    {
        if (ndx >= size()) {
            throw OutOfBounds(util::format("get() on dictionary: %1", CollectionBase::get_property_name()), ndx,
                              size());
        }
    }
=======
    void verify() const;
>>>>>>> 997272a4
};

class Dictionary::Iterator {
public:
    using iterator_category = std::random_access_iterator_tag;
    using value_type = std::pair<Mixed, Mixed>;
    using difference_type = ptrdiff_t;
    using pointer = const value_type*;
    using reference = const value_type&;

    pointer operator->() const
    {
        m_val = m_list->get_pair(m_ndx);
        return &m_val;
    }

    reference operator*() const
    {
        return *operator->();
    }

    Iterator& operator++() noexcept
    {
        ++m_ndx;
        return *this;
    }

    Iterator operator++(int) noexcept
    {
        auto tmp = *this;
        operator++();
        return tmp;
    }

    Iterator& operator--() noexcept
    {
        --m_ndx;
        return *this;
    }

    Iterator operator--(int) noexcept
    {
        auto tmp = *this;
        operator--();
        return tmp;
    }

    Iterator& operator+=(ptrdiff_t n) noexcept
    {
        m_ndx += n;
        return *this;
    }

    Iterator& operator-=(ptrdiff_t n) noexcept
    {
        m_ndx -= n;
        return *this;
    }

    friend ptrdiff_t operator-(const Iterator& lhs, const Iterator& rhs) noexcept
    {
        return ptrdiff_t(lhs.m_ndx) - ptrdiff_t(rhs.m_ndx);
    }

    friend Iterator operator+(Iterator lhs, ptrdiff_t rhs) noexcept
    {
        lhs.m_ndx += rhs;
        return lhs;
    }

    friend Iterator operator+(ptrdiff_t lhs, Iterator rhs) noexcept
    {
        return rhs + lhs;
    }

    bool operator!=(const Iterator& rhs) const noexcept
    {
        REALM_ASSERT_DEBUG(m_list == rhs.m_list);
        return m_ndx != rhs.m_ndx;
    }

    bool operator==(const Iterator& rhs) const noexcept
    {
        REALM_ASSERT_DEBUG(m_list == rhs.m_list);
        return m_ndx == rhs.m_ndx;
    }

    size_t index() const noexcept
    {
        return m_ndx;
    }

private:
    Iterator(const Dictionary* l, size_t ndx) noexcept
        : m_list(l)
        , m_ndx(ndx)
    {
    }

    friend class Dictionary;
    mutable value_type m_val;
    const Dictionary* m_list;
    size_t m_ndx = size_t(-1);
};

// An interface used when the value type of the dictionary consists of
// links to a single table. Implementation of the ObjList interface on
// top of a Dictionary of objects. This is the dictionary equivilent of
// LnkLst and LnkSet.
class DictionaryLinkValues final : public ObjCollectionBase<CollectionBase> {
public:
    DictionaryLinkValues() = default;
    DictionaryLinkValues(const Obj& obj, ColKey col_key);
    DictionaryLinkValues(const Dictionary& source);

    // Overrides of ObjList:
    ObjKey get_key(size_t ndx) const final;
    Obj get_object(size_t row_ndx) const final;

    // Overrides of CollectionBase, these simply forward to the underlying dictionary.
    size_t size() const final
    {
        return m_source.size();
    }
    bool is_null(size_t ndx) const final
    {
        return m_source.is_null(ndx);
    }
    Mixed get_any(size_t ndx) const final
    {
        return m_source.get_any(ndx);
    }
    void clear() final
    {
        m_source.clear();
    }
    util::Optional<Mixed> min(size_t* return_ndx = nullptr) const final
    {
        return m_source.min(return_ndx);
    }
    util::Optional<Mixed> max(size_t* return_ndx = nullptr) const final
    {
        return m_source.max(return_ndx);
    }
    util::Optional<Mixed> sum(size_t* return_cnt = nullptr) const final
    {
        return m_source.sum(return_cnt);
    }
    util::Optional<Mixed> avg(size_t* return_cnt = nullptr) const final
    {
        return m_source.avg(return_cnt);
    }
    std::unique_ptr<CollectionBase> clone_collection() const final
    {
        return std::make_unique<DictionaryLinkValues>(m_source);
    }
    LinkCollectionPtr clone_obj_list() const final
    {
        return std::make_unique<DictionaryLinkValues>(m_source);
    }
    void sort(std::vector<size_t>& indices, bool ascending = true) const final
    {
        m_source.sort(indices, ascending);
    }
    void distinct(std::vector<size_t>& indices, util::Optional<bool> sort_order = util::none) const final
    {
        m_source.distinct(indices, sort_order);
    }
    size_t find_any(Mixed value) const final
    {
        return m_source.find_any(value);
    }
    const Obj& get_obj() const noexcept final
    {
        return m_source.get_obj();
    }
    ColKey get_col_key() const noexcept final
    {
        return m_source.get_col_key();
    }
    bool has_changed() const final
    {
        return m_source.has_changed();
    }

    // Overrides of ObjCollectionBase:
    UpdateStatus do_update_if_needed() const final
    {
        return m_source.update_if_needed();
    }
    BPlusTree<ObjKey>* get_mutable_tree() const
    {
        // We are faking being an ObjList because the underlying storage is not
        // actually a BPlusTree<ObjKey> for dictionaries it is all mixed values.
        // But this is ok, because we don't need to deal with unresolved link
        // maintenance because they are not hidden from view in dictionaries in
        // the same way as for LnkSet and LnkLst. This means that the functions
        // that call get_mutable_tree do not need to do anything for dictionaries.
        return nullptr;
    }

private:
    Dictionary m_source;
};


inline std::pair<Dictionary::Iterator, bool> Dictionary::insert(Mixed key, const Obj& obj)
{
    return insert(key, Mixed(obj.get_link()));
}

inline std::unique_ptr<CollectionBase> Dictionary::clone_collection() const
{
    return m_obj.get_dictionary_ptr(m_col_key);
}


} // namespace realm

#endif /* SRC_REALM_DICTIONARY_HPP_ */<|MERGE_RESOLUTION|>--- conflicted
+++ resolved
@@ -182,17 +182,7 @@
     {
         return update_if_needed() != UpdateStatus::Detached;
     }
-<<<<<<< HEAD
-    inline void check_index(size_t ndx) const
-    {
-        if (ndx >= size()) {
-            throw OutOfBounds(util::format("get() on dictionary: %1", CollectionBase::get_property_name()), ndx,
-                              size());
-        }
-    }
-=======
     void verify() const;
->>>>>>> 997272a4
 };
 
 class Dictionary::Iterator {
