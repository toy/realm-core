/*************************************************************************
 *
 * Copyright 2021 Realm Inc.
 *
 * Licensed under the Apache License, Version 2.0 (the "License");
 * you may not use this file except in compliance with the License.
 * You may obtain a copy of the License at
 *
 * http://www.apache.org/licenses/LICENSE-2.0
 *
 * Unless required by applicable law or agreed to in writing, software
 * distributed under the License is distributed on an "AS IS" BASIS,
 * WITHOUT WARRANTIES OR CONDITIONS OF ANY KIND, either express or implied.
 * See the License for the specific language governing permissions and
 * limitations under the License.
 *
 **************************************************************************/

#include <realm/sync/noinst/client_reset_operation.hpp>

#include <realm/sync/history.hpp>
#include <realm/sync/noinst/client_history_impl.hpp>
#include <realm/sync/noinst/client_reset.hpp>
#include <realm/transaction.hpp>
#include <realm/util/scope_exit.hpp>

namespace realm::_impl::client_reset {

namespace {

constexpr static std::string_view c_fresh_suffix(".fresh");

} // namespace

<<<<<<< HEAD
ClientResetOperation::ClientResetOperation(util::Logger& logger, DBRef db, DBRef db_fresh, ClientResyncMode mode,
                                           CallbackBeforeType notify_before, CallbackAfterType notify_after,
                                           bool recovery_is_allowed)
    : m_logger{logger}
    , m_db{db}
    , m_db_fresh(std::move(db_fresh))
    , m_mode(mode)
    , m_notify_before(std::move(notify_before))
    , m_notify_after(std::move(notify_after))
    , m_recovery_is_allowed(recovery_is_allowed)
{
    REALM_ASSERT(m_db);
    REALM_ASSERT_RELEASE(m_mode != ClientResyncMode::Manual);
    m_logger.debug(util::LogCategory::reset,
                   "Create ClientResetOperation, realm_path = %1, mode = %2, recovery_allowed = %3", m_db->get_path(),
                   m_mode, m_recovery_is_allowed);
}

std::string ClientResetOperation::get_fresh_path_for(const std::string& path)
=======
std::string get_fresh_path_for(const std::string& path)
>>>>>>> a2e743a3
{
    const size_t suffix_len = c_fresh_suffix.size();
    REALM_ASSERT(path.length());
    REALM_ASSERT_DEBUG_EX(
        path.size() < suffix_len || path.substr(path.size() - suffix_len, suffix_len) != c_fresh_suffix, path);
    return path + c_fresh_suffix.data();
}

bool is_fresh_path(const std::string& path)
{
    const size_t suffix_len = c_fresh_suffix.size();
    REALM_ASSERT(path.length());
    if (path.size() < suffix_len) {
        return false;
    }
    return path.substr(path.size() - suffix_len, suffix_len) == c_fresh_suffix;
}

bool perform_client_reset(util::Logger& logger, DB& db, DB& fresh_db, ClientResyncMode mode,
                          CallbackBeforeType notify_before, CallbackAfterType notify_after,
                          sync::SaltedFileIdent new_file_ident, sync::SubscriptionStore* sub_store,
                          util::FunctionRef<void(int64_t)> on_flx_version, bool recovery_is_allowed)
{
    REALM_ASSERT(mode != ClientResyncMode::Manual);
    logger.debug("Possibly beginning client reset operation: realm_path = %1, mode = %2, recovery_allowed = %3",
                 db.get_path(), mode, recovery_is_allowed);

    auto always_try_clean_up = util::make_scope_exit([&]() noexcept {
        std::string path_to_clean = fresh_db.get_path();
        try {
            fresh_db.close();
            constexpr bool delete_lockfile = true;
            DB::delete_files(path_to_clean, nullptr, delete_lockfile);
        }
        catch (const std::exception& err) {
            logger.warn("In ClientResetOperation::finalize, the fresh copy '%1' could not be cleaned up due to "
                        "an exception: '%2'",
                        path_to_clean, err.what());
            // ignored, this is just a best effort
        }
    });

    // only do the reset if there is data to reset
    // if there is nothing in this Realm, then there is nothing to reset and
    // sync should be able to continue as normal
<<<<<<< HEAD
    auto latest_version = m_db->get_version_id_of_latest_snapshot();

    bool local_realm_exists = latest_version.version != 0;
    m_logger.debug(util::LogCategory::reset,
                   "ClientResetOperation::finalize, realm_path = %1, local_realm_exists = %2, mode = %3",
                   m_db->get_path(), local_realm_exists, m_mode);
=======
    auto latest_version = db.get_version_id_of_latest_snapshot();
    bool local_realm_exists = latest_version.version > 1;
>>>>>>> a2e743a3
    if (!local_realm_exists) {
        logger.debug("Local Realm file has never been written to, so skipping client reset.");
        return false;
    }

    VersionID frozen_before_state_version = notify_before ? notify_before() : latest_version;

    // If m_notify_after is set, pin the previous state to keep it around.
    TransactionRef previous_state;
    if (notify_after) {
        previous_state = db.start_frozen(frozen_before_state_version);
    }
    bool did_recover_out = false;
    client_reset::perform_client_reset_diff(db, fresh_db, new_file_ident, logger, mode, recovery_is_allowed,
                                            &did_recover_out, sub_store,
                                            on_flx_version); // throws

    if (notify_after) {
        notify_after(previous_state->get_version_of_current_transaction(), did_recover_out);
    }

    return true;
}

<<<<<<< HEAD
void ClientResetOperation::clean_up_state() noexcept
{
    if (m_db_fresh) {
        std::string path_to_clean = m_db_fresh->get_path();
        try {
            // In order to obtain the lock and delete the realm, we first have to close
            // the Realm. This requires that we are the only remaining ref holder, and
            // this is expected. Releasing the last ref should release the hold on the
            // lock file and allow us to clean up.
            long use_count = m_db_fresh.use_count();
            REALM_ASSERT_DEBUG_EX(use_count == 1, use_count, path_to_clean);
            m_db_fresh.reset();
            // clean up the fresh Realm
            // we don't mind leaving the fresh lock file around because trying to delete it
            // here could cause a race if there are multiple resets ongoing
            bool did_lock = DB::call_with_lock(path_to_clean, [&](const std::string& path) {
                constexpr bool delete_lockfile = false;
                DB::delete_files(path, nullptr, delete_lockfile);
            });
            if (!did_lock) {
                m_logger.warn(util::LogCategory::reset,
                              "In ClientResetOperation::finalize, the fresh copy '%1' could not be cleaned up. "
                              "There were %2 refs remaining.",
                              path_to_clean, use_count);
            }
        }
        catch (const std::exception& err) {
            m_logger.warn(util::LogCategory::reset,
                          "In ClientResetOperation::finalize, the fresh copy '%1' could not be cleaned up due to "
                          "an exception: '%2'",
                          path_to_clean, err.what());
            // ignored, this is just a best effort
        }
    }
}

} // namespace realm::_impl
=======
} // namespace realm::_impl::client_reset
>>>>>>> a2e743a3
<|MERGE_RESOLUTION|>--- conflicted
+++ resolved
@@ -32,29 +32,7 @@
 
 } // namespace
 
-<<<<<<< HEAD
-ClientResetOperation::ClientResetOperation(util::Logger& logger, DBRef db, DBRef db_fresh, ClientResyncMode mode,
-                                           CallbackBeforeType notify_before, CallbackAfterType notify_after,
-                                           bool recovery_is_allowed)
-    : m_logger{logger}
-    , m_db{db}
-    , m_db_fresh(std::move(db_fresh))
-    , m_mode(mode)
-    , m_notify_before(std::move(notify_before))
-    , m_notify_after(std::move(notify_after))
-    , m_recovery_is_allowed(recovery_is_allowed)
-{
-    REALM_ASSERT(m_db);
-    REALM_ASSERT_RELEASE(m_mode != ClientResyncMode::Manual);
-    m_logger.debug(util::LogCategory::reset,
-                   "Create ClientResetOperation, realm_path = %1, mode = %2, recovery_allowed = %3", m_db->get_path(),
-                   m_mode, m_recovery_is_allowed);
-}
-
-std::string ClientResetOperation::get_fresh_path_for(const std::string& path)
-=======
 std::string get_fresh_path_for(const std::string& path)
->>>>>>> a2e743a3
 {
     const size_t suffix_len = c_fresh_suffix.size();
     REALM_ASSERT(path.length());
@@ -79,7 +57,8 @@
                           util::FunctionRef<void(int64_t)> on_flx_version, bool recovery_is_allowed)
 {
     REALM_ASSERT(mode != ClientResyncMode::Manual);
-    logger.debug("Possibly beginning client reset operation: realm_path = %1, mode = %2, recovery_allowed = %3",
+    logger.debug(util::LogCategory::reset,
+                 "Possibly beginning client reset operation: realm_path = %1, mode = %2, recovery_allowed = %3",
                  db.get_path(), mode, recovery_is_allowed);
 
     auto always_try_clean_up = util::make_scope_exit([&]() noexcept {
@@ -90,7 +69,8 @@
             DB::delete_files(path_to_clean, nullptr, delete_lockfile);
         }
         catch (const std::exception& err) {
-            logger.warn("In ClientResetOperation::finalize, the fresh copy '%1' could not be cleaned up due to "
+            logger.warn(util::LogCategory::reset,
+                        "In ClientResetOperation::finalize, the fresh copy '%1' could not be cleaned up due to "
                         "an exception: '%2'",
                         path_to_clean, err.what());
             // ignored, this is just a best effort
@@ -100,19 +80,11 @@
     // only do the reset if there is data to reset
     // if there is nothing in this Realm, then there is nothing to reset and
     // sync should be able to continue as normal
-<<<<<<< HEAD
-    auto latest_version = m_db->get_version_id_of_latest_snapshot();
-
-    bool local_realm_exists = latest_version.version != 0;
-    m_logger.debug(util::LogCategory::reset,
-                   "ClientResetOperation::finalize, realm_path = %1, local_realm_exists = %2, mode = %3",
-                   m_db->get_path(), local_realm_exists, m_mode);
-=======
     auto latest_version = db.get_version_id_of_latest_snapshot();
     bool local_realm_exists = latest_version.version > 1;
->>>>>>> a2e743a3
     if (!local_realm_exists) {
-        logger.debug("Local Realm file has never been written to, so skipping client reset.");
+        logger.debug(util::LogCategory::reset,
+                     "Local Realm file has never been written to, so skipping client reset.");
         return false;
     }
 
@@ -135,44 +107,4 @@
     return true;
 }
 
-<<<<<<< HEAD
-void ClientResetOperation::clean_up_state() noexcept
-{
-    if (m_db_fresh) {
-        std::string path_to_clean = m_db_fresh->get_path();
-        try {
-            // In order to obtain the lock and delete the realm, we first have to close
-            // the Realm. This requires that we are the only remaining ref holder, and
-            // this is expected. Releasing the last ref should release the hold on the
-            // lock file and allow us to clean up.
-            long use_count = m_db_fresh.use_count();
-            REALM_ASSERT_DEBUG_EX(use_count == 1, use_count, path_to_clean);
-            m_db_fresh.reset();
-            // clean up the fresh Realm
-            // we don't mind leaving the fresh lock file around because trying to delete it
-            // here could cause a race if there are multiple resets ongoing
-            bool did_lock = DB::call_with_lock(path_to_clean, [&](const std::string& path) {
-                constexpr bool delete_lockfile = false;
-                DB::delete_files(path, nullptr, delete_lockfile);
-            });
-            if (!did_lock) {
-                m_logger.warn(util::LogCategory::reset,
-                              "In ClientResetOperation::finalize, the fresh copy '%1' could not be cleaned up. "
-                              "There were %2 refs remaining.",
-                              path_to_clean, use_count);
-            }
-        }
-        catch (const std::exception& err) {
-            m_logger.warn(util::LogCategory::reset,
-                          "In ClientResetOperation::finalize, the fresh copy '%1' could not be cleaned up due to "
-                          "an exception: '%2'",
-                          path_to_clean, err.what());
-            // ignored, this is just a best effort
-        }
-    }
-}
-
-} // namespace realm::_impl
-=======
-} // namespace realm::_impl::client_reset
->>>>>>> a2e743a3
+} // namespace realm::_impl::client_reset