--- conflicted
+++ resolved
@@ -403,18 +403,9 @@
 
     struct DownloadMessage {
         SyncProgress progress;
-<<<<<<< HEAD
         std::optional<int64_t> query_version; // FLX sync only
         sync::DownloadBatchState batch_state = sync::DownloadBatchState::SteadyState;
-        union {
-            uint64_t downloadable_bytes = 0;
-            double progress_estimate;
-        };
-=======
-        std::optional<int64_t> query_version;
-        std::optional<bool> last_in_batch;
         sync::DownloadableProgress downloadable;
->>>>>>> c1bb3a50
         ReceivedChangesets changesets;
     };
 
