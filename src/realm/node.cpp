--- conflicted
+++ resolved
@@ -81,15 +81,9 @@
 
 void Node::alloc(size_t init_size, size_t new_width)
 {
-<<<<<<< HEAD
-    REALM_ASSERT(is_attached());
-    char* header = get_header_from_data(m_data);
-    REALM_ASSERT(!wtype_is_extended(header));
-=======
     REALM_ASSERT_DEBUG(is_attached());
     char* header = get_header_from_data(m_data);
     REALM_ASSERT_DEBUG(!wtype_is_extended(header));
->>>>>>> 5e3e4508
     size_t needed_bytes = calc_byte_len(init_size, new_width);
     // this method is not public and callers must (and currently do) ensure that
     // needed_bytes are never larger than max_array_payload.
