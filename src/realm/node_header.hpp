--- conflicted
+++ resolved
@@ -22,11 +22,6 @@
 #include <realm/util/assert.hpp>
 #include <realm/utilities.hpp>
 
-<<<<<<< HEAD
-#ifdef REALM_DEBUG
-#include <iostream>
-#endif
-=======
 namespace {
 // helper converting a number of bits into bytes and aligning to 8 byte boundary
 static inline size_t align_bits_to8(size_t n)
@@ -35,7 +30,6 @@
     return (n + 7) & ~size_t(7);
 }
 } // namespace
->>>>>>> ecdd6cac
 
 namespace realm {
 
@@ -86,8 +80,6 @@
         HasRefs = 2,
         InnerBPTree = 4,
         // additional flags can be supported by new layouts, but old layout is full
-<<<<<<< HEAD
-=======
     };
     // Possible header encodings (and corresponding memory layouts):
     enum class Encoding {
@@ -96,7 +88,6 @@
         WTypIgn = 2,  // Corresponds to wtype_Ignore
         Packed = 4,   // wtype is wtype_Extend
         Flex = 5      // wtype is wtype_Extend
->>>>>>> ecdd6cac
     };
     // * Packed: tightly packed array (any element size <= 64)
     // * WTypBits: less tightly packed. Correspond to wtype_Bits
@@ -140,11 +131,7 @@
 
     // Helpers for NodeHeader::Type
     // handles all header formats
-<<<<<<< HEAD
-    static bool get_is_inner_bptree_node_from_header(const char* header) noexcept
-=======
     static inline bool get_is_inner_bptree_node_from_header(const char* header) noexcept
->>>>>>> ecdd6cac
     {
         typedef unsigned char uchar;
         const uchar* h = reinterpret_cast<const uchar*>(header);
@@ -167,43 +154,27 @@
         return type_Normal;
     }
 
-<<<<<<< HEAD
-    static bool get_context_flag_from_header(const char* header) noexcept
-=======
     static inline bool get_context_flag_from_header(const char* header) noexcept
->>>>>>> ecdd6cac
     {
         typedef unsigned char uchar;
         const uchar* h = reinterpret_cast<const uchar*>(header);
         return (int(h[4]) & 0x20) != 0;
     }
-<<<<<<< HEAD
-    static void set_is_inner_bptree_node_in_header(bool value, char* header) noexcept
-=======
     static inline void set_is_inner_bptree_node_in_header(bool value, char* header) noexcept
->>>>>>> ecdd6cac
     {
         typedef unsigned char uchar;
         uchar* h = reinterpret_cast<uchar*>(header);
         h[4] = uchar((int(h[4]) & ~0x80) | int(value) << 7);
     }
 
-<<<<<<< HEAD
-    static void set_hasrefs_in_header(bool value, char* header) noexcept
-=======
     static inline void set_hasrefs_in_header(bool value, char* header) noexcept
->>>>>>> ecdd6cac
     {
         typedef unsigned char uchar;
         uchar* h = reinterpret_cast<uchar*>(header);
         h[4] = uchar((int(h[4]) & ~0x40) | int(value) << 6);
     }
 
-<<<<<<< HEAD
-    static void set_context_flag_in_header(bool value, char* header) noexcept
-=======
     static inline void set_context_flag_in_header(bool value, char* header) noexcept
->>>>>>> ecdd6cac
     {
         typedef unsigned char uchar;
         uchar* h = reinterpret_cast<uchar*>(header);
@@ -212,11 +183,7 @@
 
     // Helpers for NodeHeader::WidthType:
     // handles all header formats
-<<<<<<< HEAD
-    static WidthType get_wtype_from_header(const char* header) noexcept
-=======
     static inline WidthType get_wtype_from_header(const char* header) noexcept
->>>>>>> ecdd6cac
     {
         typedef unsigned char uchar;
         const uchar* h = reinterpret_cast<const uchar*>(header);
@@ -224,21 +191,12 @@
         return WidthType((h4 & 0x18) >> 3);
     }
 
-<<<<<<< HEAD
-    static bool wtype_is_extended(const char* header) noexcept
-    {
-        return get_wtype_from_header(header) >= wtype_Extend;
-    }
-
-    static void set_wtype_in_header(WidthType value, char* header) noexcept
-=======
     static inline bool wtype_is_extended(const char* header) noexcept
     {
         return get_wtype_from_header(header) == wtype_Extend;
     }
 
     static inline void set_wtype_in_header(WidthType value, char* header) noexcept
->>>>>>> ecdd6cac
     {
         typedef unsigned char uchar;
         uchar* h = reinterpret_cast<uchar*>(header);
@@ -260,11 +218,7 @@
         return 0;
     }
 
-<<<<<<< HEAD
-    static size_t signed_to_num_bits(int64_t value)
-=======
     static inline size_t signed_to_num_bits(int64_t value)
->>>>>>> ecdd6cac
     {
         if (value >= 0)
             return 1 + unsigned_to_num_bits(value);
@@ -275,15 +229,6 @@
 
     // Helper functions for old layouts only:
     // Handling width and sizes:
-<<<<<<< HEAD
-    static uint_least8_t get_width_from_header(const char* header) noexcept;
-
-    static size_t get_size_from_header(const char* header) noexcept;
-
-    static void set_width_in_header(size_t value, char* header) noexcept
-    {
-        REALM_ASSERT(!wtype_is_extended(header));
-=======
     static inline uint_least8_t get_width_from_header(const char* header) noexcept;
 
     static inline size_t get_size_from_header(const char* header) noexcept;
@@ -291,7 +236,6 @@
     static inline void set_width_in_header(size_t value, char* header) noexcept
     {
         REALM_ASSERT_DEBUG(!wtype_is_extended(header));
->>>>>>> ecdd6cac
         // Pack width in 3 bits (log2)
         int w = 0;
         while (value) {
@@ -307,11 +251,7 @@
 
     static inline void set_size_in_header(size_t value, char* header) noexcept
     {
-<<<<<<< HEAD
-        REALM_ASSERT(!wtype_is_extended(header));
-=======
         REALM_ASSERT_DEBUG(!wtype_is_extended(header));
->>>>>>> ecdd6cac
         REALM_ASSERT_3(value, <=, max_array_size);
         typedef unsigned char uchar;
         uchar* h = reinterpret_cast<uchar*>(header);
@@ -330,11 +270,7 @@
             return (size_t(h[0]) << 19) + (size_t(h[1]) << 11) + (h[2] << 3);
         }
         else {
-<<<<<<< HEAD
-            return ((uint16_t*)header)[0] << 3;
-=======
             return reinterpret_cast<const uint16_t*>(header)[0] << 3;
->>>>>>> ecdd6cac
         }
     }
 
@@ -353,17 +289,6 @@
         else {
             REALM_ASSERT_DEBUG(value < (65536 << 3));
             REALM_ASSERT_DEBUG((value & 0x7) == 0);
-<<<<<<< HEAD
-            ((uint16_t*)header)[0] = static_cast<uint16_t>(value >> 3);
-        }
-    }
-
-    // helper converting a number of bits into bytes and aligning to 8 byte boundary
-    static inline size_t align_bits_to8(size_t n)
-    {
-        n = (n + 7) >> 3;
-        return (n + 7) & ~size_t(7);
-=======
             (reinterpret_cast<uint16_t*>(header))[0] = static_cast<uint16_t>(value >> 3);
         }
     }
@@ -379,7 +304,6 @@
             return static_cast<Encoding>(h[5] + 3);
         }
         return Encoding(int(wtype));
->>>>>>> ecdd6cac
     }
     static void set_encoding(char* header, Encoding enc)
     {
@@ -444,9 +368,6 @@
     static inline size_t calc_size(size_t arrayA_num_elements, size_t arrayB_num_elements, size_t elementA_size,
                                    size_t elementB_size);
 
-
-    static size_t get_byte_size_from_header(const char* header) noexcept;
-
     static size_t calc_byte_size(WidthType wtype, size_t size, uint_least8_t width) noexcept
     {
         // the width need to be adjusted to nearest power of two:
@@ -493,216 +414,6 @@
         return num_bytes;
     }
 
-<<<<<<< HEAD
-    // Possible header encodings (and corresponding memory layouts):
-    enum class Encoding { WTypBits, WTypMult, WTypIgn, Packed, AofP, PofA, Flex };
-    // ^ First 3 must overlap numerically with corresponding wtype_X enum.
-    static Encoding get_encoding(const char* header)
-    {
-        if (!wtype_is_extended(header)) {
-            return (Encoding)get_wtype_from_header(header);
-        }
-        else {
-            auto h = (const uint8_t*)header;
-            auto byte = (uint8_t)h[5];
-            return (Encoding)(byte + 3);
-        }
-    }
-    static void set_encoding(char* header, Encoding enc)
-    {
-        if (enc < Encoding::Packed) {
-            set_wtype_in_header((WidthType)enc, header);
-        }
-        else {
-            set_wtype_in_header(wtype_Extend, header);
-            auto h = (uint8_t*)header;
-            h[5] = (uint8_t)enc - 3;
-        }
-    }
-    // * Packed: tightly packed array (any element size <= 64)
-    // * WTypBits: less tightly packed. Correspond to wtype_Bits
-    // * WTypMult: less tightly packed. Correspond to wtype_Multiply
-    // * WTypIgn: single byte elements. Correspond to wtype_Ignore
-    // encodings with more flexibility but lower number of elements:
-    // * AofP: Array of pairs (2 element sizes, 1 element count)
-    // * PofA: Pair of arrays (2 elememt sizes, 1 element count)
-    //   Choose between them according to spatial locality
-    // Encodings with even more flexibility with even lower number of elements
-    // * Flex: Pair of arrays (like PofA) but allowing different element count
-    //
-    // Encodings:     bytes:
-    // name:       |  b0   |  b1   |  b2   |  b3   | b4:0-2 | b4:3-4 | b4:5-7 |  b5   |  b6   |  b7  |
-    // oldies      |  cap/chksum           |  'A'  | width  | wtype  | flags  |          size        |
-    // Packed      |  cap/chksum   | -     | width | flags2 | wtype  | flags  | wtyp2 |     size     |
-    // AofP        |  cap/chksum   | w_A   | w_B   | flags2 | wtype  | flags  | wtyp2 |     size     |
-    // PofA        |  cap/chksum   | w_A   | w_B   | flags2 | wtype  | flags  | wtyp2 |     size     |
-    // Flex        |  cap/chksum   | w_B + size_B  | flags2 | wtype  | flags  | wtyp2 | w_A + size_A |
-    //
-    // legend: cap = capacity, chksum = checksum, flags = 3 flag bits, flags2 = 3 additional flag bits
-    //         size = number of elements, w_A = bits per A element, w_B = bits per B element
-    //         size_A = number of A elements, size_B = number of B elements,
-    //         For Flex: w + size is 6 bits for element width, 10 bits for number of elements
-    //
-    static std::string enc_to_string(Encoding enc)
-    {
-        switch (enc) {
-            case Encoding::WTypMult:
-                return "Mult";
-            case Encoding::WTypIgn:
-                return "Ign";
-            case Encoding::WTypBits:
-                return "Bits";
-            case Encoding::Packed:
-                return "Pack";
-            case Encoding::AofP:
-                return "AofP";
-            case Encoding::PofA:
-                return "PofA";
-            case Encoding::Flex:
-                return "Flex";
-            default:
-                return "Err";
-        }
-    }
-    static std::string header_to_string(const char* header)
-    {
-        std::string retval = "{" + enc_to_string(get_encoding(header)) + "}";
-        return retval;
-    }
-
-    // valid for encodings with one element size
-    static void init_header(char* header, Encoding enc, uint8_t flags, size_t bits_pr_elem, size_t num_elems)
-    {
-        std::fill((char*)header, (char*)header + header_size, 0);
-        auto hb = (uint8_t*)header;
-        if (enc < Encoding::Packed) {
-            // old layout
-            uint8_t wtype = (uint8_t)enc;
-            hb[4] = (flags << 5) | (wtype << 3);
-            if (enc == Encoding::WTypBits)
-                set_width_in_header(bits_pr_elem, (char*)header);
-            else
-                set_width_in_header(bits_pr_elem >> 3, (char*)header);
-            set_size_in_header(num_elems, (char*)header);
-        }
-        else if (enc == Encoding::Packed) {
-            hb[2] = 0;
-            hb[3] = static_cast<uint8_t>(bits_pr_elem);
-            hb[4] = (flags << 5) | (wtype_Extend << 3);
-            hb[5] = static_cast<uint8_t>(enc) - wtype_Extend;
-            auto hw = (uint16_t*)header;
-            hw[3] = static_cast<uint16_t>(num_elems);
-        }
-        else {
-            REALM_ASSERT(false && "Illegal header encoding for chosen kind of header");
-        }
-    }
-
-    // valid for encodings with two element sizes, but only one number of elements
-    static void init_header(char* header, Encoding enc, uint8_t flags, size_t bits_pr_elemA, size_t bits_pr_elemB,
-                            size_t num_elems)
-    {
-        std::fill((char*)header, (char*)header + header_size, 0);
-        auto hb = (uint8_t*)header;
-        if (enc == Encoding::AofP) {
-            hb[4] = (flags << 5) | (wtype_Extend << 3);
-            hb[5] = (int)Encoding::AofP - (int)Encoding::Packed;
-        }
-        else if (enc == Encoding::PofA) {
-            hb[4] = (flags << 5) | (wtype_Extend << 3);
-            hb[5] = (int)Encoding::PofA - (int)Encoding::Packed;
-        }
-        else
-            REALM_ASSERT(false && "Illegal header encoding for chosen kind of header");
-        hb[2] = static_cast<uint8_t>(bits_pr_elemA);
-        hb[3] = static_cast<uint8_t>(bits_pr_elemB);
-        auto hh = (uint16_t*)header;
-        hh[3] = static_cast<uint16_t>(num_elems);
-    }
-
-    static void init_header(char* header, Encoding enc, uint8_t flags, size_t bits_pr_elemA, size_t bits_pr_elemB,
-                            size_t num_elemsA, size_t num_elemsB)
-    {
-        std::fill((char*)header, (char*)header + header_size, 0);
-        auto hb = (uint8_t*)header;
-        if (enc != Encoding::Flex) {
-            REALM_ASSERT(false && "Illegal header encoding for chosen kind of header");
-        }
-        REALM_ASSERT(flags < 8);
-        hb[4] = (flags << 5) | (wtype_Extend << 3);
-        hb[5] = (int)Encoding::Flex - (int)Encoding::Packed;
-        auto hh = (uint16_t*)header;
-        REALM_ASSERT(bits_pr_elemA > 0);
-        REALM_ASSERT(bits_pr_elemB > 0);
-        REALM_ASSERT(bits_pr_elemA <= 64);
-        REALM_ASSERT(bits_pr_elemB <= 64);
-        REALM_ASSERT(num_elemsA < 1024);
-        REALM_ASSERT(num_elemsB < 1024);
-        hh[1] = static_cast<uint16_t>(((bits_pr_elemB - 1) << 10) | num_elemsB);
-        hh[3] = static_cast<uint16_t>(((bits_pr_elemA - 1) << 10) | num_elemsA);
-    }
-
-    // Setting element size for encodings with a single element size:
-    template <Encoding>
-    static void inline set_element_size(char* header, size_t bits_per_element);
-    // Getting element size for encodings with a single element size:
-    template <Encoding>
-    static inline size_t get_element_size(const char* header);
-    // Setting element sizes for encodings with two element sizes (called A and B)
-    template <Encoding>
-    static inline void set_elementA_size(char* header, size_t bits_per_element);
-    // Setting element sizes for encodings with two element sizes (called A and B)
-    template <Encoding>
-    static inline void set_elementB_size(char* header, size_t bits_per_element);
-    // Getting element sizes for encodings with two element sizes (called A and B)
-    template <Encoding>
-    static inline size_t get_elementA_size(const char* header);
-    // Getting element sizes for encodings with two element sizes (called A and B)
-    template <Encoding>
-    static inline size_t get_elementB_size(const char* header);
-    // Setting the number of elements in the array(s). All encodings except Flex have one number of elements.
-    template <Encoding>
-    static inline void set_num_elements(char* header, size_t num_elements);
-    // For the encodings with two size specifications - currently only the Flex encoding
-    template <Encoding>
-    static inline void set_arrayA_num_elements(char* header, size_t num_elements);
-    template <Encoding>
-    static inline void set_arrayB_num_elements(char* header, size_t num_elements);
-    // Getting the number of elements in the array(s). All encodings except Flex have one number of elements.
-    template <Encoding>
-    static inline size_t get_num_elements(const char* header);
-    template <Encoding>
-    static inline size_t get_arrayA_num_elements(const char* header);
-    template <Encoding>
-    static inline size_t get_arrayB_num_elements(const char* header);
-    // Compute required size in bytes - multiple forms depending on encoding
-    template <Encoding>
-    static inline size_t calc_size(size_t num_elements);
-    template <Encoding>
-    static inline size_t calc_size(size_t num_elements, size_t element_size);
-    template <Encoding>
-    static inline size_t calc_size(size_t num_elements, size_t elementA_size, size_t elementB_size);
-    template <Encoding>
-    static inline size_t calc_size(size_t arrayA_num_elements, size_t arrayB_num_elements, size_t elementA_size,
-                                   size_t elementB_size);
-
-    static inline void set_flags(char* header, uint8_t flags)
-    {
-        REALM_ASSERT(flags <= 7);
-        auto h = (uint8_t*)header;
-        h[4] = (h[4] & 0b00011111) | flags << 5;
-    }
-    static inline uint8_t get_flags(char* header)
-    {
-        auto h = (uint8_t*)header;
-        return h[4] >> 5;
-    }
-
-    static inline void set_flags2(char* header, uint8_t flags)
-    {
-        REALM_ASSERT(flags <= 7);
-        auto h = (uint8_t*)header;
-=======
     static inline void set_flags(char* header, uint8_t flags)
     {
         REALM_ASSERT_DEBUG(flags <= 7);
@@ -719,28 +430,15 @@
     {
         REALM_ASSERT_DEBUG(flags <= 7);
         auto h = reinterpret_cast<uint8_t*>(header);
->>>>>>> ecdd6cac
         h[4] = (h[4] & 0b11111000) | flags;
     }
     static inline uint8_t get_flags2(char* header)
     {
-<<<<<<< HEAD
-        auto h = (uint8_t*)header;
-=======
         auto h = reinterpret_cast<uint8_t*>(header);
->>>>>>> ecdd6cac
         return h[4] & 0b0111;
     }
 };
 
-<<<<<<< HEAD
-template <>
-void inline NodeHeader::set_element_size<NodeHeader::Encoding::Packed>(char* header, size_t bits_per_element)
-{
-    REALM_ASSERT(get_encoding(header) == Encoding::Packed);
-    REALM_ASSERT(bits_per_element <= 64);
-    ((uint8_t*)header)[3] = static_cast<uint8_t>(bits_per_element);
-=======
 inline void NodeHeader::set_element_size(char* header, size_t bits_per_element, Encoding encoding)
 {
     switch (encoding) {
@@ -870,412 +568,7 @@
         default:
             REALM_UNREACHABLE();
     }
->>>>>>> ecdd6cac
-}
-template <>
-void inline NodeHeader::set_element_size<NodeHeader::Encoding::WTypBits>(char* header, size_t bits_per_element)
-{
-    REALM_ASSERT(bits_per_element <= 64);
-    // TODO: Only powers of two allowed
-    // TODO: Optimize
-    NodeHeader::set_wtype_in_header(wtype_Bits, (char*)header);
-    NodeHeader::set_width_in_header(bits_per_element, (char*)header);
-}
-template <>
-void inline NodeHeader::set_element_size<NodeHeader::Encoding::WTypMult>(char* header, size_t bits_per_element)
-{
-    REALM_ASSERT(bits_per_element <= 64);
-    REALM_ASSERT((bits_per_element & 0x7) == 0);
-    // TODO: Only powers of two allowed
-    // TODO: Optimize
-    NodeHeader::set_wtype_in_header(wtype_Multiply, (char*)header);
-    NodeHeader::set_width_in_header(bits_per_element >> 3, (char*)header);
-}
-
-
-template <>
-inline size_t NodeHeader::get_element_size<NodeHeader::Encoding::Packed>(const char* header)
-{
-    REALM_ASSERT_DEBUG(get_encoding(header) == Encoding::Packed);
-    auto bits_per_element = ((uint8_t*)header)[3];
-    REALM_ASSERT_DEBUG(bits_per_element <= 64);
-    return bits_per_element;
-}
-template <>
-inline size_t NodeHeader::get_element_size<NodeHeader::Encoding::WTypBits>(const char* header)
-{
-    REALM_ASSERT_DEBUG(get_wtype_from_header(header) == wtype_Bits);
-    auto bits_per_element = NodeHeader::get_width_from_header((char*)header);
-    REALM_ASSERT_DEBUG(bits_per_element <= 64);
-    return bits_per_element;
-}
-template <>
-inline size_t NodeHeader::get_element_size<NodeHeader::Encoding::WTypMult>(const char* header)
-{
-    REALM_ASSERT_DEBUG(get_wtype_from_header(header) == wtype_Multiply);
-    auto bits_per_element = NodeHeader::get_width_from_header((char*)header) << 3;
-    REALM_ASSERT_DEBUG(bits_per_element <= 64);
-    return bits_per_element;
-}
-
-template <>
-inline void NodeHeader::set_elementA_size<NodeHeader::Encoding::AofP>(char* header, size_t bits_per_element)
-{
-    REALM_ASSERT_DEBUG(get_encoding(header) == Encoding::AofP);
-    REALM_ASSERT_DEBUG(bits_per_element <= 64);
-    ((uint8_t*)header)[2] = static_cast<uint8_t>(bits_per_element);
-}
-template <>
-inline void NodeHeader::set_elementA_size<NodeHeader::Encoding::PofA>(char* header, size_t bits_per_element)
-{
-    REALM_ASSERT_DEBUG(get_encoding(header) == Encoding::PofA);
-    REALM_ASSERT_DEBUG(bits_per_element <= 64);
-    ((uint8_t*)header)[2] = static_cast<uint8_t>(bits_per_element);
-}
-template <>
-inline void NodeHeader::set_elementA_size<NodeHeader::Encoding::Flex>(char* header, size_t bits_per_element)
-{
-    // we're a bit low on bits for the Flex encoding, so we need to squeeze stuff
-    REALM_ASSERT_DEBUG(get_encoding(header) == Encoding::Flex);
-    REALM_ASSERT_DEBUG(bits_per_element <= 64);
-    REALM_ASSERT_DEBUG(bits_per_element > 0);
-    uint16_t word = ((uint16_t*)header)[3];
-    word &= ~(0b111111 << 10);
-    //  we only have 6 bits, so store values in range 1-64 as 0-63
-    word |= (bits_per_element - 1) << 10;
-    ((uint16_t*)header)[3] = word;
-}
-
-
-template <>
-inline void NodeHeader::set_elementB_size<NodeHeader::Encoding::AofP>(char* header, size_t bits_per_element)
-{
-    REALM_ASSERT_DEBUG(get_encoding(header) == Encoding::AofP);
-    REALM_ASSERT_DEBUG(bits_per_element <= 64);
-    ((uint8_t*)header)[3] = static_cast<uint8_t>(bits_per_element);
-}
-template <>
-inline void NodeHeader::set_elementB_size<NodeHeader::Encoding::PofA>(char* header, size_t bits_per_element)
-{
-    REALM_ASSERT_DEBUG(get_encoding(header) == Encoding::PofA);
-    REALM_ASSERT_DEBUG(bits_per_element <= 64);
-    ((uint8_t*)header)[3] = static_cast<uint8_t>(bits_per_element);
-}
-template <>
-inline void NodeHeader::set_elementB_size<NodeHeader::Encoding::Flex>(char* header, size_t bits_per_element)
-{
-    // we're a bit low on bits for the Flex encoding, so we need to squeeze stuff
-    REALM_ASSERT_DEBUG(get_encoding(header) == Encoding::Flex);
-    REALM_ASSERT_DEBUG(bits_per_element <= 64);
-    REALM_ASSERT_DEBUG(bits_per_element > 0);
-    uint16_t word = ((uint16_t*)header)[1];
-    word &= ~(0b111111 << 10);
-    //  we only have 6 bits, so store values in range 1-64 as 0-63
-    word |= (bits_per_element - 1) << 10;
-    ((uint16_t*)header)[1] = word;
-}
-
-
-template <>
-inline size_t NodeHeader::get_elementA_size<NodeHeader::Encoding::AofP>(const char* header)
-{
-    auto encoding = get_encoding(header);
-    REALM_ASSERT_DEBUG(encoding == Encoding::AofP);
-    auto bits_per_element = ((uint8_t*)header)[2];
-    REALM_ASSERT_DEBUG(bits_per_element <= 64);
-    return bits_per_element;
-}
-template <>
-inline size_t NodeHeader::get_elementA_size<NodeHeader::Encoding::PofA>(const char* header)
-{
-    REALM_ASSERT_DEBUG(get_encoding(header) == Encoding::PofA);
-    auto bits_per_element = ((uint8_t*)header)[2];
-    REALM_ASSERT(bits_per_element <= 64);
-    return bits_per_element;
-}
-template <>
-inline size_t NodeHeader::get_elementA_size<NodeHeader::Encoding::Flex>(const char* header)
-{
-    const auto encoding = get_encoding(header);
-    REALM_ASSERT_DEBUG(encoding == Encoding::Flex);
-    uint16_t word = ((uint16_t*)header)[3];
-    auto bits_per_element = (word >> 10) & 0b111111;
-    //  we only have 6 bits, so store values in range 1-64 as 0-63
-    // this means that Flex cannot support element sizes of 0
-    bits_per_element++;
-    REALM_ASSERT_DEBUG(bits_per_element <= 64);
-    REALM_ASSERT_DEBUG(bits_per_element > 0);
-    return bits_per_element;
-}
-
-template <>
-inline size_t NodeHeader::get_elementB_size<NodeHeader::Encoding::AofP>(const char* header)
-{
-    REALM_ASSERT_DEBUG(get_encoding(header) == Encoding::AofP);
-    auto bits_per_element = ((uint8_t*)header)[3];
-    REALM_ASSERT_DEBUG(bits_per_element <= 64);
-    return bits_per_element;
-}
-template <>
-inline size_t NodeHeader::get_elementB_size<NodeHeader::Encoding::PofA>(const char* header)
-{
-    REALM_ASSERT_DEBUG(get_encoding(header) == Encoding::PofA);
-    auto bits_per_element = ((uint8_t*)header)[3];
-    REALM_ASSERT_DEBUG(bits_per_element <= 64);
-    return bits_per_element;
-}
-template <>
-inline size_t NodeHeader::get_elementB_size<NodeHeader::Encoding::Flex>(const char* header)
-{
-    REALM_ASSERT_DEBUG(get_encoding(header) == Encoding::Flex);
-    uint16_t word = ((uint16_t*)header)[1];
-    auto bits_per_element = (word >> 10) & 0b111111;
-    // same as above
-    bits_per_element++;
-    REALM_ASSERT_DEBUG(bits_per_element <= 64);
-    REALM_ASSERT_DEBUG(bits_per_element > 0);
-    return bits_per_element;
-}
-
-template <>
-inline void NodeHeader::set_num_elements<NodeHeader::Encoding::Packed>(char* header, size_t num_elements)
-{
-    REALM_ASSERT_DEBUG(get_encoding(header) == Encoding::Packed);
-    REALM_ASSERT_DEBUG(num_elements < 0x10000);
-    ((uint16_t*)header)[3] = static_cast<uint16_t>(num_elements);
-}
-template <>
-inline void NodeHeader::set_num_elements<NodeHeader::Encoding::WTypBits>(char* header, size_t num_elements)
-{
-    // TODO optimize
-    NodeHeader::set_wtype_in_header(wtype_Bits, (char*)header);
-    NodeHeader::set_size_in_header(num_elements, (char*)header);
-}
-template <>
-inline void NodeHeader::set_num_elements<NodeHeader::Encoding::WTypMult>(char* header, size_t num_elements)
-{
-    // TODO optimize
-    NodeHeader::set_wtype_in_header(wtype_Multiply, (char*)header);
-    NodeHeader::set_size_in_header(num_elements, (char*)header);
-}
-template <>
-inline void NodeHeader::set_num_elements<NodeHeader::Encoding::WTypIgn>(char* header, size_t num_elements)
-{
-    // TODO optimize
-    NodeHeader::set_wtype_in_header(wtype_Ignore, (char*)header);
-    NodeHeader::set_size_in_header(num_elements, (char*)header);
-}
-template <>
-inline void NodeHeader::set_num_elements<NodeHeader::Encoding::AofP>(char* header, size_t num_elements)
-{
-    REALM_ASSERT_DEBUG(get_encoding(header) == Encoding::AofP);
-    REALM_ASSERT_DEBUG(num_elements < 0x10000);
-    ((uint16_t*)header)[3] = static_cast<uint16_t>(num_elements);
-}
-template <>
-inline void NodeHeader::set_num_elements<NodeHeader::Encoding::PofA>(char* header, size_t num_elements)
-{
-    REALM_ASSERT_DEBUG(get_encoding(header) == Encoding::PofA);
-    REALM_ASSERT_DEBUG(num_elements < 0x10000);
-    ((uint16_t*)header)[3] = static_cast<uint16_t>(num_elements);
-}
-
-
-template <>
-inline void NodeHeader::set_arrayA_num_elements<NodeHeader::Encoding::Flex>(char* header, size_t num_elements)
-{
-    REALM_ASSERT_DEBUG(get_encoding(header) == Encoding::Flex);
-    REALM_ASSERT_DEBUG(num_elements < 0b10000000000); // 10 bits
-    uint16_t word = ((uint16_t*)header)[3];
-    word &= ~(0b1111111111 << 10);
-    word |= num_elements << 10;
-    ((uint16_t*)header)[3] = word;
-}
-template <>
-inline void NodeHeader::set_arrayB_num_elements<NodeHeader::Encoding::Flex>(char* header, size_t num_elements)
-{
-    REALM_ASSERT_DEBUG(get_encoding(header) == Encoding::Flex);
-    REALM_ASSERT_DEBUG(num_elements < 0b10000000000); // 10 bits
-    uint16_t word = ((uint16_t*)header)[1];
-    word &= ~(0b1111111111 << 10);
-    word |= num_elements << 10;
-    ((uint16_t*)header)[1] = word;
-}
-
-template <>
-inline size_t NodeHeader::get_num_elements<NodeHeader::Encoding::Packed>(const char* header)
-{
-    REALM_ASSERT_DEBUG(get_encoding(header) == Encoding::Packed);
-    return ((uint16_t*)header)[3];
-}
-template <>
-inline size_t NodeHeader::get_num_elements<NodeHeader::Encoding::AofP>(const char* header)
-{
-    REALM_ASSERT_DEBUG(get_encoding(header) == Encoding::AofP);
-    return ((uint16_t*)header)[3];
-}
-template <>
-inline size_t NodeHeader::get_num_elements<NodeHeader::Encoding::PofA>(const char* header)
-{
-    REALM_ASSERT_DEBUG(get_encoding(header) == Encoding::PofA);
-    return ((uint16_t*)header)[3];
-}
-template <>
-inline size_t NodeHeader::get_num_elements<NodeHeader::Encoding::WTypBits>(const char* header)
-{
-    REALM_ASSERT_DEBUG(get_wtype_from_header(header) == wtype_Bits);
-    return NodeHeader::get_size_from_header((const char*)header);
-}
-template <>
-inline size_t NodeHeader::get_num_elements<NodeHeader::Encoding::WTypMult>(const char* header)
-{
-    REALM_ASSERT_DEBUG(get_wtype_from_header(header) == wtype_Multiply);
-    return NodeHeader::get_size_from_header((const char*)header);
-}
-template <>
-inline size_t NodeHeader::get_num_elements<NodeHeader::Encoding::WTypIgn>(const char* header)
-{
-    REALM_ASSERT_DEBUG(get_wtype_from_header(header) == wtype_Ignore);
-    return NodeHeader::get_size_from_header((const char*)header);
-}
-
-template <>
-inline size_t NodeHeader::get_arrayA_num_elements<NodeHeader::Encoding::Flex>(const char* header)
-{
-    const auto encoding = get_encoding(header);
-    REALM_ASSERT_DEBUG(encoding == Encoding::Flex);
-    uint16_t word = ((uint16_t*)header)[3];
-    auto num_elements = word & 0b1111111111;
-    return num_elements;
-}
-
-template <>
-inline size_t NodeHeader::get_arrayB_num_elements<NodeHeader::Encoding::Flex>(const char* header)
-{
-    REALM_ASSERT_DEBUG(get_encoding(header) == Encoding::Flex);
-    uint16_t word = ((uint16_t*)header)[1];
-    auto num_elements = word & 0b1111111111;
-    return num_elements;
-}
-
-
-template <>
-inline size_t NodeHeader::calc_size<NodeHeader::Encoding::Packed>(size_t num_elements, size_t element_size)
-{
-    return NodeHeader::header_size + align_bits_to8(num_elements * element_size);
-}
-template <>
-inline size_t NodeHeader::calc_size<NodeHeader::Encoding::WTypBits>(size_t num_elements, size_t element_size)
-{
-    return calc_byte_size(wtype_Bits, num_elements, static_cast<uint_least8_t>(element_size));
-    // return NodeHeader::header_size + align_bits_to8(num_elements * element_size);
-}
-template <>
-inline size_t NodeHeader::calc_size<NodeHeader::Encoding::WTypMult>(size_t num_elements, size_t element_size)
-{
-    return calc_byte_size(wtype_Multiply, num_elements, static_cast<uint_least8_t>(element_size));
-}
-
-
-template <>
-inline size_t NodeHeader::calc_size<NodeHeader::Encoding::WTypIgn>(size_t num_elements)
-{
-    return calc_byte_size(wtype_Ignore, num_elements, 0);
-}
-template <>
-inline size_t NodeHeader::calc_size<NodeHeader::Encoding::AofP>(size_t num_elements, size_t elementA_size,
-                                                                size_t elementB_size)
-{
-    return NodeHeader::header_size + align_bits_to8(num_elements * (elementA_size + elementB_size));
-}
-template <>
-inline size_t NodeHeader::calc_size<NodeHeader::Encoding::PofA>(size_t num_elements, size_t elementA_size,
-                                                                size_t elementB_size)
-{
-    return NodeHeader::header_size + align_bits_to8(num_elements * (elementA_size + elementB_size));
-}
-template <>
-inline size_t NodeHeader::calc_size<NodeHeader::Encoding::Flex>(size_t arrayA_num_elements,
-                                                                size_t arrayB_num_elements, size_t elementA_size,
-                                                                size_t elementB_size)
-{
-    return NodeHeader::header_size +
-           align_bits_to8(arrayA_num_elements * elementA_size + arrayB_num_elements * elementB_size);
-}
-
-size_t inline NodeHeader::get_byte_size_from_header(const char* header) noexcept
-{
-    auto h = header;
-
-    auto encoding = get_encoding(h);
-    switch (encoding) {
-        case Encoding::WTypBits:
-        case Encoding::WTypIgn:
-        case Encoding::WTypMult: {
-            WidthType wtype = get_wtype_from_header(header);
-            size_t width;
-            size_t size;
-            width = get_width_from_header(header);
-            size = get_size_from_header(header);
-            return calc_byte_size(wtype, size, static_cast<uint_least8_t>(width));
-        }
-        case Encoding::Packed:
-            return NodeHeader::header_size + align_bits_to8(get_num_elements<NodeHeader::Encoding::Packed>(h) *
-                                                            get_element_size<NodeHeader::Encoding::Packed>(h));
-        case Encoding::AofP:
-            return NodeHeader::header_size + align_bits_to8(get_num_elements<NodeHeader::Encoding::AofP>(h) *
-                                                            (get_elementA_size<NodeHeader::Encoding::AofP>(h) +
-                                                             get_elementB_size<NodeHeader::Encoding::AofP>(h)));
-        case Encoding::PofA:
-            return NodeHeader::header_size + align_bits_to8(get_num_elements<NodeHeader::Encoding::PofA>(h) *
-                                                            (get_elementA_size<NodeHeader::Encoding::PofA>(h) +
-                                                             get_elementB_size<NodeHeader::Encoding::PofA>(h)));
-        case Encoding::Flex:
-            return NodeHeader::header_size + align_bits_to8(get_arrayA_num_elements<NodeHeader::Encoding::Flex>(h) *
-                                                                get_elementA_size<NodeHeader::Encoding::Flex>(h) +
-                                                            get_arrayB_num_elements<NodeHeader::Encoding::Flex>(h) *
-                                                                get_elementB_size<NodeHeader::Encoding::Flex>(h));
-        default:
-            REALM_ASSERT_RELEASE(false && "unknown encoding");
-            return 0; // kill a warning
-    }
-}
-
-
-uint_least8_t inline NodeHeader::get_width_from_header(const char* header) noexcept
-{
-    REALM_ASSERT_DEBUG(!wtype_is_extended(header));
-    typedef unsigned char uchar;
-    const uchar* h = reinterpret_cast<const uchar*>(header);
-    return uint_least8_t((1 << (int(h[4]) & 0x07)) >> 1);
-}
-
-// A little helper:
-size_t inline NodeHeader::get_size_from_header(const char* header) noexcept
-{
-    using Encoding = NodeHeader::Encoding;
-    if (wtype_is_extended(header)) {
-        const auto encoding = get_encoding(header);
-        if (encoding == Encoding::Flex) {
-            // auto sz = get_elementB_size<Encoding::Flex>(header);
-            // std::cout << "ArrayFlex::size() = " << sz << std::endl;
-            return get_arrayB_num_elements<Encoding::Flex>(header);
-        }
-        else if (encoding == Encoding::Packed) {
-            // auto sz = get_num_elements<Encoding::Packed>(header);
-            // std::cout << "ArrayPacked::size() = " << sz << std::endl;
-            return get_num_elements<Encoding::Packed>(header);
-        }
-        REALM_UNREACHABLE(); // other encodings are not supported.
-    }
-
-    // must be A type.
-    typedef unsigned char uchar;
-    const uchar* h = reinterpret_cast<const uchar*>(header);
-    return (size_t(h[5]) << 16) + (size_t(h[6]) << 8) + h[7];
-}
-
-} // namespace realm
+}
 
 inline void NodeHeader::set_num_elements(char* header, size_t num_elements, Encoding encoding)
 {
