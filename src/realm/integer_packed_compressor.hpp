--- conflicted
+++ resolved
@@ -69,17 +69,10 @@
     const auto range = (e-b);
     const auto v_w = c.v_width();
     const auto data = c.data();
-<<<<<<< HEAD
-    const auto sign_value_mask = c.v_mask();
-    const auto starting_bit = b * v_w;
-    const auto total_bits = starting_bit + (v_w * range);
-    const auto mask = c.v_bits();
-=======
     const auto sign_mask = c.v_mask();
     const auto starting_bit = b * v_w;
     const auto total_bits = starting_bit + (v_w * range);
     const auto mask = c.v_bit_mask();
->>>>>>> 44db8e7e
     const auto bit_per_it = num_bits_for_width(v_w);
     
     std::vector<int64_t> res;
@@ -90,11 +83,7 @@
         auto word = unaligned_data_iterator.get_with_unsafe_prefetch(bit_per_it);
         const auto next_chunk = cnt_bits + bit_per_it;
         while(cnt_bits < next_chunk && cnt_bits < total_bits) {
-<<<<<<< HEAD
-            res.push_back(sign_extend_field_by_mask(sign_value_mask, word & mask));
-=======
             res.push_back(sign_extend_field_by_mask(sign_mask, word & mask));
->>>>>>> 44db8e7e
             cnt_bits+=v_w;
             word>>=v_w;
         }
@@ -217,19 +206,13 @@
             return a < b;
     };
     const auto& c = arr.integer_compressor();
-<<<<<<< HEAD
-    bf_iterator data_iterator(c.data(), 0, c.v_width(), c.v_width(), start);
-    for (; start < end; ++start) {
-        const auto v = sign_extend_field_by_mask(c.v_mask(), *data_iterator);
-        if (compare(v, value) && !state->match(start + baseindex))
-=======
     bf_iterator it{c.data(), 0, c.v_width(), c.v_width(), start};
     while (start < end) {
         const auto sv = sign_extend_field_by_mask(c.v_mask(), *it);
         if (compare(sv, value) && !state->match(start + baseindex))
->>>>>>> 44db8e7e
             return false;
-        data_iterator.move(start);
+        ++start;
+        it.move(start);
     }
     return true;
 }
@@ -237,10 +220,7 @@
 template <typename Cond>
 inline bool PackedCompressor::run_parallel_scan(size_t width, size_t range) const
 {
-<<<<<<< HEAD
-=======
     return width < 32 && range >= 16;
->>>>>>> 44db8e7e
     if constexpr (std::is_same_v<Cond, NotEqual>) {
         // we seem to be particularly slow doing parallel scan in packed for NotEqual.
         // we are much better with a linear scan. TODO: investigate this.
