/*************************************************************************
 *
 * Copyright 2016 Realm Inc.
 *
 * Licensed under the Apache License, Version 2.0 (the "License");
 * you may not use this file except in compliance with the License.
 * You may obtain a copy of the License at
 *
 * http://www.apache.org/licenses/LICENSE-2.0
 *
 * Unless required by applicable law or agreed to in writing, software
 * distributed under the License is distributed on an "AS IS" BASIS,
 * WITHOUT WARRANTIES OR CONDITIONS OF ANY KIND, either express or implied.
 * See the License for the specific language governing permissions and
 * limitations under the License.
 *
 **************************************************************************/

#ifndef REALM_ARRAY_DIRECT_HPP
#define REALM_ARRAY_DIRECT_HPP

#include <cstring>
#include <realm/utilities.hpp>
#include <realm/alloc.hpp>

// clang-format off
/* wid == 16/32 likely when accessing offsets in B tree */
#define REALM_TEMPEX(fun, wid, arg) \
if (wid == 16) {fun<16> arg;} \
else if (wid == 32) {fun<32> arg;} \
else if (wid == 0) {fun<0> arg;} \
else if (wid == 1) {fun<1> arg;} \
else if (wid == 2) {fun<2> arg;} \
else if (wid == 4) {fun<4> arg;} \
else if (wid == 8) {fun<8> arg;} \
else if (wid == 64) {fun<64> arg;} \
else {REALM_ASSERT_DEBUG(false); fun<0> arg;}

#define REALM_TEMPEX2(fun, targ, wid, arg) \
if (wid == 16) {fun<targ, 16> arg;} \
else if (wid == 32) {fun<targ, 32> arg;} \
else if (wid == 0) {fun<targ, 0> arg;} \
else if (wid == 1) {fun<targ, 1> arg;} \
else if (wid == 2) {fun<targ, 2> arg;} \
else if (wid == 4) {fun<targ, 4> arg;} \
else if (wid == 8) {fun<targ, 8> arg;} \
else if (wid == 64) {fun<targ, 64> arg;} \
else {REALM_ASSERT_DEBUG(false); fun<targ, 0> arg;}

#define REALM_TEMPEX3(fun, targ1, wid, targ3, arg) \
if (wid == 16) {fun<targ1, 16, targ3> arg;} \
else if (wid == 32) {fun<targ1, 32, targ3> arg;} \
else if (wid == 0) {fun<targ1, 0, targ3> arg;} \
else if (wid == 1) {fun<targ1, 1, targ3> arg;} \
else if (wid == 2) {fun<targ1, 2, targ3> arg;} \
else if (wid == 4) {fun<targ1, 4, targ3> arg;} \
else if (wid == 8) {fun<targ1, 8, targ3> arg;} \
else if (wid == 64) {fun<targ1, 64, targ3> arg;} \
else {REALM_ASSERT_DEBUG(false); fun<targ1, 0, targ3> arg;}

#define REALM_TEMPEX4(fun, targ1, targ3, targ4, wid, arg) \
if (wid == 16) {fun<targ1, targ3, targ4, 16> arg;} \
else if (wid == 32) {fun<targ1, targ3, targ4, 32> arg;} \
else if (wid == 0) {fun<targ1, targ3, targ4, 0> arg;} \
else if (wid == 1) {fun<targ1, targ3, targ4, 1> arg;} \
else if (wid == 2) {fun<targ1, targ3, targ4, 2> arg;} \
else if (wid == 4) {fun<targ1, targ3, targ4, 4> arg;} \
else if (wid == 8) {fun<targ1, targ3, targ4, 8> arg;} \
else if (wid == 64) {fun<targ1, targ3, targ4, 64> arg;} \
else {REALM_ASSERT_DEBUG(false); fun<targ1, targ3, targ4, 0> arg;}
// clang-format on

namespace realm {

// Direct access methods

template <size_t width>
void set_direct(char* data, size_t ndx, int_fast64_t value) noexcept
{
    if (width == 0) {
        REALM_ASSERT_DEBUG(value == 0);
        return;
    }
    else if (width == 1) {
        REALM_ASSERT_DEBUG(0 <= value && value <= 0x01);
        size_t byte_ndx = ndx / 8;
        size_t bit_ndx = ndx % 8;
        typedef unsigned char uchar;
        uchar* p = reinterpret_cast<uchar*>(data) + byte_ndx;
        *p = uchar((*p & ~(0x01 << bit_ndx)) | (int(value) & 0x01) << bit_ndx);
    }
    else if (width == 2) {
        REALM_ASSERT_DEBUG(0 <= value && value <= 0x03);
        size_t byte_ndx = ndx / 4;
        size_t bit_ndx = ndx % 4 * 2;
        typedef unsigned char uchar;
        uchar* p = reinterpret_cast<uchar*>(data) + byte_ndx;
        *p = uchar((*p & ~(0x03 << bit_ndx)) | (int(value) & 0x03) << bit_ndx);
    }
    else if (width == 4) {
        REALM_ASSERT_DEBUG(0 <= value && value <= 0x0F);
        size_t byte_ndx = ndx / 2;
        size_t bit_ndx = ndx % 2 * 4;
        typedef unsigned char uchar;
        uchar* p = reinterpret_cast<uchar*>(data) + byte_ndx;
        *p = uchar((*p & ~(0x0F << bit_ndx)) | (int(value) & 0x0F) << bit_ndx);
    }
    else if (width == 8) {
        REALM_ASSERT_DEBUG(std::numeric_limits<int8_t>::min() <= value &&
                           value <= std::numeric_limits<int8_t>::max());
        *(reinterpret_cast<int8_t*>(data) + ndx) = int8_t(value);
    }
    else if (width == 16) {
        REALM_ASSERT_DEBUG(std::numeric_limits<int16_t>::min() <= value &&
                           value <= std::numeric_limits<int16_t>::max());
        *(reinterpret_cast<int16_t*>(data) + ndx) = int16_t(value);
    }
    else if (width == 32) {
        REALM_ASSERT_DEBUG(std::numeric_limits<int32_t>::min() <= value &&
                           value <= std::numeric_limits<int32_t>::max());
        *(reinterpret_cast<int32_t*>(data) + ndx) = int32_t(value);
    }
    else if (width == 64) {
        REALM_ASSERT_DEBUG(std::numeric_limits<int64_t>::min() <= value &&
                           value <= std::numeric_limits<int64_t>::max());
        *(reinterpret_cast<int64_t*>(data) + ndx) = int64_t(value);
    }
    else {
        REALM_ASSERT_DEBUG(false);
    }
}

inline void set_direct(char* data, size_t width, size_t ndx, int_fast64_t value) noexcept
{
    REALM_TEMPEX(set_direct, width, (data, ndx, value));
}

template <size_t width>
void fill_direct(char* data, size_t begin, size_t end, int_fast64_t value) noexcept
{
    for (size_t i = begin; i != end; ++i)
        set_direct<width>(data, i, value);
}

template <int w>
int64_t get_direct(const char* data, size_t ndx) noexcept
{
    if (w == 0) {
        return 0;
    }
    if (w == 1) {
        size_t offset = ndx >> 3;
        return (data[offset] >> (ndx & 7)) & 0x01;
    }
    if (w == 2) {
        size_t offset = ndx >> 2;
        return (data[offset] >> ((ndx & 3) << 1)) & 0x03;
    }
    if (w == 4) {
        size_t offset = ndx >> 1;
        return (data[offset] >> ((ndx & 1) << 2)) & 0x0F;
    }
    if (w == 8) {
        return *reinterpret_cast<const signed char*>(data + ndx);
    }
    if (w == 16) {
        size_t offset = ndx << 1;
        return *reinterpret_cast<const int16_t*>(data + offset);
    }
    if (w == 32) {
        size_t offset = ndx << 2;
        return *reinterpret_cast<const int32_t*>(data + offset);
    }
    if (w == 64) {
        size_t offset = ndx << 3;
        return *reinterpret_cast<const int64_t*>(data + offset);
    }
    REALM_ASSERT_DEBUG(false);
    return int64_t(-1);
}

inline int64_t get_direct(const char* data, size_t width, size_t ndx) noexcept
{
    REALM_TEMPEX(return get_direct, width, (data, ndx));
}

// An iterator for getting a 64 bit word from any (byte-address+bit-offset) address.
<<<<<<< HEAD
class unaligned_word_iter {
public:
    unaligned_word_iter(const uint64_t* data, size_t bit_offset)
=======
class UnalignedWordIter {
public:
    UnalignedWordIter(const uint64_t* data, size_t bit_offset)
>>>>>>> 8f1d4722
        : m_word_ptr(data + (bit_offset >> 6))
        , m_in_word_offset(bit_offset & 0x3F)
    {
    }
    // 'num_bits' number of bits which must be read
    // WARNING returned word may be garbage above the first 'num_bits' bits.
<<<<<<< HEAD
    uint64_t get(size_t num_bits)
=======
    uint64_t consume(size_t num_bits)
>>>>>>> 8f1d4722
    {
        auto first_word = m_word_ptr[0];
        uint64_t result = first_word >> m_in_word_offset;
        // note: above shifts in zeroes
<<<<<<< HEAD
        if (m_in_word_offset + num_bits <= 64)
            return result;
        // if we're here, in_word_offset > 0
        auto first_word_size = 64 - m_in_word_offset;
        auto second_word = m_word_ptr[1];
        result |= second_word << first_word_size;
        // note: above shifts in zeroes below the bits we want
        return result;
    }
    uint64_t get_with_unsafe_prefetch(unsigned num_bits)
=======
        if (m_in_word_offset + num_bits > 64) {
            // if we're here, in_word_offset > 0
            auto first_word_size = 64 - m_in_word_offset;
            auto second_word = m_word_ptr[1];
            result |= second_word << first_word_size;
            // note: above shifts in zeroes below the bits we want
        }
        _bump(num_bits);
        return result;
    }
    uint64_t consume_with_unsafe_prefetch(size_t num_bits)
>>>>>>> 8f1d4722
    {
        auto first_word = m_word_ptr[0];
        uint64_t result = first_word >> m_in_word_offset;
        // note: above shifts in zeroes
        auto first_word_size = 64 - m_in_word_offset;
        auto second_word = m_word_ptr[1];
        REALM_ASSERT_DEBUG(num_bits <= 64);
<<<<<<< HEAD
        result |= (m_in_word_offset + num_bits > 64) ? (second_word << first_word_size) : 0;
        // note: above shifts in zeroes below the bits we want
        return result;
    }
    // bump the iterator the specified number of bits
    void bump(size_t num_bits)
=======
        if (num_bits > first_word_size)
            result |= second_word << first_word_size;
        // note: above shifts in zeroes below the bits we want
        _bump(num_bits);
        return result;
    }

private:
    const uint64_t* m_word_ptr;
    unsigned m_in_word_offset;

    // bump the iterator the specified number of bits
    void _bump(size_t num_bits)
>>>>>>> 8f1d4722
    {
        auto total_offset = m_in_word_offset + num_bits;
        m_word_ptr += total_offset >> 6;
        m_in_word_offset = total_offset & 0x3F;
    }
<<<<<<< HEAD

private:
    const uint64_t* m_word_ptr;
    unsigned m_in_word_offset;
=======
>>>>>>> 8f1d4722
};

// Read a bit field of up to 64 bits.
// - Any alignment and size is supported
// - The start of the 'data' area must be 64 bit aligned in all cases.
// - For fields of 64-bit or less, the first 64-bit word is filled with the zero-extended
//   value of the bitfield.
// iterator useful for scanning arrays faster than by indexing each element
// supports arrays of pairs by differentiating field size and step size.
<<<<<<< HEAD
class bf_ref;
class bf_iterator {
    friend class ArrayPacked;
    friend class ArrayFlex;
    uint64_t* data_area = nullptr;
    uint64_t* first_word_ptr = nullptr;
    size_t field_position = 0;
    uint8_t field_size = 0;
    uint8_t step_size = 0; // may be different than field_size if used for arrays of pairs
    size_t offset = 0;
    uint64_t mask = 0;

public:
    bf_iterator() = default;
    bf_iterator(const bf_iterator&) = default;
    bf_iterator(bf_iterator&&) = default;
    bf_iterator& operator=(const bf_iterator&) = default;
    bf_iterator& operator=(bf_iterator&&) = default;
    bf_iterator(uint64_t* data_area, size_t initial_offset, size_t field_size, size_t step_size, size_t index)
        : data_area(data_area)
        , field_size(static_cast<uint8_t>(field_size))
        , step_size(static_cast<uint8_t>(step_size))
=======
class BfIterator {
    friend class FlexCompressor;
    friend class PackedCompressor;

public:
    BfIterator() = default;
    BfIterator(const BfIterator&) = default;
    BfIterator(BfIterator&&) = default;
    BfIterator& operator=(const BfIterator&) = default;
    BfIterator& operator=(BfIterator&&) = default;
    BfIterator(uint64_t* data_area, size_t initial_offset, uint8_t field_size, uint8_t step_size, size_t index)
        : data_area(data_area)
        , field_size(field_size)
        , step_size(step_size)
>>>>>>> 8f1d4722
        , offset(initial_offset)
    {
        if (field_size < 64)
            mask = (1ULL << field_size) - 1;
        move(index);
    }

    inline uint64_t get_full_word_with_value() const
    {
        const auto in_word_position = field_position & 0x3F;
        const auto first_word = first_word_ptr[0];
        uint64_t result = first_word >> in_word_position;
        // note: above shifts in zeroes above the bitfield
        if (in_word_position + field_size > 64) {
            // if we're here, in_word_position > 0
            const auto first_word_size = 64 - in_word_position;
            const auto second_word = first_word_ptr[1];
            return result | second_word << first_word_size;
            // note: above shifts in zeroes below the bits we want
        }
        return result;
    }

    inline uint64_t get_value() const
    {
        auto result = get_full_word_with_value();
        // discard any bits above the field we want
        if (field_size < 64)
            result &= mask;
        return result;
    }

    // get unaligned word - this should not be called if the next word extends beyond
    // end of array. For that particular case, you must use get_last_unaligned_word instead.
    inline uint64_t get_unaligned_word() const
    {
        const auto in_word_position = field_position & 0x3F;
        const auto first_word = first_word_ptr[0];
        if (in_word_position == 0)
            return first_word;
        uint64_t result = first_word >> in_word_position;
        // note: above shifts in zeroes above the bitfield
        const auto first_word_size = 64 - in_word_position;
        const auto second_word = first_word_ptr[1];
        result |= second_word << first_word_size;
        // note: above shifts in zeroes below the bits we want
        return result;
    }

    inline uint64_t get_last_unaligned_word() const
    {
        const auto in_word_position = field_position & 0x3F;
        const auto first_word = first_word_ptr[0];
        const uint64_t result = first_word >> in_word_position;
        // note: above shifts in zeroes above the bitfield
        return result;
    }
<<<<<<< HEAD
=======

>>>>>>> 8f1d4722
    void set_value(uint64_t value) const
    {
        const auto in_word_position = field_position & 0x3F;
        auto first_word = first_word_ptr[0];
        uint64_t mask = 0ULL - 1ULL;
        if (field_size < 64) {
            mask = (1ULL << field_size) - 1;
            value &= mask;
        }
        // zero out field in first word:
        const auto first_word_mask = ~(mask << in_word_position);
        first_word &= first_word_mask;
        // or in relevant part of value
        first_word |= value << in_word_position;
        first_word_ptr[0] = first_word;
        if (in_word_position + field_size > 64) {
            // bitfield crosses word boundary.
            // discard the lowest bits of value (it has been written to the first word)
            const auto bits_written_to_first_word = 64 - in_word_position;
            // bit_written_to_first_word must be lower than 64, so shifts based on it are well defined
            value >>= bits_written_to_first_word;
            const auto second_word_mask = mask >> bits_written_to_first_word;
            auto second_word = first_word_ptr[1];
            // zero out the field in second word, then or in the (high part of) value
            second_word &= ~second_word_mask;
            second_word |= value;
            first_word_ptr[1] = second_word;
        }
    }
    inline void operator++()
    {
        const auto next_field_position = field_position + step_size;
        if ((next_field_position >> 6) > (field_position >> 6)) {
            first_word_ptr = data_area + (next_field_position >> 6);
        }
        field_position = next_field_position;
    }

    inline void move(size_t index)
    {
        field_position = offset + index * step_size;
        first_word_ptr = data_area + (field_position >> 6);
    }

    inline uint64_t operator*() const
    {
        return get_value();
    }

<<<<<<< HEAD
    friend bool operator<(const bf_iterator&, const bf_iterator&);
};


inline bool operator<(const bf_iterator& a, const bf_iterator& b)
=======
private:
    friend bool operator<(const BfIterator&, const BfIterator&);
    uint64_t* data_area = nullptr;
    uint64_t* first_word_ptr = nullptr;
    size_t field_position = 0;
    uint8_t field_size = 0;
    uint8_t step_size = 0; // may be different than field_size if used for arrays of pairs
    size_t offset = 0;
    uint64_t mask = 0;
};


inline bool operator<(const BfIterator& a, const BfIterator& b)
>>>>>>> 8f1d4722
{
    REALM_ASSERT(a.data_area == b.data_area);
    return a.field_position < b.field_position;
}

<<<<<<< HEAD
class bf_ref {
    bf_iterator it;

public:
    inline bf_ref(bf_iterator& it)
        : it(it)
    {
    }
    inline operator uint64_t() const
    {
        return it.get_value();
    }
    uint64_t operator=(uint64_t value)
    {
        it.set_value(value);
        return value;
    }
};

inline uint64_t read_bitfield(uint64_t* data_area, size_t field_position, size_t width)
{
    bf_iterator it(data_area, field_position, width, width, 0);
    return *it;
}

inline void write_bitfield(uint64_t* data_area, size_t field_position, size_t width, uint64_t value)
{
    bf_iterator it(data_area, field_position, width, width, 0);
=======
inline uint64_t read_bitfield(uint64_t* data_area, size_t field_position, uint8_t width)
{
    BfIterator it(data_area, field_position, width, width, 0);
    return *it;
}

inline void write_bitfield(uint64_t* data_area, size_t field_position, uint8_t width, uint64_t value)
{
    BfIterator it(data_area, field_position, width, width, 0);
>>>>>>> 8f1d4722
    it.set_value(value);
}

inline int64_t sign_extend_field_by_mask(uint64_t sign_mask, uint64_t value)
{
    uint64_t sign_extension = 0ULL - (value & sign_mask);
    return value | sign_extension;
}

inline int64_t sign_extend_value(size_t width, uint64_t value)
{
    uint64_t sign_mask = 1ULL << (width - 1);
    uint64_t sign_extension = 0ULL - (value & sign_mask);
    return value | sign_extension;
}

template <int width>
inline std::pair<int64_t, int64_t> get_two(const char* data, size_t ndx) noexcept
{
    return std::make_pair(to_size_t(get_direct<width>(data, ndx + 0)), to_size_t(get_direct<width>(data, ndx + 1)));
}

inline std::pair<int64_t, int64_t> get_two(const char* data, size_t width, size_t ndx) noexcept
{
    REALM_TEMPEX(return get_two, width, (data, ndx));
}

/* Subword parallel search

<<<<<<< HEAD
    The following provides facilities for subword parallel search for bitfields of any size.
    To simplify, the first bitfield must be aligned within the word: it must occupy the lowest
    bits of the word.

    In general the metods here return a vector with the most significant bit in each field
    marking that a condition was met when comparing the corresponding pair of fields in two
    vectors. Checking if any field meets a condition is as simple as comparing the return
    vector against 0. Finding the first to meet a condition is also supported.

    Vectors are "split" into fields according to a MSB vector, wich indicates the most
    significant bit of each field. The MSB must be passed in as an argument to most
    bit field comparison functions. It can be generated by the field_sign_bit<width> template.

    The simplest condition to test is any_field_NE(A,B), where A and B are words.
    This condition should be true if any bitfield in A is not equal to the corresponding
    field in B.

    This is almost as simple as a direct word compare, but needs to take into account that
    we may want to have part of the words undefined.
*/
constexpr int num_fields_table[65] = {-1, 64, 32, 21, 16, 12, 10, 9, // 0-7
                                      8,  7,  6,  5,  5,  4,  4,  4, // 8-15
                                      4,  3,  3,  3,  3,  3,  2,  2, // 16-23
                                      2,  2,  2,  2,  2,  2,  2,  2, // 24-31
                                      2,  1,  1,  1,  1,  1,  1,  1, // 32-39
                                      1,  1,  1,  1,  1,  1,  1,  1, // 40-47
                                      1,  1,  1,  1,  1,  1,  1,  1, // 48-55
                                      1,  1,  1,  1,  1,  1,  1,  1, // 56-63
                                      1};

constexpr int num_bits_table[65] = {-1, 64, 64, 63, 64, 60, 60, 63, // 0-7
                                    64, 63, 60, 55, 60, 52, 56, 60, // 8-15
                                    64, 51, 54, 57, 60, 63, 44, 46, // 16-23
                                    48, 50, 52, 54, 56, 58, 60, 64, // 24-31
                                    64, 33, 34, 35, 36, 37, 38, 39, // 32-39
                                    40, 41, 42, 43, 44, 45, 46, 47, // 40-47
                                    48, 49, 50, 51, 52, 53, 54, 55, // 48-55
                                    56, 57, 58, 59, 60, 61, 62, 63, // 56-63
                                    64};

inline int num_fields_for_width(size_t width)
{
    REALM_ASSERT_DEBUG(width);
    auto retval = num_fields_table[width];
#ifdef REALM_DEBUG
    REALM_ASSERT_DEBUG(retval == (int)(64 / width));
=======
 The following provides facilities for subword parallel search for bitfields of any size.
 To simplify, the first bitfield must be aligned within the word: it must occupy the lowest
 bits of the word.

 In general the metods here return a vector with the most significant bit in each field
 marking that a condition was met when comparing the corresponding pair of fields in two
 vectors. Checking if any field meets a condition is as simple as comparing the return
 vector against 0. Finding the first to meet a condition is also supported.

 Vectors are "split" into fields according to a MSB vector, wich indicates the most
 significant bit of each field. The MSB must be passed in as an argument to most
 bit field comparison functions. It can be generated by the field_sign_bit<width> template.

 The simplest condition to test is any_field_NE(A,B), where A and B are words.
 This condition should be true if any bitfield in A is not equal to the corresponding
 field in B.

 This is almost as simple as a direct word compare, but needs to take into account that
 we may want to have part of the words undefined.
 */
constexpr uint8_t num_fields_table[65] = {0, 64, 32, 21, 16, 12, 10, 9, // 0-7
                                          8, 7,  6,  5,  5,  4,  4,  4, // 8-15
                                          4, 3,  3,  3,  3,  3,  2,  2, // 16-23
                                          2, 2,  2,  2,  2,  2,  2,  2, // 24-31
                                          2, 1,  1,  1,  1,  1,  1,  1, // 32-39
                                          1, 1,  1,  1,  1,  1,  1,  1, // 40-47
                                          1, 1,  1,  1,  1,  1,  1,  1, // 48-55
                                          1, 1,  1,  1,  1,  1,  1,  1, // 56-63
                                          1};

constexpr uint8_t num_bits_table[65] = {64, 64, 64, 63, 64, 60, 60, 63, // 0-7
                                        64, 63, 60, 55, 60, 52, 56, 60, // 8-15
                                        64, 51, 54, 57, 60, 63, 44, 46, // 16-23
                                        48, 50, 52, 54, 56, 58, 60, 62, // 24-31
                                        64, 33, 34, 35, 36, 37, 38, 39, // 32-39
                                        40, 41, 42, 43, 44, 45, 46, 47, // 40-47
                                        48, 49, 50, 51, 52, 53, 54, 55, // 48-55
                                        56, 57, 58, 59, 60, 61, 62, 63, // 56-63
                                        64};

inline uint8_t num_fields_for_width(uint8_t width)
{
    REALM_ASSERT_DEBUG(width);
    const auto retval = num_fields_table[width];
#ifdef REALM_DEBUG
    REALM_ASSERT_DEBUG(width == 0 || retval == int(64 / width));
>>>>>>> 8f1d4722
#endif
    return retval;
}

<<<<<<< HEAD
inline int num_bits_for_width(size_t width)
{
    return num_bits_table[width];
}

inline uint64_t cares_about(int width)
=======
inline uint8_t num_bits_for_width(uint8_t width)
{
    REALM_ASSERT_DEBUG(width);
    return num_bits_table[width];
}

inline uint64_t cares_about(uint8_t width)
>>>>>>> 8f1d4722
{
    return 0xFFFFFFFFFFFFFFFFULL >> (64 - num_bits_table[width]);
}

// true if any field in A differs from corresponding field in B. If you also want
// to find which fields, use find_all_fields_NE instead.
bool inline any_field_NE(int width, uint64_t A, uint64_t B)
{
    return (A ^ B) & cares_about(width);
}

// Populate all fields in a vector with a given value of a give width.
// Bits outside of the given field are ignored.
constexpr uint64_t populate(size_t width, uint64_t value)
{
    value &= 0xFFFFFFFFFFFFFFFFULL >> (64 - width);
    if (width < 8) {
        value |= value << width;
        width <<= 1;
        value |= value << width;
        width <<= 1;
        value |= value << width;
        width <<= 1;
    }
    // width now in range 8..64
    if (width < 32) {
        value |= value << width;
        width <<= 1;
        value |= value << width;
        width <<= 1;
    }
    // width now in range 32..128
    if (width < 64) {
        value |= value << width;
    }
    return value;
}

// provides a set bit in pos 0 of each field, remaining bits zero
constexpr uint64_t field_bit0(int width)
{
    return populate(width, 1);
}

// provides a set sign-bit in each field, remaining bits zero
constexpr uint64_t field_sign_bit(int width)
{
    return populate(width, 1ULL << (width - 1));
}

<<<<<<< HEAD
/* Unsigned LT.

    This can be determined by trial subtaction. However, some care must be exercised
    since simply subtracting one vector from another will allow carries from one
    bitfield to flow into the next one. To avoid this, we isolate bitfields by clamping
    the MSBs to 1 in A and 0 in B before subtraction. After the subtraction the MSBs in
    the result indicate borrows from the MSB. We then compute overflow (borrow OUT of MSB)
    using boolean logic as described below.

    Unsigned LT is also used to find all zero fields or all non-zero fields, so it is
    the backbone of all comparisons returning vectors.
*/

// compute the overflows in unsigned trial subtraction A-B. The overflows
// will be marked by 1 in the sign bit of each field in the result. Other
// bits in the result are zero.
// Overflow are detected for each field pair where A is less than B.
inline uint64_t unsigned_LT_vector(uint64_t MSBs, uint64_t A, uint64_t B)
{
    // 1. compute borrow from most significant bit
    // Isolate bitfields inside A and B before subtraction (prevent carries from spilling over)
    // do this by clamping most significant bit in A to 1, and msb in B to 0
    auto A_isolated = A | MSBs;                              // 1 op
    auto B_isolated = B & ~MSBs;                             // 2 ops
    auto borrows_into_sign_bit = ~(A_isolated - B_isolated); // 2 ops (total latency 4)

    // 2. determine what subtraction against most significant bit would give:
    // A B borrow-in:   (A-B-borrow-in)
    // 0 0 0            (0-0-0) = 0
    // 0 0 1            (0-0-1) = 1 + borrow-out
    // 0 1 0            (0-1-0) = 1 + borrow-out
    // 0 1 1            (0-1-1) = 0 + borrow-out
    // 1 0 0            (1-0-0) = 1
    // 1 0 1            (1-0-1) = 0
    // 1 1 0            (1-1-0) = 0
    // 1 1 1            (1-1-1) = 1 + borrow-out
    // borrow-out = (~A & B) | (~A & borrow-in) | (A & B & borrow-in)
    // The overflows are simply the borrow-out, now encoded into the sign bits of each field.
    auto overflows = (~A & B) | (~A & borrows_into_sign_bit) | (A & B & borrows_into_sign_bit);
    // ^ 6 ops, total latency 6 (4+2)
    return overflows & MSBs; // 1 op, total latency 7
    // total of 12 ops and a latency of 7. On a beefy CPU 3-4 of those can run in parallel
    // and still reach a combined latency of 10 or less.
}

inline uint64_t find_all_fields_unsigned_LT(uint64_t MSBs, uint64_t A, uint64_t B)
{
    return unsigned_LT_vector(MSBs, A, B);
}

inline uint64_t find_all_fields_NE(uint64_t MSBs, uint64_t A, uint64_t B)
{
    // 0 != A^B, same as asking 0 - (A^B) overflows.
    return unsigned_LT_vector(MSBs, 0, A ^ B);
}

inline uint64_t find_all_fields_EQ(uint64_t MSBs, uint64_t A, uint64_t B)
{
    // get the fields which are EQ and negate the result
    auto all_fields_NE = find_all_fields_NE(MSBs, A, B);
    auto all_fields_NE_negated = ~all_fields_NE;
    // must filter the negated vector so only MSB are left.
    return MSBs & all_fields_NE_negated;
}

inline uint64_t find_all_fields_unsigned_LE(uint64_t MSBs, uint64_t A, uint64_t B)
{
    // Now A <= B is the same as !(A > B) so...
    // reverse A and B to turn (A>B) --> (B<A)
    auto GT = unsigned_LT_vector(MSBs, B, A);
    // Negate the matches
    auto GT_negated = ~GT;
    // and since this negates all bits, filter so we only have MSBs again
    return MSBs & GT_negated;
}

inline uint64_t find_all_fields_unsigned_GE(uint64_t MSBs, uint64_t A, uint64_t B)
{
    return find_all_fields_unsigned_LE(MSBs, B, A);
}

inline uint64_t find_all_fields_unsigned_GT(uint64_t MSBs, uint64_t A, uint64_t B)
{
    return find_all_fields_unsigned_LT(MSBs, B, A);
}

/*
    Handling signed values

    Trial subtraction only works as is for unsigned. We simply transform signed into unsigned
    by pusing all values up by 1<<(field_width-1). This makes all negative values positive and positive
    values remain positive, although larger. Any overflow during the push can be ignored.
    After that transformation Trial subtraction should correctly detect the LT condition.

*/


inline uint64_t find_all_fields_signed_LT(uint64_t MSBs, uint64_t A, uint64_t B)
{
    auto sign_bits = MSBs;
    return unsigned_LT_vector(MSBs, A ^ sign_bits, B ^ sign_bits);
}

inline uint64_t find_all_fields_signed_LE(uint64_t MSBs, uint64_t A, uint64_t B)
{
    auto sign_bits = MSBs;
    return find_all_fields_unsigned_LE(MSBs, A ^ sign_bits, B ^ sign_bits);
}

inline uint64_t find_all_fields_signed_GT(uint64_t MSBs, uint64_t A, uint64_t B)
{
    // A > B is the same as B < A
    return find_all_fields_signed_LT(MSBs, B, A);
}

inline uint64_t find_all_fields_signed_GE(uint64_t MSBs, uint64_t A, uint64_t B)
{
    // A >= B is the same as B <= A
    return find_all_fields_signed_LE(MSBs, B, A);
}

// find the first field which have MSB set (marks overflow after trial subtraction, or other
// requested condition).
struct find_field_desc {
    uint8_t levels;
    uint64_t m1;
    uint64_t m2;
    uint64_t m4;
    uint64_t m8;
    uint64_t m16;
    uint64_t m32;
};

constexpr struct find_field_desc find_field_table[65] = {
    /* 0 */ {0, 0, 0, 0, 0, 0},
    /* 1 */
    {6, 0xAAAAAAAAAAAAAAAA, 0xCCCCCCCCCCCCCCCC, 0xF0F0F0F0F0F0F0F0, 0xFF00FF00FF00FF00, 0xFFFF0000FFFF0000,
     0xFFFFFFFF00000000},
    /* 2 */
    {5, 0xCCCCCCCCCCCCCCCC, 0xF0F0F0F0F0F0F0F0, 0xFF00FF00FF00FF00, 0xFFFF0000FFFF0000, 0xFFFFFFFF00000000, 0},
    /* 3 */
    {5, 0b0000'1110'0011'1000'1110'0011'1000'1110'0011'1000'1110'0011'1000'1110'0011'1000,
     0b0000'1111'1100'0000'1111'1100'0000'1111'1100'0000'1111'1100'0000'1111'1100'0000,
     0b1111'0000'0000'0000'1111'1111'1111'0000'0000'0000'1111'1111'1111'0000'0000'0000,
     0b0000'0000'0000'0000'1111'1111'1111'1111'1111'1111'0000'0000'0000'0000'0000'0000,
     0b1111'1111'1111'1111'0000'0000'0000'0000'0000'0000'0000'0000'0000'0000'0000'0000, 0},
    /* 4 */
    {4, 0xF0F0F0F0F0F0F0F0, 0xFF00FF00FF00FF00, 0xFFFF0000FFFF0000, 0xFFFFFFFF00000000, 0, 0},
    /* 5 */
    {4, 0b0000'1111'1000'0011'1110'0000'1111'1000'0011'1110'0000'1111'1000'0011'1110'0000,
     0b0000'1111'1111'1100'0000'0000'1111'1111'1100'0000'0000'1111'1111'1100'0000'0000,
     0b1111'0000'0000'0000'0000'0000'1111'1111'1111'1111'1111'0000'0000'0000'0000'0000,
     0b1111'1111'1111'1111'1111'1111'0000'0000'0000'0000'0000'0000'0000'0000'0000'0000, 0, 0},
    /* 6 */
    {4, 0b0000'1111'1100'0000'1111'1100'0000'1111'1100'0000'1111'1100'0000'1111'1100'0000,
     0b1111'0000'0000'0000'1111'1111'1111'0000'0000'0000'1111'1111'1111'0000'0000'0000,
     0b0000'0000'0000'0000'1111'1111'1111'1111'1111'1111'0000'0000'0000'0000'0000'0000,
     0b1111'1111'1111'1111'0000'0000'0000'0000'0000'0000'0000'0000'0000'0000'0000'0000, 0, 0},
    /* 7 */
    {4, 0b1000'0000'1111'1110'0000'0011'1111'1000'0000'1111'1110'0000'0011'1111'1000'0000,
     0b0000'0000'1111'1111'1111'1100'0000'0000'0000'1111'1111'1111'1100'0000'0000'0000,
     0b0000'0000'1111'1111'1111'1111'1111'1111'1111'0000'0000'0000'0000'0000'0000'0000,
     0b1111'1111'0000'0000'0000'0000'0000'0000'0000'0000'0000'0000'0000'0000'0000'0000, 0, 0},
    /* 8 */
    {3, 0xFF00FF00FF00FF00, 0xFFFF0000FFFF0000, 0xFFFFFFFF00000000, 0, 0, 0},
    /* 9 */
    {3, 0b1000'0000'0011'1111'1110'0000'0000'1111'1111'1000'0000'0011'1111'1110'0000'0000,
     0b0111'1111'1100'0000'0000'0000'0000'1111'1111'1111'1111'1100'0000'0000'0000'0000,
     0b1111'1111'1111'1111'1111'1111'1111'0000'0000'0000'0000'0000'0000'0000'0000'0000, 0, 0, 0},
    /* 10 */
    {3, 0b0000'1111'1111'1100'0000'0000'1111'1111'1100'0000'0000'1111'1111'1100'0000'0000,
     0b1111'0000'0000'0000'0000'0000'1111'1111'1111'1111'1111'0000'0000'0000'0000'0000,
     0b1111'1111'1111'1111'1111'1111'0000'0000'0000'0000'0000'0000'0000'0000'0000'0000, 0, 0, 0},
    /* 11 */
    {3, 0b1111'1111'1000'0000'0000'1111'1111'1110'0000'0000'0011'1111'1111'1000'0000'0000,
     0b0000'0000'0000'0000'0000'1111'1111'1111'1111'1111'1100'0000'0000'0000'0000'0000,
     0b1111'1111'1111'1111'1111'0000'0000'0000'0000'0000'0000'0000'0000'0000'0000'0000, 0, 0, 0},
    /* 12 */
    {3, 0b1111'0000'0000'0000'1111'1111'1111'0000'0000'0000'1111'1111'1111'0000'0000'0000,
     0b0000'0000'0000'0000'1111'1111'1111'1111'1111'1111'0000'0000'0000'0000'0000'0000,
     0b1111'1111'1111'1111'0000'0000'0000'0000'0000'0000'0000'0000'0000'0000'0000'0000, 0, 0, 0},
    /* 13 */
    {3, 0b1110'0000'0000'0000'1111'1111'1110'0000'0000'0011'1111'1111'1110'0000'0000'0000,
     0b0000'0000'0000'0000'1111'1111'1111'1111'1111'1100'0000'0000'0000'0000'0000'0000,
     0b1111'1111'1111'1111'0000'0000'0000'0000'0000'0000'0000'0000'0000'0000'0000'0000, 0, 0, 0},
    /* 14 */
    {3, 0b0000'0000'1111'1111'1111'1100'0000'0000'0000'1111'1111'1111'1100'0000'0000'0000,
     0b0000'0000'1111'1111'1111'1111'1111'1111'1111'0000'0000'0000'0000'0000'0000'0000,
     0b1111'1111'0000'0000'0000'0000'0000'0000'0000'0000'0000'0000'0000'0000'0000'0000, 0, 0, 0},
    /* 15 */
    {3, 0b0000'1111'1111'1111'1110'0000'0000'0000'0011'1111'1111'1111'1000'0000'0000'0000,
     0b0000'1111'1111'1111'1111'1111'1111'1111'1100'0000'0000'0000'0000'0000'0000'0000,
     0b1111'0000'0000'0000'0000'0000'0000'0000'0000'0000'0000'0000'0000'0000'0000'0000, 0, 0, 0},
    /* 16 */
    {2, 0xFFFF0000FFFF0000, 0xFFFFFFFF00000000, 0, 0, 0, 0},
    /* 17 - as we're only interested in msb of each field we can simplify and use same pattern
     for the next 4 entries */
    {2, 0xF00000FFFFF00000, 0xFFFFFF0000000000, 0, 0, 0, 0},
    /* 18 */
    {2, 0xF00000FFFFF00000, 0xFFFFFF0000000000, 0, 0, 0, 0},
    /* 19 */
    {2, 0xF00000FFFFF00000, 0xFFFFFF0000000000, 0, 0, 0, 0},
    /* 20 */
    {2, 0xF00000FFFFF00000, 0xFFFFFF0000000000, 0, 0, 0, 0},
    /* 21 - and next 4 */
    {2, 0x0000FFFFFF000000, 0xFFFF000000000000, 0, 0, 0, 0},
    /* 22 */
    {2, 0x0000FFFFFF000000, 0xFFFF000000000000, 0, 0, 0, 0},
    /* 23 */
    {2, 0x0000FFFFFF000000, 0xFFFF000000000000, 0, 0, 0, 0},
    /* 24 */
    {2, 0x0000FFFFFF000000, 0xFFFF000000000000, 0, 0, 0, 0},
    /* 25 - and 4 more */
    {2, 0x00FFFFFFF0000000, 0xFF00000000000000, 0, 0, 0, 0},
    /* 26 */
    {2, 0x00FFFFFFF0000000, 0xFF00000000000000, 0, 0, 0, 0},
    /* 27 */
    {2, 0x00FFFFFFF0000000, 0xFF00000000000000, 0, 0, 0, 0},
    /* 28 */
    {2, 0x00FFFFFFF0000000, 0xFF00000000000000, 0, 0, 0, 0},
    /* 29 - last 4 where multiple fields exist */
    {1, 0xFFFFFFFF00000000, 0, 0, 0, 0, 0},
    /* 30 */
    {1, 0xFFFFFFFF00000000, 0, 0, 0, 0, 0},
    /* 31 */
    {1, 0xFFFFFFFF00000000, 0, 0, 0, 0, 0},
    /* 32 */
    {1, 0xFFFFFFFF00000000, 0, 0, 0, 0, 0},
    /* 33 - from here to 64, there is only 1 possible result: 0 */
    {0, 0, 0, 0, 0, 0, 0},
    {0, 0, 0, 0, 0, 0, 0},
    {0, 0, 0, 0, 0, 0, 0},
    {0, 0, 0, 0, 0, 0, 0},
    {0, 0, 0, 0, 0, 0, 0},
    {0, 0, 0, 0, 0, 0, 0},
    {0, 0, 0, 0, 0, 0, 0},
    {0, 0, 0, 0, 0, 0, 0},
    {0, 0, 0, 0, 0, 0, 0},
    {0, 0, 0, 0, 0, 0, 0},
    {0, 0, 0, 0, 0, 0, 0},
    {0, 0, 0, 0, 0, 0, 0},
    {0, 0, 0, 0, 0, 0, 0},
    {0, 0, 0, 0, 0, 0, 0},
    {0, 0, 0, 0, 0, 0, 0},
    {0, 0, 0, 0, 0, 0, 0},
    {0, 0, 0, 0, 0, 0, 0},
    {0, 0, 0, 0, 0, 0, 0},
    {0, 0, 0, 0, 0, 0, 0},
    {0, 0, 0, 0, 0, 0, 0},
    {0, 0, 0, 0, 0, 0, 0},
    {0, 0, 0, 0, 0, 0, 0},
    {0, 0, 0, 0, 0, 0, 0},
    {0, 0, 0, 0, 0, 0, 0},
    {0, 0, 0, 0, 0, 0, 0},
    {0, 0, 0, 0, 0, 0, 0},
    {0, 0, 0, 0, 0, 0, 0},
    {0, 0, 0, 0, 0, 0, 0},
    {0, 0, 0, 0, 0, 0, 0},
    {0, 0, 0, 0, 0, 0, 0},
    {0, 0, 0, 0, 0, 0, 0},
    {0, 0, 0, 0, 0, 0, 0}};

#if 1
=======
>>>>>>> 8f1d4722
constexpr uint32_t inverse_width[65] = {
    65536 * 64 / 1, // never used
    65536 * 64 / 1,  65536 * 64 / 2,  65536 * 64 / 3,  65536 * 64 / 4,  65536 * 64 / 5,  65536 * 64 / 6,
    65536 * 64 / 7,  65536 * 64 / 8,  65536 * 64 / 9,  65536 * 64 / 10, 65536 * 64 / 11, 65536 * 64 / 12,
    65536 * 64 / 13, 65536 * 64 / 14, 65536 * 64 / 15, 65536 * 64 / 16, 65536 * 64 / 17, 65536 * 64 / 18,
    65536 * 64 / 19, 65536 * 64 / 20, 65536 * 64 / 21, 65536 * 64 / 22, 65536 * 64 / 23, 65536 * 64 / 24,
    65536 * 64 / 25, 65536 * 64 / 26, 65536 * 64 / 27, 65536 * 64 / 28, 65536 * 64 / 29, 65536 * 64 / 30,
    65536 * 64 / 31, 65536 * 64 / 32, 65536 * 64 / 33, 65536 * 64 / 34, 65536 * 64 / 35, 65536 * 64 / 36,
    65536 * 64 / 37, 65536 * 64 / 38, 65536 * 64 / 39, 65536 * 64 / 40, 65536 * 64 / 41, 65536 * 64 / 42,
    65536 * 64 / 43, 65536 * 64 / 44, 65536 * 64 / 45, 65536 * 64 / 46, 65536 * 64 / 47, 65536 * 64 / 48,
    65536 * 64 / 49, 65536 * 64 / 50, 65536 * 64 / 51, 65536 * 64 / 52, 65536 * 64 / 53, 65536 * 64 / 54,
    65536 * 64 / 55, 65536 * 64 / 56, 65536 * 64 / 57, 65536 * 64 / 58, 65536 * 64 / 59, 65536 * 64 / 60,
    65536 * 64 / 61, 65536 * 64 / 62, 65536 * 64 / 63, 65536 * 64 / 64,
};

inline size_t countr_zero(uint64_t vector)
{
    unsigned long where;
#if defined(_WIN64)
    if (_BitScanForward64(&where, vector))
        return static_cast<int>(where);
    return 0;
#elif defined(_WIN32)
    uint32_t low = vector & 0xFFFFFFFF;
    if (low) {
        bool scan_ok = _BitScanForward(&where, low);
        REALM_ASSERT_DEBUG(scan_ok);
        return where;
    }
    else {
        low = vector >> 32;
        bool scan_ok = _BitScanForward(&where, low);
        REALM_ASSERT_DEBUG(scan_ok);
        return 32 + where;
    }
#else
    where = __builtin_ctzll(vector);
    return static_cast<int>(where);
#endif
}

inline size_t first_field_marked(size_t width, uint64_t vector)
{
    const auto lz = countr_zero(vector);
    const auto field = (lz * inverse_width[width]) >> 22;
    REALM_ASSERT_DEBUG(width != 0);
    REALM_ASSERT_DEBUG(field == (lz / width));
    return field;
}
<<<<<<< HEAD
#endif
#if 0
inline int first_field_marked(int width, uint64_t vector)
{
    // isolate least significant bit
    vector = vector & (~vector + 1);
    const struct find_field_desc& desc = find_field_table[width];
    int result = 0;
    switch (desc.levels) {
        // the following case entries are intended to fall through
        // (this is a variant of Duff's Device)
        // TODO: disable compiler warnings for it
        case 6:
            result |= (vector & desc.m32) ? 32 : 0;
        case 5:
            result |= (vector & desc.m16) ? 16 : 0;
        case 4:
            result |= (vector & desc.m8) ? 8 : 0;
        case 3:
            result |= (vector & desc.m4) ? 4 : 0;
        case 2:
            result |= (vector & desc.m2) ? 2 : 0;
        case 1:
            result |= (vector & desc.m1) ? 1 : 0;
        default:
            break;
    }
    return result;
}
#endif
#if 0
inline int first_field_marked(int width, uint64_t vector)
{
    // isolate least significant bit
    vector = vector & (~vector + 1);
    // directly compute position of set bit using table
    const struct find_field_desc& desc = find_field_table[width];
    return ((vector & desc.m1) ? 1 : 0) | ((vector & desc.m2) ? 2 : 0) | ((vector & desc.m4) ? 4 : 0) |
           ((vector & desc.m8) ? 8 : 0) | ((vector & desc.m16) ? 16 : 0) | ((vector & desc.m32) ? 32 : 0);
}
#endif
#if 0
inline int first_field_marked(int width, uint64_t vector)
{
    int result = 0;
    auto msb = 1ULL << (width - 1);
    while (msb) {
        if (vector & msb)
            return result;
        msb <<= width;
        result++;
    }
    return -1;
}
#endif

template <typename VectorCompare>
size_t parallel_subword_find(VectorCompare vector_compare, const uint64_t* data, size_t offset, size_t width,
=======

template <typename VectorCompare>
size_t parallel_subword_find(VectorCompare vector_compare, const uint64_t* data, size_t offset, uint8_t width,
>>>>>>> 8f1d4722
                             uint64_t MSBs, uint64_t search_vector, size_t start, size_t end)
{
    const auto field_count = num_fields_for_width(width);
    const auto bit_count_pr_iteration = num_bits_for_width(width);
<<<<<<< HEAD
    const auto fast_scan_limit = 4 * bit_count_pr_iteration;
    // use signed to make it easier to ascertain correctness of loop condition below
    signed total_bit_count_left = static_cast<signed>(end - start) * static_cast<signed>(width);
    REALM_ASSERT_DEBUG(total_bit_count_left >= 0);
    unaligned_word_iter it(data, offset + start * width);
    uint64_t found_vector = 0;
    while (total_bit_count_left >= fast_scan_limit) {
        // unrolling 2x
        const auto word0 = it.get_with_unsafe_prefetch(bit_count_pr_iteration);
        it.bump(bit_count_pr_iteration);
        const auto word1 = it.get_with_unsafe_prefetch(bit_count_pr_iteration);
        auto found_vector0 = vector_compare(MSBs, word0, search_vector);
        auto found_vector1 = vector_compare(MSBs, word1, search_vector);
        it.bump(bit_count_pr_iteration);
=======
    const size_t fast_scan_limit = 4 * bit_count_pr_iteration;
    // use signed to make it easier to ascertain correctness of loop condition below
    auto total_bit_count_left = (end - start) * width;
    REALM_ASSERT_DEBUG(end >= start);
    UnalignedWordIter it(data, offset + start * width);
    uint64_t found_vector = 0;
    while (total_bit_count_left >= fast_scan_limit) {
        // unrolling 2x
        const auto word0 = it.consume_with_unsafe_prefetch(bit_count_pr_iteration);
        const auto word1 = it.consume_with_unsafe_prefetch(bit_count_pr_iteration);
        auto found_vector0 = vector_compare(MSBs, word0, search_vector);
        auto found_vector1 = vector_compare(MSBs, word1, search_vector);
>>>>>>> 8f1d4722
        if (found_vector0) {
            const auto sub_word_index = first_field_marked(width, found_vector0);
            return start + sub_word_index;
        }
        if (found_vector1) {
            const auto sub_word_index = first_field_marked(width, found_vector1);
            return start + field_count + sub_word_index;
        }
        total_bit_count_left -= 2 * bit_count_pr_iteration;
        start += 2 * field_count;
    }
<<<<<<< HEAD
    while (total_bit_count_left >= bit_count_pr_iteration) {
        const auto word = it.get(bit_count_pr_iteration);
=======

    // One word at a time
    while (total_bit_count_left >= bit_count_pr_iteration) {
        const auto word = it.consume(bit_count_pr_iteration);
>>>>>>> 8f1d4722
        found_vector = vector_compare(MSBs, word, search_vector);
        if (found_vector) {
            const auto sub_word_index = first_field_marked(width, found_vector);
            return start + sub_word_index;
        }
        total_bit_count_left -= bit_count_pr_iteration;
        start += field_count;
<<<<<<< HEAD
        it.bump(bit_count_pr_iteration);
    }
    if (total_bit_count_left) {                         // final subword, may be partial
        const auto word = it.get(total_bit_count_left); // <-- limit lookahead to avoid touching memory beyond array
=======
    }

    // final subword, may be partial
    if (total_bit_count_left) {
        // limit lookahead to avoid touching memory beyond array
        const auto word = it.consume(total_bit_count_left);
>>>>>>> 8f1d4722
        found_vector = vector_compare(MSBs, word, search_vector);
        auto last_word_mask = 0xFFFFFFFFFFFFFFFFULL >> (64 - total_bit_count_left);
        found_vector &= last_word_mask;
        if (found_vector) {
            const auto sub_word_index = first_field_marked(width, found_vector);
            return start + sub_word_index;
        }
    }
    return end;
}


namespace impl {

template <int width>
inline int64_t default_fetcher(const char* data, size_t ndx)
{
    return get_direct<width>(data, ndx);
}

template <typename T>
<<<<<<< HEAD
struct EncodedFetcher {
=======
struct CompressedDataFetcher {
>>>>>>> 8f1d4722

    int64_t operator()(const char*, size_t ndx) const
    {
        return ptr->get(ndx);
    }
    const T* ptr;
};

// Lower and Upper bound are mainly used in the B+tree implementation,
// but also for indexing, we can exploit these functions when the array
// is encoded, just providing a way for fetching the data.
// In this case the width is going to be ignored.

// Lower/upper bound in sorted sequence
// ------------------------------------
//
//   3 3 3 4 4 4 5 6 7 9 9 9
//   ^     ^     ^     ^     ^
//   |     |     |     |     |
//   |     |     |     |      -- Lower and upper bound of 15
//   |     |     |     |
//   |     |     |      -- Lower and upper bound of 8
//   |     |     |
//   |     |      -- Upper bound of 4
//   |     |
//   |      -- Lower bound of 4
//   |
//    -- Lower and upper bound of 1
//
// These functions are semantically identical to std::lower_bound() and
// std::upper_bound().
//
// We currently use binary search. See for example
// http://www.tbray.org/ongoing/When/200x/2003/03/22/Binary.
<<<<<<< HEAD
template <int width, typename F = decltype(default_fetcher<width>)>
=======
template <typename F>
>>>>>>> 8f1d4722
inline size_t lower_bound(const char* data, size_t start, size_t end, int64_t value,
                          F fetcher = default_fetcher) noexcept
{
    // The binary search used here is carefully optimized. Key trick is to use a single
    // loop controlling variable (size) instead of high/low pair, and to keep updates
    // to size done inside the loop independent of comparisons. Further key to speed
    // is to avoid branching inside the loop, using conditional moves instead. This
    // provides robust performance for random searches, though predictable searches
    // might be slightly faster if we used branches instead. The loop unrolling yields
    // a final 5-20% speedup depending on circumstances.

    // size_t low = 0;
    REALM_ASSERT_DEBUG(end >= start);
    size_t size = end - start;
    // size_t low = 0;
    size_t low = start;

    while (size >= 8) {
        // The following code (at X, Y and Z) is 3 times manually unrolled instances of (A) below.
        // These code blocks must be kept in sync. Meassurements indicate 3 times unrolling to give
        // the best performance. See (A) for comments on the loop body.
        // (X)
        size_t half = size / 2;
        size_t other_half = size - half;
        size_t probe = low + half;
        size_t other_low = low + other_half;
        int64_t v = fetcher(data, probe);
        size = half;
        low = (v < value) ? other_low : low;

        // (Y)
        half = size / 2;
        other_half = size - half;
        probe = low + half;
        other_low = low + other_half;
        v = fetcher(data, probe);
        size = half;
        low = (v < value) ? other_low : low;

        // (Z)
        half = size / 2;
        other_half = size - half;
        probe = low + half;
        other_low = low + other_half;
        v = fetcher(data, probe);
        size = half;
        low = (v < value) ? other_low : low;
    }
    while (size > 0) {
        // (A)
        // To understand the idea in this code, please note that
        // for performance, computation of size for the next iteration
        // MUST be INDEPENDENT of the conditional. This allows the
        // processor to unroll the loop as fast as possible, and it
        // minimizes the length of dependence chains leading up to branches.
        // Making the unfolding of the loop independent of the data being
        // searched, also minimizes the delays incurred by branch
        // mispredictions, because they can be determined earlier
        // and the speculation corrected earlier.

        // Counterintuitive:
        // To make size independent of data, we cannot always split the
        // range at the theoretical optimal point. When we determine that
        // the key is larger than the probe at some index K, and prepare
        // to search the upper part of the range, you would normally start
        // the search at the next index, K+1, to get the shortest range.
        // We can only do this when splitting a range with odd number of entries.
        // If there is an even number of entries we search from K instead of K+1.
        // This potentially leads to redundant comparisons, but in practice we
        // gain more performance by making the changes to size predictable.

        // if size is even, half and other_half are the same.
        // if size is odd, half is one less than other_half.
        size_t half = size / 2;
        size_t other_half = size - half;
        size_t probe = low + half;
        size_t other_low = low + other_half;
<<<<<<< HEAD
        int64_t v = fetcher(data, probe); // get_direct<width>(data, probe);
=======
        int64_t v = fetcher(data, probe);
>>>>>>> 8f1d4722
        size = half;
        // for max performance, the line below should compile into a conditional
        // move instruction. Not all compilers do this. To maximize chance
        // of succes, no computation should be done in the branches of the
        // conditional.
        low = (v < value) ? other_low : low;
    };

    return low;
}

// See lower_bound()
<<<<<<< HEAD
template <int width, typename F = decltype(default_fetcher<width>)>
=======
template <typename F>
>>>>>>> 8f1d4722
inline size_t upper_bound(const char* data, size_t start, size_t end, int64_t value,
                          F fetcher = default_fetcher) noexcept
{
    REALM_ASSERT_DEBUG(end >= start);
    size_t size = end - start;
    // size_t low = 0;
    size_t low = start;
    while (size >= 8) {
        size_t half = size / 2;
        size_t other_half = size - half;
        size_t probe = low + half;
        size_t other_low = low + other_half;
        int64_t v = fetcher(data, probe);
        size = half;
        low = (value >= v) ? other_low : low;

        half = size / 2;
        other_half = size - half;
        probe = low + half;
        other_low = low + other_half;
        v = fetcher(data, probe);
        size = half;
        low = (value >= v) ? other_low : low;

        half = size / 2;
        other_half = size - half;
        probe = low + half;
        other_low = low + other_half;
        v = fetcher(data, probe);
        size = half;
        low = (value >= v) ? other_low : low;
    }

    while (size > 0) {
        size_t half = size / 2;
        size_t other_half = size - half;
        size_t probe = low + half;
        size_t other_low = low + other_half;
        int64_t v = fetcher(data, probe);
        size = half;
        low = (value >= v) ? other_low : low;
    };

    return low;
}
} // namespace impl

template <int width>
inline size_t lower_bound(const char* data, size_t size, int64_t value) noexcept
{
<<<<<<< HEAD
    return impl::lower_bound<width>(data, 0, size, value, impl::default_fetcher<width>);
=======
    return impl::lower_bound(data, 0, size, value, impl::default_fetcher<width>);
>>>>>>> 8f1d4722
}

template <typename T>
inline size_t lower_bound(const char* data, size_t size, int64_t value,
<<<<<<< HEAD
                          const impl::EncodedFetcher<T>& encoder) noexcept
{
    return impl::lower_bound<0>(data, 0, size, value, encoder);
=======
                          const impl::CompressedDataFetcher<T>& fetcher) noexcept
{
    return impl::lower_bound(data, 0, size, value, fetcher);
>>>>>>> 8f1d4722
}

template <int width>
inline size_t upper_bound(const char* data, size_t size, int64_t value) noexcept
{
<<<<<<< HEAD
    return impl::upper_bound<width>(data, 0, size, value, impl::default_fetcher<width>);
=======
    return impl::upper_bound(data, 0, size, value, impl::default_fetcher<width>);
>>>>>>> 8f1d4722
}

template <typename T>
inline size_t upper_bound(const char* data, size_t size, int64_t value,
<<<<<<< HEAD
                          const impl::EncodedFetcher<T>& encoder) noexcept
{
    return impl::lower_bound<0>(data, 0, size, value, encoder);
=======
                          const impl::CompressedDataFetcher<T>& fetcher) noexcept
{
    return impl::upper_bound(data, 0, size, value, fetcher);
>>>>>>> 8f1d4722
}

} // namespace realm

#endif /* ARRAY_TPL_HPP_ */<|MERGE_RESOLUTION|>--- conflicted
+++ resolved
@@ -185,42 +185,20 @@
 }
 
 // An iterator for getting a 64 bit word from any (byte-address+bit-offset) address.
-<<<<<<< HEAD
-class unaligned_word_iter {
-public:
-    unaligned_word_iter(const uint64_t* data, size_t bit_offset)
-=======
 class UnalignedWordIter {
 public:
     UnalignedWordIter(const uint64_t* data, size_t bit_offset)
->>>>>>> 8f1d4722
         : m_word_ptr(data + (bit_offset >> 6))
         , m_in_word_offset(bit_offset & 0x3F)
     {
     }
     // 'num_bits' number of bits which must be read
     // WARNING returned word may be garbage above the first 'num_bits' bits.
-<<<<<<< HEAD
-    uint64_t get(size_t num_bits)
-=======
     uint64_t consume(size_t num_bits)
->>>>>>> 8f1d4722
     {
         auto first_word = m_word_ptr[0];
         uint64_t result = first_word >> m_in_word_offset;
         // note: above shifts in zeroes
-<<<<<<< HEAD
-        if (m_in_word_offset + num_bits <= 64)
-            return result;
-        // if we're here, in_word_offset > 0
-        auto first_word_size = 64 - m_in_word_offset;
-        auto second_word = m_word_ptr[1];
-        result |= second_word << first_word_size;
-        // note: above shifts in zeroes below the bits we want
-        return result;
-    }
-    uint64_t get_with_unsafe_prefetch(unsigned num_bits)
-=======
         if (m_in_word_offset + num_bits > 64) {
             // if we're here, in_word_offset > 0
             auto first_word_size = 64 - m_in_word_offset;
@@ -232,7 +210,6 @@
         return result;
     }
     uint64_t consume_with_unsafe_prefetch(size_t num_bits)
->>>>>>> 8f1d4722
     {
         auto first_word = m_word_ptr[0];
         uint64_t result = first_word >> m_in_word_offset;
@@ -240,14 +217,6 @@
         auto first_word_size = 64 - m_in_word_offset;
         auto second_word = m_word_ptr[1];
         REALM_ASSERT_DEBUG(num_bits <= 64);
-<<<<<<< HEAD
-        result |= (m_in_word_offset + num_bits > 64) ? (second_word << first_word_size) : 0;
-        // note: above shifts in zeroes below the bits we want
-        return result;
-    }
-    // bump the iterator the specified number of bits
-    void bump(size_t num_bits)
-=======
         if (num_bits > first_word_size)
             result |= second_word << first_word_size;
         // note: above shifts in zeroes below the bits we want
@@ -261,19 +230,11 @@
 
     // bump the iterator the specified number of bits
     void _bump(size_t num_bits)
->>>>>>> 8f1d4722
     {
         auto total_offset = m_in_word_offset + num_bits;
         m_word_ptr += total_offset >> 6;
         m_in_word_offset = total_offset & 0x3F;
     }
-<<<<<<< HEAD
-
-private:
-    const uint64_t* m_word_ptr;
-    unsigned m_in_word_offset;
-=======
->>>>>>> 8f1d4722
 };
 
 // Read a bit field of up to 64 bits.
@@ -283,30 +244,6 @@
 //   value of the bitfield.
 // iterator useful for scanning arrays faster than by indexing each element
 // supports arrays of pairs by differentiating field size and step size.
-<<<<<<< HEAD
-class bf_ref;
-class bf_iterator {
-    friend class ArrayPacked;
-    friend class ArrayFlex;
-    uint64_t* data_area = nullptr;
-    uint64_t* first_word_ptr = nullptr;
-    size_t field_position = 0;
-    uint8_t field_size = 0;
-    uint8_t step_size = 0; // may be different than field_size if used for arrays of pairs
-    size_t offset = 0;
-    uint64_t mask = 0;
-
-public:
-    bf_iterator() = default;
-    bf_iterator(const bf_iterator&) = default;
-    bf_iterator(bf_iterator&&) = default;
-    bf_iterator& operator=(const bf_iterator&) = default;
-    bf_iterator& operator=(bf_iterator&&) = default;
-    bf_iterator(uint64_t* data_area, size_t initial_offset, size_t field_size, size_t step_size, size_t index)
-        : data_area(data_area)
-        , field_size(static_cast<uint8_t>(field_size))
-        , step_size(static_cast<uint8_t>(step_size))
-=======
 class BfIterator {
     friend class FlexCompressor;
     friend class PackedCompressor;
@@ -321,7 +258,6 @@
         : data_area(data_area)
         , field_size(field_size)
         , step_size(step_size)
->>>>>>> 8f1d4722
         , offset(initial_offset)
     {
         if (field_size < 64)
@@ -379,10 +315,7 @@
         // note: above shifts in zeroes above the bitfield
         return result;
     }
-<<<<<<< HEAD
-=======
-
->>>>>>> 8f1d4722
+
     void set_value(uint64_t value) const
     {
         const auto in_word_position = field_position & 0x3F;
@@ -432,13 +365,6 @@
         return get_value();
     }
 
-<<<<<<< HEAD
-    friend bool operator<(const bf_iterator&, const bf_iterator&);
-};
-
-
-inline bool operator<(const bf_iterator& a, const bf_iterator& b)
-=======
 private:
     friend bool operator<(const BfIterator&, const BfIterator&);
     uint64_t* data_area = nullptr;
@@ -452,42 +378,11 @@
 
 
 inline bool operator<(const BfIterator& a, const BfIterator& b)
->>>>>>> 8f1d4722
 {
     REALM_ASSERT(a.data_area == b.data_area);
     return a.field_position < b.field_position;
 }
 
-<<<<<<< HEAD
-class bf_ref {
-    bf_iterator it;
-
-public:
-    inline bf_ref(bf_iterator& it)
-        : it(it)
-    {
-    }
-    inline operator uint64_t() const
-    {
-        return it.get_value();
-    }
-    uint64_t operator=(uint64_t value)
-    {
-        it.set_value(value);
-        return value;
-    }
-};
-
-inline uint64_t read_bitfield(uint64_t* data_area, size_t field_position, size_t width)
-{
-    bf_iterator it(data_area, field_position, width, width, 0);
-    return *it;
-}
-
-inline void write_bitfield(uint64_t* data_area, size_t field_position, size_t width, uint64_t value)
-{
-    bf_iterator it(data_area, field_position, width, width, 0);
-=======
 inline uint64_t read_bitfield(uint64_t* data_area, size_t field_position, uint8_t width)
 {
     BfIterator it(data_area, field_position, width, width, 0);
@@ -497,7 +392,6 @@
 inline void write_bitfield(uint64_t* data_area, size_t field_position, uint8_t width, uint64_t value)
 {
     BfIterator it(data_area, field_position, width, width, 0);
->>>>>>> 8f1d4722
     it.set_value(value);
 }
 
@@ -527,54 +421,6 @@
 
 /* Subword parallel search
 
-<<<<<<< HEAD
-    The following provides facilities for subword parallel search for bitfields of any size.
-    To simplify, the first bitfield must be aligned within the word: it must occupy the lowest
-    bits of the word.
-
-    In general the metods here return a vector with the most significant bit in each field
-    marking that a condition was met when comparing the corresponding pair of fields in two
-    vectors. Checking if any field meets a condition is as simple as comparing the return
-    vector against 0. Finding the first to meet a condition is also supported.
-
-    Vectors are "split" into fields according to a MSB vector, wich indicates the most
-    significant bit of each field. The MSB must be passed in as an argument to most
-    bit field comparison functions. It can be generated by the field_sign_bit<width> template.
-
-    The simplest condition to test is any_field_NE(A,B), where A and B are words.
-    This condition should be true if any bitfield in A is not equal to the corresponding
-    field in B.
-
-    This is almost as simple as a direct word compare, but needs to take into account that
-    we may want to have part of the words undefined.
-*/
-constexpr int num_fields_table[65] = {-1, 64, 32, 21, 16, 12, 10, 9, // 0-7
-                                      8,  7,  6,  5,  5,  4,  4,  4, // 8-15
-                                      4,  3,  3,  3,  3,  3,  2,  2, // 16-23
-                                      2,  2,  2,  2,  2,  2,  2,  2, // 24-31
-                                      2,  1,  1,  1,  1,  1,  1,  1, // 32-39
-                                      1,  1,  1,  1,  1,  1,  1,  1, // 40-47
-                                      1,  1,  1,  1,  1,  1,  1,  1, // 48-55
-                                      1,  1,  1,  1,  1,  1,  1,  1, // 56-63
-                                      1};
-
-constexpr int num_bits_table[65] = {-1, 64, 64, 63, 64, 60, 60, 63, // 0-7
-                                    64, 63, 60, 55, 60, 52, 56, 60, // 8-15
-                                    64, 51, 54, 57, 60, 63, 44, 46, // 16-23
-                                    48, 50, 52, 54, 56, 58, 60, 64, // 24-31
-                                    64, 33, 34, 35, 36, 37, 38, 39, // 32-39
-                                    40, 41, 42, 43, 44, 45, 46, 47, // 40-47
-                                    48, 49, 50, 51, 52, 53, 54, 55, // 48-55
-                                    56, 57, 58, 59, 60, 61, 62, 63, // 56-63
-                                    64};
-
-inline int num_fields_for_width(size_t width)
-{
-    REALM_ASSERT_DEBUG(width);
-    auto retval = num_fields_table[width];
-#ifdef REALM_DEBUG
-    REALM_ASSERT_DEBUG(retval == (int)(64 / width));
-=======
  The following provides facilities for subword parallel search for bitfields of any size.
  To simplify, the first bitfield must be aligned within the word: it must occupy the lowest
  bits of the word.
@@ -621,19 +467,10 @@
     const auto retval = num_fields_table[width];
 #ifdef REALM_DEBUG
     REALM_ASSERT_DEBUG(width == 0 || retval == int(64 / width));
->>>>>>> 8f1d4722
 #endif
     return retval;
 }
 
-<<<<<<< HEAD
-inline int num_bits_for_width(size_t width)
-{
-    return num_bits_table[width];
-}
-
-inline uint64_t cares_about(int width)
-=======
 inline uint8_t num_bits_for_width(uint8_t width)
 {
     REALM_ASSERT_DEBUG(width);
@@ -641,7 +478,6 @@
 }
 
 inline uint64_t cares_about(uint8_t width)
->>>>>>> 8f1d4722
 {
     return 0xFFFFFFFFFFFFFFFFULL >> (64 - num_bits_table[width]);
 }
@@ -692,272 +528,6 @@
     return populate(width, 1ULL << (width - 1));
 }
 
-<<<<<<< HEAD
-/* Unsigned LT.
-
-    This can be determined by trial subtaction. However, some care must be exercised
-    since simply subtracting one vector from another will allow carries from one
-    bitfield to flow into the next one. To avoid this, we isolate bitfields by clamping
-    the MSBs to 1 in A and 0 in B before subtraction. After the subtraction the MSBs in
-    the result indicate borrows from the MSB. We then compute overflow (borrow OUT of MSB)
-    using boolean logic as described below.
-
-    Unsigned LT is also used to find all zero fields or all non-zero fields, so it is
-    the backbone of all comparisons returning vectors.
-*/
-
-// compute the overflows in unsigned trial subtraction A-B. The overflows
-// will be marked by 1 in the sign bit of each field in the result. Other
-// bits in the result are zero.
-// Overflow are detected for each field pair where A is less than B.
-inline uint64_t unsigned_LT_vector(uint64_t MSBs, uint64_t A, uint64_t B)
-{
-    // 1. compute borrow from most significant bit
-    // Isolate bitfields inside A and B before subtraction (prevent carries from spilling over)
-    // do this by clamping most significant bit in A to 1, and msb in B to 0
-    auto A_isolated = A | MSBs;                              // 1 op
-    auto B_isolated = B & ~MSBs;                             // 2 ops
-    auto borrows_into_sign_bit = ~(A_isolated - B_isolated); // 2 ops (total latency 4)
-
-    // 2. determine what subtraction against most significant bit would give:
-    // A B borrow-in:   (A-B-borrow-in)
-    // 0 0 0            (0-0-0) = 0
-    // 0 0 1            (0-0-1) = 1 + borrow-out
-    // 0 1 0            (0-1-0) = 1 + borrow-out
-    // 0 1 1            (0-1-1) = 0 + borrow-out
-    // 1 0 0            (1-0-0) = 1
-    // 1 0 1            (1-0-1) = 0
-    // 1 1 0            (1-1-0) = 0
-    // 1 1 1            (1-1-1) = 1 + borrow-out
-    // borrow-out = (~A & B) | (~A & borrow-in) | (A & B & borrow-in)
-    // The overflows are simply the borrow-out, now encoded into the sign bits of each field.
-    auto overflows = (~A & B) | (~A & borrows_into_sign_bit) | (A & B & borrows_into_sign_bit);
-    // ^ 6 ops, total latency 6 (4+2)
-    return overflows & MSBs; // 1 op, total latency 7
-    // total of 12 ops and a latency of 7. On a beefy CPU 3-4 of those can run in parallel
-    // and still reach a combined latency of 10 or less.
-}
-
-inline uint64_t find_all_fields_unsigned_LT(uint64_t MSBs, uint64_t A, uint64_t B)
-{
-    return unsigned_LT_vector(MSBs, A, B);
-}
-
-inline uint64_t find_all_fields_NE(uint64_t MSBs, uint64_t A, uint64_t B)
-{
-    // 0 != A^B, same as asking 0 - (A^B) overflows.
-    return unsigned_LT_vector(MSBs, 0, A ^ B);
-}
-
-inline uint64_t find_all_fields_EQ(uint64_t MSBs, uint64_t A, uint64_t B)
-{
-    // get the fields which are EQ and negate the result
-    auto all_fields_NE = find_all_fields_NE(MSBs, A, B);
-    auto all_fields_NE_negated = ~all_fields_NE;
-    // must filter the negated vector so only MSB are left.
-    return MSBs & all_fields_NE_negated;
-}
-
-inline uint64_t find_all_fields_unsigned_LE(uint64_t MSBs, uint64_t A, uint64_t B)
-{
-    // Now A <= B is the same as !(A > B) so...
-    // reverse A and B to turn (A>B) --> (B<A)
-    auto GT = unsigned_LT_vector(MSBs, B, A);
-    // Negate the matches
-    auto GT_negated = ~GT;
-    // and since this negates all bits, filter so we only have MSBs again
-    return MSBs & GT_negated;
-}
-
-inline uint64_t find_all_fields_unsigned_GE(uint64_t MSBs, uint64_t A, uint64_t B)
-{
-    return find_all_fields_unsigned_LE(MSBs, B, A);
-}
-
-inline uint64_t find_all_fields_unsigned_GT(uint64_t MSBs, uint64_t A, uint64_t B)
-{
-    return find_all_fields_unsigned_LT(MSBs, B, A);
-}
-
-/*
-    Handling signed values
-
-    Trial subtraction only works as is for unsigned. We simply transform signed into unsigned
-    by pusing all values up by 1<<(field_width-1). This makes all negative values positive and positive
-    values remain positive, although larger. Any overflow during the push can be ignored.
-    After that transformation Trial subtraction should correctly detect the LT condition.
-
-*/
-
-
-inline uint64_t find_all_fields_signed_LT(uint64_t MSBs, uint64_t A, uint64_t B)
-{
-    auto sign_bits = MSBs;
-    return unsigned_LT_vector(MSBs, A ^ sign_bits, B ^ sign_bits);
-}
-
-inline uint64_t find_all_fields_signed_LE(uint64_t MSBs, uint64_t A, uint64_t B)
-{
-    auto sign_bits = MSBs;
-    return find_all_fields_unsigned_LE(MSBs, A ^ sign_bits, B ^ sign_bits);
-}
-
-inline uint64_t find_all_fields_signed_GT(uint64_t MSBs, uint64_t A, uint64_t B)
-{
-    // A > B is the same as B < A
-    return find_all_fields_signed_LT(MSBs, B, A);
-}
-
-inline uint64_t find_all_fields_signed_GE(uint64_t MSBs, uint64_t A, uint64_t B)
-{
-    // A >= B is the same as B <= A
-    return find_all_fields_signed_LE(MSBs, B, A);
-}
-
-// find the first field which have MSB set (marks overflow after trial subtraction, or other
-// requested condition).
-struct find_field_desc {
-    uint8_t levels;
-    uint64_t m1;
-    uint64_t m2;
-    uint64_t m4;
-    uint64_t m8;
-    uint64_t m16;
-    uint64_t m32;
-};
-
-constexpr struct find_field_desc find_field_table[65] = {
-    /* 0 */ {0, 0, 0, 0, 0, 0},
-    /* 1 */
-    {6, 0xAAAAAAAAAAAAAAAA, 0xCCCCCCCCCCCCCCCC, 0xF0F0F0F0F0F0F0F0, 0xFF00FF00FF00FF00, 0xFFFF0000FFFF0000,
-     0xFFFFFFFF00000000},
-    /* 2 */
-    {5, 0xCCCCCCCCCCCCCCCC, 0xF0F0F0F0F0F0F0F0, 0xFF00FF00FF00FF00, 0xFFFF0000FFFF0000, 0xFFFFFFFF00000000, 0},
-    /* 3 */
-    {5, 0b0000'1110'0011'1000'1110'0011'1000'1110'0011'1000'1110'0011'1000'1110'0011'1000,
-     0b0000'1111'1100'0000'1111'1100'0000'1111'1100'0000'1111'1100'0000'1111'1100'0000,
-     0b1111'0000'0000'0000'1111'1111'1111'0000'0000'0000'1111'1111'1111'0000'0000'0000,
-     0b0000'0000'0000'0000'1111'1111'1111'1111'1111'1111'0000'0000'0000'0000'0000'0000,
-     0b1111'1111'1111'1111'0000'0000'0000'0000'0000'0000'0000'0000'0000'0000'0000'0000, 0},
-    /* 4 */
-    {4, 0xF0F0F0F0F0F0F0F0, 0xFF00FF00FF00FF00, 0xFFFF0000FFFF0000, 0xFFFFFFFF00000000, 0, 0},
-    /* 5 */
-    {4, 0b0000'1111'1000'0011'1110'0000'1111'1000'0011'1110'0000'1111'1000'0011'1110'0000,
-     0b0000'1111'1111'1100'0000'0000'1111'1111'1100'0000'0000'1111'1111'1100'0000'0000,
-     0b1111'0000'0000'0000'0000'0000'1111'1111'1111'1111'1111'0000'0000'0000'0000'0000,
-     0b1111'1111'1111'1111'1111'1111'0000'0000'0000'0000'0000'0000'0000'0000'0000'0000, 0, 0},
-    /* 6 */
-    {4, 0b0000'1111'1100'0000'1111'1100'0000'1111'1100'0000'1111'1100'0000'1111'1100'0000,
-     0b1111'0000'0000'0000'1111'1111'1111'0000'0000'0000'1111'1111'1111'0000'0000'0000,
-     0b0000'0000'0000'0000'1111'1111'1111'1111'1111'1111'0000'0000'0000'0000'0000'0000,
-     0b1111'1111'1111'1111'0000'0000'0000'0000'0000'0000'0000'0000'0000'0000'0000'0000, 0, 0},
-    /* 7 */
-    {4, 0b1000'0000'1111'1110'0000'0011'1111'1000'0000'1111'1110'0000'0011'1111'1000'0000,
-     0b0000'0000'1111'1111'1111'1100'0000'0000'0000'1111'1111'1111'1100'0000'0000'0000,
-     0b0000'0000'1111'1111'1111'1111'1111'1111'1111'0000'0000'0000'0000'0000'0000'0000,
-     0b1111'1111'0000'0000'0000'0000'0000'0000'0000'0000'0000'0000'0000'0000'0000'0000, 0, 0},
-    /* 8 */
-    {3, 0xFF00FF00FF00FF00, 0xFFFF0000FFFF0000, 0xFFFFFFFF00000000, 0, 0, 0},
-    /* 9 */
-    {3, 0b1000'0000'0011'1111'1110'0000'0000'1111'1111'1000'0000'0011'1111'1110'0000'0000,
-     0b0111'1111'1100'0000'0000'0000'0000'1111'1111'1111'1111'1100'0000'0000'0000'0000,
-     0b1111'1111'1111'1111'1111'1111'1111'0000'0000'0000'0000'0000'0000'0000'0000'0000, 0, 0, 0},
-    /* 10 */
-    {3, 0b0000'1111'1111'1100'0000'0000'1111'1111'1100'0000'0000'1111'1111'1100'0000'0000,
-     0b1111'0000'0000'0000'0000'0000'1111'1111'1111'1111'1111'0000'0000'0000'0000'0000,
-     0b1111'1111'1111'1111'1111'1111'0000'0000'0000'0000'0000'0000'0000'0000'0000'0000, 0, 0, 0},
-    /* 11 */
-    {3, 0b1111'1111'1000'0000'0000'1111'1111'1110'0000'0000'0011'1111'1111'1000'0000'0000,
-     0b0000'0000'0000'0000'0000'1111'1111'1111'1111'1111'1100'0000'0000'0000'0000'0000,
-     0b1111'1111'1111'1111'1111'0000'0000'0000'0000'0000'0000'0000'0000'0000'0000'0000, 0, 0, 0},
-    /* 12 */
-    {3, 0b1111'0000'0000'0000'1111'1111'1111'0000'0000'0000'1111'1111'1111'0000'0000'0000,
-     0b0000'0000'0000'0000'1111'1111'1111'1111'1111'1111'0000'0000'0000'0000'0000'0000,
-     0b1111'1111'1111'1111'0000'0000'0000'0000'0000'0000'0000'0000'0000'0000'0000'0000, 0, 0, 0},
-    /* 13 */
-    {3, 0b1110'0000'0000'0000'1111'1111'1110'0000'0000'0011'1111'1111'1110'0000'0000'0000,
-     0b0000'0000'0000'0000'1111'1111'1111'1111'1111'1100'0000'0000'0000'0000'0000'0000,
-     0b1111'1111'1111'1111'0000'0000'0000'0000'0000'0000'0000'0000'0000'0000'0000'0000, 0, 0, 0},
-    /* 14 */
-    {3, 0b0000'0000'1111'1111'1111'1100'0000'0000'0000'1111'1111'1111'1100'0000'0000'0000,
-     0b0000'0000'1111'1111'1111'1111'1111'1111'1111'0000'0000'0000'0000'0000'0000'0000,
-     0b1111'1111'0000'0000'0000'0000'0000'0000'0000'0000'0000'0000'0000'0000'0000'0000, 0, 0, 0},
-    /* 15 */
-    {3, 0b0000'1111'1111'1111'1110'0000'0000'0000'0011'1111'1111'1111'1000'0000'0000'0000,
-     0b0000'1111'1111'1111'1111'1111'1111'1111'1100'0000'0000'0000'0000'0000'0000'0000,
-     0b1111'0000'0000'0000'0000'0000'0000'0000'0000'0000'0000'0000'0000'0000'0000'0000, 0, 0, 0},
-    /* 16 */
-    {2, 0xFFFF0000FFFF0000, 0xFFFFFFFF00000000, 0, 0, 0, 0},
-    /* 17 - as we're only interested in msb of each field we can simplify and use same pattern
-     for the next 4 entries */
-    {2, 0xF00000FFFFF00000, 0xFFFFFF0000000000, 0, 0, 0, 0},
-    /* 18 */
-    {2, 0xF00000FFFFF00000, 0xFFFFFF0000000000, 0, 0, 0, 0},
-    /* 19 */
-    {2, 0xF00000FFFFF00000, 0xFFFFFF0000000000, 0, 0, 0, 0},
-    /* 20 */
-    {2, 0xF00000FFFFF00000, 0xFFFFFF0000000000, 0, 0, 0, 0},
-    /* 21 - and next 4 */
-    {2, 0x0000FFFFFF000000, 0xFFFF000000000000, 0, 0, 0, 0},
-    /* 22 */
-    {2, 0x0000FFFFFF000000, 0xFFFF000000000000, 0, 0, 0, 0},
-    /* 23 */
-    {2, 0x0000FFFFFF000000, 0xFFFF000000000000, 0, 0, 0, 0},
-    /* 24 */
-    {2, 0x0000FFFFFF000000, 0xFFFF000000000000, 0, 0, 0, 0},
-    /* 25 - and 4 more */
-    {2, 0x00FFFFFFF0000000, 0xFF00000000000000, 0, 0, 0, 0},
-    /* 26 */
-    {2, 0x00FFFFFFF0000000, 0xFF00000000000000, 0, 0, 0, 0},
-    /* 27 */
-    {2, 0x00FFFFFFF0000000, 0xFF00000000000000, 0, 0, 0, 0},
-    /* 28 */
-    {2, 0x00FFFFFFF0000000, 0xFF00000000000000, 0, 0, 0, 0},
-    /* 29 - last 4 where multiple fields exist */
-    {1, 0xFFFFFFFF00000000, 0, 0, 0, 0, 0},
-    /* 30 */
-    {1, 0xFFFFFFFF00000000, 0, 0, 0, 0, 0},
-    /* 31 */
-    {1, 0xFFFFFFFF00000000, 0, 0, 0, 0, 0},
-    /* 32 */
-    {1, 0xFFFFFFFF00000000, 0, 0, 0, 0, 0},
-    /* 33 - from here to 64, there is only 1 possible result: 0 */
-    {0, 0, 0, 0, 0, 0, 0},
-    {0, 0, 0, 0, 0, 0, 0},
-    {0, 0, 0, 0, 0, 0, 0},
-    {0, 0, 0, 0, 0, 0, 0},
-    {0, 0, 0, 0, 0, 0, 0},
-    {0, 0, 0, 0, 0, 0, 0},
-    {0, 0, 0, 0, 0, 0, 0},
-    {0, 0, 0, 0, 0, 0, 0},
-    {0, 0, 0, 0, 0, 0, 0},
-    {0, 0, 0, 0, 0, 0, 0},
-    {0, 0, 0, 0, 0, 0, 0},
-    {0, 0, 0, 0, 0, 0, 0},
-    {0, 0, 0, 0, 0, 0, 0},
-    {0, 0, 0, 0, 0, 0, 0},
-    {0, 0, 0, 0, 0, 0, 0},
-    {0, 0, 0, 0, 0, 0, 0},
-    {0, 0, 0, 0, 0, 0, 0},
-    {0, 0, 0, 0, 0, 0, 0},
-    {0, 0, 0, 0, 0, 0, 0},
-    {0, 0, 0, 0, 0, 0, 0},
-    {0, 0, 0, 0, 0, 0, 0},
-    {0, 0, 0, 0, 0, 0, 0},
-    {0, 0, 0, 0, 0, 0, 0},
-    {0, 0, 0, 0, 0, 0, 0},
-    {0, 0, 0, 0, 0, 0, 0},
-    {0, 0, 0, 0, 0, 0, 0},
-    {0, 0, 0, 0, 0, 0, 0},
-    {0, 0, 0, 0, 0, 0, 0},
-    {0, 0, 0, 0, 0, 0, 0},
-    {0, 0, 0, 0, 0, 0, 0},
-    {0, 0, 0, 0, 0, 0, 0},
-    {0, 0, 0, 0, 0, 0, 0}};
-
-#if 1
-=======
->>>>>>> 8f1d4722
 constexpr uint32_t inverse_width[65] = {
     65536 * 64 / 1, // never used
     65536 * 64 / 1,  65536 * 64 / 2,  65536 * 64 / 3,  65536 * 64 / 4,  65536 * 64 / 5,  65536 * 64 / 6,
@@ -1007,90 +577,13 @@
     REALM_ASSERT_DEBUG(field == (lz / width));
     return field;
 }
-<<<<<<< HEAD
-#endif
-#if 0
-inline int first_field_marked(int width, uint64_t vector)
-{
-    // isolate least significant bit
-    vector = vector & (~vector + 1);
-    const struct find_field_desc& desc = find_field_table[width];
-    int result = 0;
-    switch (desc.levels) {
-        // the following case entries are intended to fall through
-        // (this is a variant of Duff's Device)
-        // TODO: disable compiler warnings for it
-        case 6:
-            result |= (vector & desc.m32) ? 32 : 0;
-        case 5:
-            result |= (vector & desc.m16) ? 16 : 0;
-        case 4:
-            result |= (vector & desc.m8) ? 8 : 0;
-        case 3:
-            result |= (vector & desc.m4) ? 4 : 0;
-        case 2:
-            result |= (vector & desc.m2) ? 2 : 0;
-        case 1:
-            result |= (vector & desc.m1) ? 1 : 0;
-        default:
-            break;
-    }
-    return result;
-}
-#endif
-#if 0
-inline int first_field_marked(int width, uint64_t vector)
-{
-    // isolate least significant bit
-    vector = vector & (~vector + 1);
-    // directly compute position of set bit using table
-    const struct find_field_desc& desc = find_field_table[width];
-    return ((vector & desc.m1) ? 1 : 0) | ((vector & desc.m2) ? 2 : 0) | ((vector & desc.m4) ? 4 : 0) |
-           ((vector & desc.m8) ? 8 : 0) | ((vector & desc.m16) ? 16 : 0) | ((vector & desc.m32) ? 32 : 0);
-}
-#endif
-#if 0
-inline int first_field_marked(int width, uint64_t vector)
-{
-    int result = 0;
-    auto msb = 1ULL << (width - 1);
-    while (msb) {
-        if (vector & msb)
-            return result;
-        msb <<= width;
-        result++;
-    }
-    return -1;
-}
-#endif
-
-template <typename VectorCompare>
-size_t parallel_subword_find(VectorCompare vector_compare, const uint64_t* data, size_t offset, size_t width,
-=======
 
 template <typename VectorCompare>
 size_t parallel_subword_find(VectorCompare vector_compare, const uint64_t* data, size_t offset, uint8_t width,
->>>>>>> 8f1d4722
                              uint64_t MSBs, uint64_t search_vector, size_t start, size_t end)
 {
     const auto field_count = num_fields_for_width(width);
     const auto bit_count_pr_iteration = num_bits_for_width(width);
-<<<<<<< HEAD
-    const auto fast_scan_limit = 4 * bit_count_pr_iteration;
-    // use signed to make it easier to ascertain correctness of loop condition below
-    signed total_bit_count_left = static_cast<signed>(end - start) * static_cast<signed>(width);
-    REALM_ASSERT_DEBUG(total_bit_count_left >= 0);
-    unaligned_word_iter it(data, offset + start * width);
-    uint64_t found_vector = 0;
-    while (total_bit_count_left >= fast_scan_limit) {
-        // unrolling 2x
-        const auto word0 = it.get_with_unsafe_prefetch(bit_count_pr_iteration);
-        it.bump(bit_count_pr_iteration);
-        const auto word1 = it.get_with_unsafe_prefetch(bit_count_pr_iteration);
-        auto found_vector0 = vector_compare(MSBs, word0, search_vector);
-        auto found_vector1 = vector_compare(MSBs, word1, search_vector);
-        it.bump(bit_count_pr_iteration);
-=======
     const size_t fast_scan_limit = 4 * bit_count_pr_iteration;
     // use signed to make it easier to ascertain correctness of loop condition below
     auto total_bit_count_left = (end - start) * width;
@@ -1103,7 +596,6 @@
         const auto word1 = it.consume_with_unsafe_prefetch(bit_count_pr_iteration);
         auto found_vector0 = vector_compare(MSBs, word0, search_vector);
         auto found_vector1 = vector_compare(MSBs, word1, search_vector);
->>>>>>> 8f1d4722
         if (found_vector0) {
             const auto sub_word_index = first_field_marked(width, found_vector0);
             return start + sub_word_index;
@@ -1115,15 +607,10 @@
         total_bit_count_left -= 2 * bit_count_pr_iteration;
         start += 2 * field_count;
     }
-<<<<<<< HEAD
-    while (total_bit_count_left >= bit_count_pr_iteration) {
-        const auto word = it.get(bit_count_pr_iteration);
-=======
 
     // One word at a time
     while (total_bit_count_left >= bit_count_pr_iteration) {
         const auto word = it.consume(bit_count_pr_iteration);
->>>>>>> 8f1d4722
         found_vector = vector_compare(MSBs, word, search_vector);
         if (found_vector) {
             const auto sub_word_index = first_field_marked(width, found_vector);
@@ -1131,19 +618,12 @@
         }
         total_bit_count_left -= bit_count_pr_iteration;
         start += field_count;
-<<<<<<< HEAD
-        it.bump(bit_count_pr_iteration);
-    }
-    if (total_bit_count_left) {                         // final subword, may be partial
-        const auto word = it.get(total_bit_count_left); // <-- limit lookahead to avoid touching memory beyond array
-=======
     }
 
     // final subword, may be partial
     if (total_bit_count_left) {
         // limit lookahead to avoid touching memory beyond array
         const auto word = it.consume(total_bit_count_left);
->>>>>>> 8f1d4722
         found_vector = vector_compare(MSBs, word, search_vector);
         auto last_word_mask = 0xFFFFFFFFFFFFFFFFULL >> (64 - total_bit_count_left);
         found_vector &= last_word_mask;
@@ -1165,11 +645,7 @@
 }
 
 template <typename T>
-<<<<<<< HEAD
-struct EncodedFetcher {
-=======
 struct CompressedDataFetcher {
->>>>>>> 8f1d4722
 
     int64_t operator()(const char*, size_t ndx) const
     {
@@ -1204,11 +680,7 @@
 //
 // We currently use binary search. See for example
 // http://www.tbray.org/ongoing/When/200x/2003/03/22/Binary.
-<<<<<<< HEAD
-template <int width, typename F = decltype(default_fetcher<width>)>
-=======
 template <typename F>
->>>>>>> 8f1d4722
 inline size_t lower_bound(const char* data, size_t start, size_t end, int64_t value,
                           F fetcher = default_fetcher) noexcept
 {
@@ -1286,11 +758,7 @@
         size_t other_half = size - half;
         size_t probe = low + half;
         size_t other_low = low + other_half;
-<<<<<<< HEAD
-        int64_t v = fetcher(data, probe); // get_direct<width>(data, probe);
-=======
         int64_t v = fetcher(data, probe);
->>>>>>> 8f1d4722
         size = half;
         // for max performance, the line below should compile into a conditional
         // move instruction. Not all compilers do this. To maximize chance
@@ -1303,11 +771,7 @@
 }
 
 // See lower_bound()
-<<<<<<< HEAD
-template <int width, typename F = decltype(default_fetcher<width>)>
-=======
 template <typename F>
->>>>>>> 8f1d4722
 inline size_t upper_bound(const char* data, size_t start, size_t end, int64_t value,
                           F fetcher = default_fetcher) noexcept
 {
@@ -1358,47 +822,27 @@
 template <int width>
 inline size_t lower_bound(const char* data, size_t size, int64_t value) noexcept
 {
-<<<<<<< HEAD
-    return impl::lower_bound<width>(data, 0, size, value, impl::default_fetcher<width>);
-=======
     return impl::lower_bound(data, 0, size, value, impl::default_fetcher<width>);
->>>>>>> 8f1d4722
 }
 
 template <typename T>
 inline size_t lower_bound(const char* data, size_t size, int64_t value,
-<<<<<<< HEAD
-                          const impl::EncodedFetcher<T>& encoder) noexcept
-{
-    return impl::lower_bound<0>(data, 0, size, value, encoder);
-=======
                           const impl::CompressedDataFetcher<T>& fetcher) noexcept
 {
     return impl::lower_bound(data, 0, size, value, fetcher);
->>>>>>> 8f1d4722
 }
 
 template <int width>
 inline size_t upper_bound(const char* data, size_t size, int64_t value) noexcept
 {
-<<<<<<< HEAD
-    return impl::upper_bound<width>(data, 0, size, value, impl::default_fetcher<width>);
-=======
     return impl::upper_bound(data, 0, size, value, impl::default_fetcher<width>);
->>>>>>> 8f1d4722
 }
 
 template <typename T>
 inline size_t upper_bound(const char* data, size_t size, int64_t value,
-<<<<<<< HEAD
-                          const impl::EncodedFetcher<T>& encoder) noexcept
-{
-    return impl::lower_bound<0>(data, 0, size, value, encoder);
-=======
                           const impl::CompressedDataFetcher<T>& fetcher) noexcept
 {
     return impl::upper_bound(data, 0, size, value, fetcher);
->>>>>>> 8f1d4722
 }
 
 } // namespace realm
