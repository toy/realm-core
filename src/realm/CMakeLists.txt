--- conflicted
+++ resolved
@@ -333,13 +333,8 @@
 # On systems without a built-in SHA-1 implementation (or one provided by a dependency)
 # we need to bundle the public domain implementation.
 if(NOT APPLE AND NOT CMAKE_SYSTEM_NAME MATCHES "^Windows" AND NOT REALM_HAVE_OPENSSL)
-<<<<<<< HEAD
-    add_library(sha1 OBJECT ${RealmCore_SOURCE_DIR}/external/sha-1/sha1.c)
-    target_include_directories(Storage PRIVATE ${RealmCore_SOURCE_DIR}/external/sha-1)
-=======
     add_library(sha1 OBJECT ../external/sha-1/sha1.c)
     target_include_directories(Storage PRIVATE ../external/sha-1)
->>>>>>> 13ce20f6
     target_sources(Storage PRIVATE $<TARGET_OBJECTS:sha1>)
 endif()
 
@@ -347,13 +342,8 @@
 # we need to bundle the public domain implementation.
 # Note: This is also used on Windows because Windows lacks a native SHA224 hash needed for realm encryption
 if(NOT APPLE AND NOT REALM_HAVE_OPENSSL OR WIN32)
-<<<<<<< HEAD
-    add_library(sha2 OBJECT ${RealmCore_SOURCE_DIR}/external/sha-2/sha224.cpp ${RealmCore_SOURCE_DIR}/external/sha-2/sha256.cpp)
-    target_include_directories(Storage PRIVATE ${RealmCore_SOURCE_DIR}/external/sha-2)
-=======
     add_library(sha2 OBJECT ../external/sha-2/sha224.cpp ../external/sha-2/sha256.cpp)
     target_include_directories(Storage PRIVATE ../external/sha-2)
->>>>>>> 13ce20f6
     target_sources(Storage PRIVATE $<TARGET_OBJECTS:sha2>)
 endif()
 
