--- conflicted
+++ resolved
@@ -390,14 +390,13 @@
         return nullptr;
     }
 
-<<<<<<< HEAD
     virtual void collect_dependencies(std::vector<TableKey>&) const
     {
-=======
+    }
+
     virtual bool has_constant_evaluation() const
     {
         return false;
->>>>>>> 3aa55b37
     }
 
     virtual void evaluate(size_t index, ValueBase& destination) = 0;
@@ -1742,16 +1741,12 @@
 };
 
 struct UnaryLinkResult : public LinkMapFunction {
-    UnaryLinkResult()
-        : m_result(realm::not_found)
-    {
-    }
-    bool consume(size_t row_index) override
-    {
-        m_result = row_index;
+    bool consume(ObjKey key) override
+    {
+        m_result = key;
         return false; // exit search, only one result ever expected
     }
-    size_t m_result;
+    ObjKey m_result;
 };
 
 struct CountLinks : public LinkMapFunction {
@@ -1857,14 +1852,11 @@
         m_leaf_ptr = m_array_ptr.get();
     }
 
-<<<<<<< HEAD
     void collect_dependencies(std::vector<TableKey>& tables) const;
 
     virtual std::string description(util::serializer::SerialisationState& state) const;
 
-    std::vector<ObjKey> get_links(size_t index)
-=======
-    size_t get_unary_link_or_not_found(size_t index) const
+    ObjKey get_unary_link_or_not_found(size_t index) const
     {
         REALM_ASSERT(m_only_unary_links);
         UnaryLinkResult res;
@@ -1872,22 +1864,21 @@
         return res.m_result;
     }
 
-    std::vector<size_t> get_links(size_t index) const
->>>>>>> 3aa55b37
+    std::vector<ObjKey> get_links(size_t index) const
     {
         std::vector<ObjKey> res;
         get_links(index, res);
         return res;
     }
 
-    size_t count_links(size_t row)
+    size_t count_links(size_t row) const
     {
         CountLinks counter;
         map_links(row, counter);
         return counter.result();
     }
 
-    size_t count_all_backlinks(size_t row)
+    size_t count_all_backlinks(size_t row) const
     {
         CountBacklinks counter(get_target_table());
         map_links(row, counter);
@@ -1921,63 +1912,10 @@
     }
 
 private:
-<<<<<<< HEAD
-    void map_links(size_t column, ObjKey key, LinkMapFunction& lm);
-    void map_links(size_t column, size_t row, LinkMapFunction& lm);
-
-    void get_links(size_t row, std::vector<ObjKey>& result)
-=======
-    void map_links(size_t column, size_t row, LinkMapFunction& lm) const
-    {
-        bool last = (column + 1 == m_link_columns.size());
-        ColumnType type = m_link_types[column];
-        if (type == col_type_Link) {
-            const LinkColumn& cl = *static_cast<const LinkColumn*>(m_link_columns[column]);
-            size_t r = to_size_t(cl.get(row));
-            if (r == 0)
-                return;
-            r--; // LinkColumn stores link to row N as N + 1
-            if (last) {
-                bool continue2 = lm.consume(r);
-                if (!continue2)
-                    return;
-            }
-            else
-                map_links(column + 1, r, lm);
-        }
-        else if (type == col_type_LinkList) {
-            const LinkListColumn& cll = *static_cast<const LinkListColumn*>(m_link_columns[column]);
-            ConstLinkViewRef lvr = cll.get(row);
-            for (size_t t = 0; t < lvr->size(); t++) {
-                size_t r = lvr->get(t).get_index();
-                if (last) {
-                    bool continue2 = lm.consume(r);
-                    if (!continue2)
-                        return;
-                }
-                else
-                    map_links(column + 1, r, lm);
-            }
-        }
-        else if (type == col_type_BackLink) {
-            const BacklinkColumn& bl = *static_cast<const BacklinkColumn*>(m_link_columns[column]);
-            size_t count = bl.get_backlink_count(row);
-            for (size_t i = 0; i < count; ++i) {
-                size_t r = bl.get_backlink(row, i);
-                if (last) {
-                    bool continue2 = lm.consume(r);
-                    if (!continue2)
-                        return;
-                }
-                else
-                    map_links(column + 1, r, lm);
-            }
-        }
-    }
-
-
-    void get_links(size_t row, std::vector<size_t>& result) const
->>>>>>> 3aa55b37
+    void map_links(size_t column, ObjKey key, LinkMapFunction& lm) const;
+    void map_links(size_t column, size_t row, LinkMapFunction& lm) const;
+
+    void get_links(size_t row, std::vector<ObjKey>& result) const
     {
         MakeLinkVector mlv = MakeLinkVector(result);
         map_links(row, mlv);
@@ -2081,34 +2019,26 @@
         Value<T>& d = static_cast<Value<T>&>(destination);
 
         if (links_exist()) {
-<<<<<<< HEAD
             REALM_ASSERT(m_leaf_ptr == nullptr);
-            std::vector<ObjKey> links = m_link_map.get_links(index);
-            Value<T> v = make_value_for_link<T>(m_link_map.only_unary_links(), links.size());
-
-            for (size_t t = 0; t < links.size(); t++) {
-                ConstObj obj = m_link_map.get_target_table()->get_object(links[t]);
-                v.m_storage.set(t, obj.get<T>(m_column_key));
-=======
+
             if (m_link_map.only_unary_links()) {
-                const Table* target_table = m_link_map.target_table();
                 d.init(false, 1);
                 d.m_storage.set_null(0);
-                size_t link_translation_index = this->m_link_map.get_unary_link_or_not_found(index);
-                if (link_translation_index != realm::not_found) {
-                    d.m_storage.set(0, target_table->get<T>(col, link_translation_index));
+                auto link_translation_key = this->m_link_map.get_unary_link_or_not_found(index);
+                if (link_translation_key) {
+                    ConstObj obj = m_link_map.get_target_table()->get_object(link_translation_key);
+                    d.m_storage.set(0, obj.get<T>(m_column_key));
                 }
             }
             else {
-                std::vector<size_t> links = m_link_map.get_links(index);
+                std::vector<ObjKey> links = m_link_map.get_links(index);
                 constexpr bool only_unary_links = false;
                 Value<T> v = make_value_for_link<T>(only_unary_links, links.size());
                 for (size_t t = 0; t < links.size(); t++) {
-                    size_t link_to = links[t];
-                    v.m_storage.set(t, m_link_map.target_table()->template get<T>(col, link_to));
+                    ConstObj obj = m_link_map.get_target_table()->get_object(links[t]);
+                    v.m_storage.set(t, obj.get<T>(m_column_key));
                 }
                 destination.import(v);
->>>>>>> 3aa55b37
             }
         }
         else {
@@ -2759,10 +2689,6 @@
         : m_column_key(other.m_column_key)
         , m_link_map(other.m_link_map)
     {
-<<<<<<< HEAD
-=======
-        evaluate_internal(index, destination, ValueBase::chunk_size);
->>>>>>> 3aa55b37
     }
 
     void set_cluster(const Cluster* cluster);
@@ -3193,15 +3119,10 @@
             // Now load `ValueBase::chunk_size` rows from from the leaf into m_storage. If it's an integer
             // leaf, then it contains the method get_chunk() which copies these values in a super fast way (first
             // case of the `if` below. Otherwise, copy the values one by one in a for-loop (the `else` case).
-<<<<<<< HEAD
-            if (std::is_same<U, int64_t>::value && index + ValueBase::default_size <= colsize) {
-                Value<int64_t> v;
-=======
-            if (std::is_same<U, int64_t>::value && index + ValueBase::chunk_size <= sgc->m_leaf_end) {
+            if (std::is_same<U, int64_t>::value && index + ValueBase::chunk_size <= colsize) {
                 Value<int64_t> v(false, ValueBase::chunk_size);
->>>>>>> 3aa55b37
-
-                // If you want to modify 'default_size' then update Array::get_chunk()
+
+                // If you want to modify 'chunk_size' then update Array::get_chunk()
                 REALM_ASSERT_3(ValueBase::chunk_size, ==, 8);
 
                 auto leaf_2 = static_cast<const Array*>(leaf);
@@ -3279,16 +3200,12 @@
         return m_nullable;
     }
 
-<<<<<<< HEAD
+    LinkMap get_link_map() const
+    {
+        return m_link_map;
+    }
+
     ColKey column_key() const noexcept
-=======
-    LinkMap get_link_map() const
-    {
-        return m_link_map;
-    }
-
-    size_t column_ndx() const noexcept
->>>>>>> 3aa55b37
     {
         return m_column_key;
     }
@@ -3832,7 +3749,7 @@
     {
         m_left_is_const = m_left->has_constant_evaluation();
         if (m_left_is_const) {
-            m_left->evaluate(-1/*unused*/, m_left_value);
+            m_left->evaluate(-1 /*unused*/, m_left_value);
         }
     }
 
@@ -3919,19 +3836,13 @@
     }
 
 private:
-<<<<<<< HEAD
     Compare(const Compare& other, Transaction* tr)
         : m_left(other.m_left->clone(tr))
         , m_right(other.m_right->clone(tr))
-=======
-    Compare(const Compare& other, QueryNodeHandoverPatches* patches)
-        : m_left(other.m_left->clone(patches))
-        , m_right(other.m_right->clone(patches))
         , m_left_is_const(other.m_left_is_const)
->>>>>>> 3aa55b37
     {
         if (m_left_is_const) {
-            m_left->evaluate(-1/*unused*/, m_left_value);
+            m_left->evaluate(-1 /*unused*/, m_left_value);
         }
     }
 
@@ -3940,6 +3851,5 @@
     bool m_left_is_const;
     Value<T> m_left_value;
 };
-
 }
 #endif // REALM_QUERY_EXPRESSION_HPP