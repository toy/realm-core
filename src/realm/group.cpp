/*************************************************************************
 *
 * Copyright 2016 Realm Inc.
 *
 * Licensed under the Apache License, Version 2.0 (the "License");
 * you may not use this file except in compliance with the License.
 * You may obtain a copy of the License at
 *
 * http://www.apache.org/licenses/LICENSE-2.0
 *
 * Unless required by applicable law or agreed to in writing, software
 * distributed under the License is distributed on an "AS IS" BASIS,
 * WITHOUT WARRANTIES OR CONDITIONS OF ANY KIND, either express or implied.
 * See the License for the specific language governing permissions and
 * limitations under the License.
 *
 **************************************************************************/

#include <new>
#include <algorithm>
#include <set>
#include <fstream>

#ifdef REALM_DEBUG
#include <iostream>
#include <iomanip>
#endif

#include <realm/util/file_mapper.hpp>
#include <realm/util/memory_stream.hpp>
#include <realm/util/miscellaneous.hpp>
#include <realm/util/thread.hpp>
#include <realm/impl/destroy_guard.hpp>
#include <realm/utilities.hpp>
#include <realm/exceptions.hpp>
#include <realm/group_writer.hpp>
#include <realm/db.hpp>
#include <realm/replication.hpp>

using namespace realm;
using namespace realm::util;

namespace {

class Initialization {
public:
    Initialization()
    {
        realm::cpuid_init();
    }
};

Initialization initialization;

} // anonymous namespace

constexpr char Group::g_class_name_prefix[];
constexpr size_t Group::g_class_name_prefix_len;

Group::Group()
    : m_local_alloc(new SlabAlloc)
    , m_alloc(*m_local_alloc) // Throws
    , m_top(m_alloc)
    , m_tables(m_alloc)
    , m_table_names(m_alloc)
    , m_is_shared(false)
{
    init_array_parents();
    m_alloc.attach_empty(); // Throws
    m_file_format_version = get_target_file_format_version_for_session(0, Replication::hist_None);
    ref_type top_ref = 0; // Instantiate a new empty group
    bool create_group_when_missing = true;
    bool writable = create_group_when_missing;
    attach(top_ref, writable, create_group_when_missing); // Throws
}


Group::Group(const std::string& file, const char* key, OpenMode mode)
    : m_local_alloc(new SlabAlloc) // Throws
    , m_alloc(*m_local_alloc)
    , m_top(m_alloc)
    , m_tables(m_alloc)
    , m_table_names(m_alloc)
    , m_is_shared(false)
    , m_total_rows(0)
{
    init_array_parents();

    open(file, key, mode); // Throws
}


Group::Group(BinaryData buffer, bool take_ownership)
    : m_local_alloc(new SlabAlloc) // Throws
    , m_alloc(*m_local_alloc)
    , m_top(m_alloc)
    , m_tables(m_alloc)
    , m_table_names(m_alloc)
    , m_is_shared(false)
    , m_total_rows(0)
{
    init_array_parents();
    open(buffer, take_ownership); // Throws
}

Group::Group(unattached_tag) noexcept
    : m_local_alloc(new SlabAlloc) // Throws
    , m_alloc(*m_local_alloc)
    , // Throws
    m_top(m_alloc)
    , m_tables(m_alloc)
    , m_table_names(m_alloc)
    , m_is_shared(false)
    , m_total_rows(0)
{
    init_array_parents();
}

Group::Group(shared_tag) noexcept
    : m_local_alloc(new SlabAlloc) // Throws
    , m_alloc(*m_local_alloc)
    , // Throws
    m_top(m_alloc)
    , m_tables(m_alloc)
    , m_table_names(m_alloc)
    , m_is_shared(true)
    , m_total_rows(0)
{
    init_array_parents();
}

Group::Group(SlabAlloc* alloc) noexcept
    : m_alloc(*alloc)
    , // Throws
    m_top(m_alloc)
    , m_tables(m_alloc)
    , m_table_names(m_alloc)
    , m_is_shared(true)
    , m_total_rows(0)
{
    init_array_parents();
}


Group::TableRecycler Group::g_table_recycler_1;
Group::TableRecycler Group::g_table_recycler_2;
std::mutex Group::g_table_recycler_mutex;


TableKeyIterator& TableKeyIterator::operator++()
{
    m_pos++;
    m_index_in_group++;
    load_key();
    return *this;
}

TableKey TableKeyIterator::operator*()
{
    if (!bool(m_table_key)) {
        load_key();
    }
    return m_table_key;
}

void TableKeyIterator::load_key()
{
    const Group& g = *m_group;
    size_t max_index_in_group = g.m_table_names.size();
    while (m_index_in_group < max_index_in_group) {
        RefOrTagged rot = g.m_tables.get_as_ref_or_tagged(m_index_in_group);
        if (rot.is_ref()) {
            Table* t;
            if (m_index_in_group < g.m_table_accessors.size() &&
                (t = load_atomic(g.m_table_accessors[m_index_in_group], std::memory_order_acquire))) {
                m_table_key = t->get_key();
            }
            else {
                m_table_key = Table::get_key_direct(g.m_tables.get_alloc(), rot.get_as_ref());
            }
            return;
        }
        m_index_in_group++;
    }
    m_table_key = TableKey();
}

TableKey TableKeys::operator[](size_t p) const
{
    if (p < m_iter.m_pos) {
        m_iter = TableKeyIterator(m_iter.m_group, 0);
    }
    while (m_iter.m_pos < p) {
        ++m_iter;
    }
    return *m_iter;
}

size_t Group::size() const noexcept
{
    return m_num_tables;
}


void Group::set_size() const noexcept
{
    int retval = 0;
    if (is_attached() && m_table_names.is_attached()) {
        size_t max_index = m_tables.size();
        REALM_ASSERT(max_index < (1 << 16));
        for (size_t j = 0; j < max_index; ++j) {
            RefOrTagged rot = m_tables.get_as_ref_or_tagged(j);
            if (rot.is_ref() && rot.get_as_ref()) {
                ++retval;
            }
        }
    }
    m_num_tables = retval;
}

std::map<TableRef, ColKey> Group::get_primary_key_columns_from_pk_table(TableRef pk_table)
{
    std::map<TableRef, ColKey> ret;
    REALM_ASSERT(pk_table);
    ColKey col_table = pk_table->get_column_key("pk_table");
    ColKey col_prop = pk_table->get_column_key("pk_property");
    for (auto pk_obj : *pk_table) {
        auto object_type = pk_obj.get<String>(col_table);
        auto name = std::string(g_class_name_prefix) + std::string(object_type);
        auto table = get_table(name);
        auto pk_col_name = pk_obj.get<String>(col_prop);
        auto pk_col = table->get_column_key(pk_col_name);
        ret.emplace(table, pk_col);
    }

    return ret;
}

TableKey Group::ndx2key(size_t ndx) const
{
    REALM_ASSERT(is_attached());
    Table* accessor = load_atomic(m_table_accessors[ndx], std::memory_order_acquire);
    if (accessor)
        return accessor->get_key(); // fast path

    // slow path:
    RefOrTagged rot = m_tables.get_as_ref_or_tagged(ndx);
    if (rot.is_tagged())
        throw NoSuchTable();
    ref_type ref = rot.get_as_ref();
    REALM_ASSERT(ref);
    return Table::get_key_direct(m_tables.get_alloc(), ref);
}

size_t Group::key2ndx_checked(TableKey key) const
{
    size_t idx = key2ndx(key);
    // early out
    // note: don't lock when accessing m_table_accessors, because if we miss a concurrently introduced table
    // accessor, we'll just fall through to the slow path. Table accessors can be introduced concurrently,
    // but never removed. The following is only safe because 'm_table_accessors' will not be relocated
    // concurrently. (We aim to be safe in face of concurrent access to a frozen transaction, where tables
    // cannot be added or removed. All other races are undefined behaviour)
    if (idx < m_table_accessors.size()) {
        Table* tbl = load_atomic(m_table_accessors[idx], std::memory_order_acquire);
        if (tbl && tbl->get_key() == key)
            return idx;
    }
    // FIXME: This is a temporary hack we should revisit.
    // The notion of a const group as it is now, is not really
    // useful. It is linked to a distinction between a read
    // and a write transaction. This distinction is likely to
    // be moved from compile time to run time.
    Allocator* alloc = const_cast<SlabAlloc*>(&m_alloc);
    if (m_tables.is_attached() && idx < m_tables.size()) {
        RefOrTagged rot = m_tables.get_as_ref_or_tagged(idx);
        if (rot.is_ref() && rot.get_as_ref() && (Table::get_key_direct(*alloc, rot.get_as_ref()) == key)) {

            return idx;
        }
    }
    throw NoSuchTable();
}


int Group::get_file_format_version() const noexcept
{
    return m_file_format_version;
}


void Group::set_file_format_version(int file_format) noexcept
{
    m_file_format_version = file_format;
}


int Group::get_committed_file_format_version() const noexcept
{
    return m_alloc.get_committed_file_format_version();
}


int Group::get_target_file_format_version_for_session(int current_file_format_version,
                                                      int requested_history_type) noexcept
{
    // Note: This function is responsible for choosing the target file format
    // for a sessions. If it selects a file format that is different from
    // `current_file_format_version`, it will trigger a file format upgrade
    // process.

    // Note: `current_file_format_version` may be zero at this time, which means
    // that the file format it is not yet decided (only possible for empty
    // Realms where top-ref is zero).

    // Please see Group::get_file_format_version() for information about the
    // individual file format versions.

    if (requested_history_type == Replication::hist_None && current_file_format_version == 10)
        return 10;

    return 11;
}

void Group::get_version_and_history_info(const Array& top, _impl::History::version_type& version, int& history_type,
                                         int& history_schema_version) noexcept
{
    using version_type = _impl::History::version_type;
    version_type version_2 = 0;
    int history_type_2 = 0;
    int history_schema_version_2 = 0;
    if (top.is_attached()) {
        if (top.size() > s_version_ndx) {
            version_2 = version_type(top.get_as_ref_or_tagged(s_version_ndx).get_as_int());
        }
        if (top.size() > s_hist_type_ndx) {
            history_type_2 = int(top.get_as_ref_or_tagged(s_hist_type_ndx).get_as_int());
        }
        if (top.size() > s_hist_version_ndx) {
            history_schema_version_2 = int(top.get_as_ref_or_tagged(s_hist_version_ndx).get_as_int());
        }
    }
    // Version 0 is not a legal initial version, so it has to be set to 1
    // instead.
    if (version_2 == 0)
        version_2 = 1;
    version = version_2;
    history_type = history_type_2;
    history_schema_version = history_schema_version_2;
}

int Group::get_history_schema_version() noexcept
{
    bool history_schema_version = (m_top.is_attached() && m_top.size() > s_hist_version_ndx);
    if (history_schema_version) {
        return int(m_top.get_as_ref_or_tagged(s_hist_version_ndx).get_as_int());
    }
    return 0;
}

uint64_t Group::get_sync_file_id() const noexcept
{
    if (m_top.is_attached() && m_top.size() > s_sync_file_id_ndx) {
        return uint64_t(m_top.get_as_ref_or_tagged(s_sync_file_id_ndx).get_as_int());
    }
    auto repl = get_replication();
    if (repl && repl->get_history_type() == Replication::hist_SyncServer) {
        return 1;
    }
    return 0;
}

void Transaction::upgrade_file_format(int target_file_format_version)
{
    REALM_ASSERT(is_attached());

    // Be sure to revisit the following upgrade logic when a new file format
    // version is introduced. The following assert attempt to help you not
    // forget it.
    REALM_ASSERT_EX(target_file_format_version == 11, target_file_format_version);

    int current_file_format_version = get_file_format_version();
    REALM_ASSERT(current_file_format_version < target_file_format_version);

    // DB::do_open() must ensure this. Be sure to revisit the
    // following upgrade logic when DB::do_open() is changed (or
    // vice versa).
    REALM_ASSERT_EX(current_file_format_version >= 5 && current_file_format_version <= 10,
                    current_file_format_version);


    // Upgrade from version prior to 7 (new history schema version in top array)
    if (current_file_format_version <= 6 && target_file_format_version >= 7) {
        // If top array size is 9, then add the missing 10th element containing
        // the history schema version.
        std::size_t top_size = m_top.size();
        REALM_ASSERT(top_size <= 9);
        if (top_size == 9) {
            int initial_history_schema_version = 0;
            m_top.add(initial_history_schema_version); // Throws
        }
        set_file_format_version(7);
        commit_and_continue_writing();
    }

    // Upgrade from version prior to 10 (Cluster based db)
    if (current_file_format_version <= 9 && target_file_format_version >= 10) {
        DisableReplication disable_replication(*this);

        std::vector<TableRef> table_accessors;
        TableRef pk_table;
        std::map<TableRef, ColKey> pk_cols;
        // Use table lookup by name. The table keys are not generated yet
        for (size_t t = 0; t < m_table_names.size(); t++) {
            StringData name = m_table_names.get(t);
            // In file format version 9 files, all names represent existing tables.
            auto table = get_table(name);
            if (name == "pk") {
                pk_table = table;
            }
            else {
                table_accessors.push_back(table);
            }
        }
        auto commit_and_continue = [this]() {
            commit_and_continue_writing();
        };

<<<<<<< HEAD
        auto commit_and_continue = [this]() {
            commit_and_continue_writing();
        };
        for (auto k : table_keys) {
            get_table(k)->migrate_column_info(commit_and_continue);
=======
        for (auto k : table_accessors) {
            k->migrate_column_info(commit_and_continue);
>>>>>>> 3a611575
        }

        if (pk_table) {
            pk_table->migrate_column_info(commit_and_continue);
            pk_table->migrate_indexes(ColKey(), commit_and_continue);
            pk_table->create_columns(commit_and_continue);
            pk_table->migrate_objects(ColKey(), commit_and_continue);
            pk_cols = get_primary_key_columns_from_pk_table(pk_table);
        }

        for (auto k : table_accessors) {
            k->migrate_indexes(pk_cols[k], commit_and_continue);
        }
        for (auto k : table_accessors) {
            k->migrate_subspec(commit_and_continue);
        }
        for (auto k : table_accessors) {
            k->create_columns(commit_and_continue);
        }
        for (auto k : table_accessors) {
            k->migrate_objects(pk_cols[k], commit_and_continue);
        }
        for (auto k : table_accessors) {
            k->migrate_links(commit_and_continue);
        }
        for (auto k : table_accessors) {
            auto orig_row_ndx_col = k->get_column_key("!ROW_INDEX");
            if (orig_row_ndx_col)
                k->remove_column(orig_row_ndx_col);
            auto oid_col = k->get_column_key("!OID");
            if (oid_col)
                k->remove_column(oid_col);
            k->do_set_primary_key_column(pk_cols[k]);
        }

        if (pk_table) {
            remove_table("pk");
        }
    }
    // If we come from a file format version lower than 10, all objects with primary keys
    // will be upgraded correctly by the above process
    if (current_file_format_version == 10 && target_file_format_version >= 11) {
        auto table_keys = get_table_keys();
        for (auto k : table_keys) {
            auto t = get_table(k);
            if (auto col = t->get_primary_key_column()) {
                if (col.get_type() == col_type_Int) {
                    // Tables with integer primary keys have to be rebuilt
                    t->remove_search_index(col);
                    t->rebuild_table_with_pk_column();
                }
            }
        }
    }
    // NOTE: Additional future upgrade steps go here.
}

void Group::open(ref_type top_ref, const std::string& file_path)
{
    SlabAlloc::DetachGuard dg(m_alloc);

    // Select file format if it is still undecided.
    m_file_format_version = m_alloc.get_committed_file_format_version();

    bool file_format_ok = false;
    // It is not possible to open prior file format versions without an upgrade.
    // Since a Realm file cannot be upgraded when opened in this mode
    // (we may be unable to write to the file), no earlier versions can be opened.
    // Please see Group::get_file_format_version() for information about the
    // individual file format versions.
    switch (m_file_format_version) {
        case 0:
            file_format_ok = (top_ref == 0);
            break;
        case 10:
        case 11:
            file_format_ok = true;
            break;
    }
    if (REALM_UNLIKELY(!file_format_ok))
        throw FileFormatUpgradeRequired("Realm file needs upgrade before opening in RO mode", file_path);

    Replication::HistoryType history_type = Replication::hist_None;
    int target_file_format_version = get_target_file_format_version_for_session(m_file_format_version, history_type);
    if (m_file_format_version == 0) {
        set_file_format_version(target_file_format_version);
    }
    else {
        // From a technical point of view, we could upgrade the Realm file
        // format in memory here, but since upgrading can be expensive, it is
        // currently disallowed.
        REALM_ASSERT(target_file_format_version == m_file_format_version);
    }

    // Make all dynamically allocated memory (space beyond the attached file) as
    // available free-space.
    reset_free_space_tracking(); // Throws

    bool create_group_when_missing = true;
    bool writable = create_group_when_missing;
    attach(top_ref, writable, create_group_when_missing); // Throws
    dg.release();                                         // Do not detach after all
}

void Group::open(const std::string& file_path, const char* encryption_key, OpenMode mode)
{
    if (is_attached() || m_is_shared)
        throw LogicError(LogicError::wrong_group_state);

    SlabAlloc::Config cfg;
    cfg.read_only = mode == mode_ReadOnly;
    cfg.no_create = mode == mode_ReadWriteNoCreate;
    cfg.encryption_key = encryption_key;
    ref_type top_ref = m_alloc.attach_file(file_path, cfg); // Throws

    open(top_ref, file_path);
}


void Group::open(BinaryData buffer, bool take_ownership)
{
    REALM_ASSERT(buffer.data());

    if (is_attached() || m_is_shared)
        throw LogicError(LogicError::wrong_group_state);

    ref_type top_ref = m_alloc.attach_buffer(buffer.data(), buffer.size()); // Throws

    open(top_ref, {});

    if (take_ownership)
        m_alloc.own_buffer();
}


Group::~Group() noexcept
{
    // If this group accessor is detached at this point in time, it is either
    // because it is DB::m_group (m_is_shared), or it is a free-stading
    // group accessor that was never successfully opened.
    if (!m_top.is_attached())
        return;

    // Free-standing group accessor
    detach();

    // if a local allocator is set in m_local_alloc, then the destruction
    // of m_local_alloc will trigger destruction of the allocator, which will
    // verify that the allocator has been detached, so....
    if (m_local_alloc)
        m_local_alloc->detach();
}


void Group::remap(size_t new_file_size)
{
    m_alloc.update_reader_view(new_file_size); // Throws
    update_allocator_wrappers(m_is_writable);
}


void Group::remap_and_update_refs(ref_type new_top_ref, size_t new_file_size, bool writable)
{
    size_t old_baseline = m_alloc.get_baseline();

    m_alloc.update_reader_view(new_file_size); // Throws
    update_allocator_wrappers(writable);

    // force update of all ref->ptr translations if the mapping has changed
    auto mapping_version = m_alloc.get_mapping_version();
    if (mapping_version != m_last_seen_mapping_version) {
        // force re-translation of all refs
        old_baseline = 0;
        m_last_seen_mapping_version = mapping_version;
    }
    update_refs(new_top_ref, old_baseline);
}

void Group::validate_top_array(const Array& arr, const SlabAlloc& alloc)
{
    size_t top_size = arr.size();
    ref_type top_ref = arr.get_ref();

    switch (top_size) {
        // These are the valid sizes
        case 3:
        case 5:
        case 7:
        case 9:
        case 10:
        case 11: {
            ref_type table_names_ref = arr.get_as_ref_or_tagged(s_table_name_ndx).get_as_ref();
            ref_type tables_ref = arr.get_as_ref_or_tagged(s_table_refs_ndx).get_as_ref();
            auto logical_file_size = arr.get_as_ref_or_tagged(s_file_size_ndx).get_as_int();

            // Logical file size must never exceed actual file size.
            auto file_size = alloc.get_baseline();
            if (logical_file_size > file_size) {
                std::string err = "Invalid logical file size: " + util::to_string(logical_file_size) +
                                  ", actual file size: " + util::to_string(file_size);
                throw InvalidDatabase(err, "");
            }
            // First two entries must be valid refs pointing inside the file
            auto invalid_ref = [logical_file_size](ref_type ref) {
                return ref == 0 || (ref & 7) || ref > logical_file_size;
            };
            if (invalid_ref(table_names_ref) || invalid_ref(tables_ref)) {
                std::string err = "Invalid top array (top_ref, [0], [1]): " + util::to_string(top_ref) + ", " +
                                  util::to_string(table_names_ref) + ", " + util::to_string(tables_ref);
                throw InvalidDatabase(err, "");
            }
            break;
        }
        default: {
            std::string err = "Invalid top array size (ref: " + util::to_string(top_ref) +
                              ", size: " + util::to_string(top_size) + ")";
            throw InvalidDatabase(err, "");
            break;
        }
    }
}

void Group::attach(ref_type top_ref, bool writable, bool create_group_when_missing)
{
    REALM_ASSERT(!m_top.is_attached());
    if (create_group_when_missing)
        REALM_ASSERT(writable);

    // If this function throws, it must leave the group accesor in a the
    // unattached state.

    m_tables.detach();
    m_table_names.detach();
    m_is_writable = writable;

    if (top_ref != 0) {
        m_top.init_from_ref(top_ref);
        validate_top_array(m_top, m_alloc);
        m_table_names.init_from_parent();
        m_tables.init_from_parent();
    }
    else if (create_group_when_missing) {
        create_empty_group(); // Throws
    }
    m_attached = true;
    set_size();

    size_t sz = m_tables.is_attached() ? m_tables.size() : 0;
    while (m_table_accessors.size() > sz) {
        if (Table* t = m_table_accessors.back()) {
            t->detach();
            recycle_table_accessor(t);
        }
        m_table_accessors.pop_back();
    }
    while (m_table_accessors.size() < sz) {
        m_table_accessors.emplace_back();
    }
#if REALM_METRICS
    update_num_objects();
#endif // REALM_METRICS
}


void Group::detach() noexcept
{
    detach_table_accessors();
    m_table_accessors.clear();

    m_table_names.detach();
    m_tables.detach();
    m_top.detach();

    m_attached = false;
}

void Group::update_num_objects()
{
#if REALM_METRICS
    if (m_metrics) {
        // FIXME: this is quite invasive and completely defeats the lazy loading mechanism
        // where table accessors are only instantiated on demand, because they are all created here.

        m_total_rows = 0;
        auto keys = get_table_keys();
        for (auto key : keys) {
            ConstTableRef t = get_table(key);
            m_total_rows += t->size();
        }
    }
#endif // REALM_METRICS
}


void Group::attach_shared(ref_type new_top_ref, size_t new_file_size, bool writable)
{
    REALM_ASSERT_3(new_top_ref, <, new_file_size);
    REALM_ASSERT(!is_attached());

    // update readers view of memory
    m_alloc.update_reader_view(new_file_size); // Throws
    update_allocator_wrappers(writable);

    // When `new_top_ref` is null, ask attach() to create a new node structure
    // for an empty group, but only during the initiation of write
    // transactions. When the transaction being initiated is a read transaction,
    // we instead have to leave array accessors m_top, m_tables, and
    // m_table_names in their detached state, as there are no underlying array
    // nodes to attached them to. In the case of write transactions, the nodes
    // have to be created, as they have to be ready for being modified.
    bool create_group_when_missing = writable;
    attach(new_top_ref, writable, create_group_when_missing); // Throws
}


void Group::detach_table_accessors() noexcept
{
    for (auto& table_accessor : m_table_accessors) {
        if (Table* t = table_accessor) {
            t->detach();
            recycle_table_accessor(t);
            table_accessor = nullptr;
        }
    }
}


void Group::create_empty_group()
{
    m_top.create(Array::type_HasRefs); // Throws
    _impl::DeepArrayDestroyGuard dg_top(&m_top);
    {
        m_table_names.create(); // Throws
        _impl::DestroyGuard<ArrayStringShort> dg(&m_table_names);
        m_top.add(m_table_names.get_ref()); // Throws
        dg.release();
    }
    {
        m_tables.create(Array::type_HasRefs); // Throws
        _impl::DestroyGuard<Array> dg(&m_tables);
        m_top.add(m_tables.get_ref()); // Throws
        dg.release();
    }
    size_t initial_logical_file_size = sizeof(SlabAlloc::Header);
    m_top.add(RefOrTagged::make_tagged(initial_logical_file_size)); // Throws
    dg_top.release();
}


Table* Group::do_get_table(size_t table_ndx)
{
    REALM_ASSERT(m_table_accessors.size() == m_tables.size());
    // Get table accessor from cache if it exists, else create
    Table* table = load_atomic(m_table_accessors[table_ndx], std::memory_order_acquire);
    if (!table) {
        // double-checked locking idiom
        std::lock_guard<std::mutex> lock(m_accessor_mutex);
        table = m_table_accessors[table_ndx];
        if (!table)
            table = create_table_accessor(table_ndx); // Throws
    }
    return table;
}


Table* Group::do_get_table(StringData name)
{
    if (!m_table_names.is_attached())
        return 0;
    size_t table_ndx = m_table_names.find_first(name);
    if (table_ndx == not_found)
        return 0;

    Table* table = do_get_table(table_ndx); // Throws
    return table;
}

TableRef Group::add_table_with_primary_key(StringData name, DataType pk_type, StringData pk_name, bool nullable)
{
    if (!is_attached())
        throw LogicError(LogicError::detached_accessor);
    check_table_name_uniqueness(name);

    auto table = do_add_table(name, false, false);

    // Add pk column - without replication
    ColumnAttrMask attr;
    if (nullable)
        attr.set(col_attr_Nullable);
    ColKey pk_col = table->generate_col_key(ColumnType(pk_type), attr);
    table->do_insert_root_column(pk_col, ColumnType(pk_type), pk_name);
    table->do_set_primary_key_column(pk_col);

    if (Replication* repl = *get_repl())
        repl->add_class_with_primary_key(table->get_key(), name, pk_type, pk_name, nullable);

    return TableRef(table, table->m_alloc.get_instance_version());
}

Table* Group::do_add_table(StringData name, bool is_embedded, bool do_repl)
{
    if (!m_is_writable)
        throw LogicError(LogicError::wrong_transact_state);

    // get new key and index
    // find first empty spot:
    // FIXME: Optimize with rowing ptr or free list of some sort
    uint32_t j;
    RefOrTagged rot = RefOrTagged::make_tagged(0);
    for (j = 0; j < m_tables.size(); ++j) {
        rot = m_tables.get_as_ref_or_tagged(j);
        if (!rot.is_ref())
            break;
    }
    bool gen_null_tag = (j == m_tables.size()); // new tags start at zero
    uint32_t tag = gen_null_tag ? 0 : uint32_t(rot.get_as_int());
    TableKey key = TableKey((tag << 16) | j);

    if (REALM_UNLIKELY(name.size() > max_table_name_length))
        throw LogicError(LogicError::table_name_too_long);

    using namespace _impl;
    size_t table_ndx = key2ndx(key);
    ref_type ref = Table::create_empty_table(m_alloc, key); // Throws
    REALM_ASSERT_3(m_tables.size(), ==, m_table_names.size());

    rot = RefOrTagged::make_ref(ref);
    REALM_ASSERT(m_table_accessors.size() == m_tables.size());

    if (table_ndx == m_tables.size()) {
        m_tables.add(rot);
        m_table_names.add(name);
        // Need new slot for table accessor
        m_table_accessors.push_back(nullptr);
    }
    else {
        m_tables.set(table_ndx, rot);       // Throws
        m_table_names.set(table_ndx, name); // Throws
    }

    Replication* repl = *get_repl();
    if (do_repl && repl)
        repl->add_class(key, name, is_embedded);

    ++m_num_tables;

    Table* table = create_table_accessor(j);
    if (is_embedded)
        table->do_set_embedded(true);

    return table;
}


Table* Group::create_table_accessor(size_t table_ndx)
{
    REALM_ASSERT(m_tables.size() == m_table_accessors.size());
    REALM_ASSERT(table_ndx < m_table_accessors.size());

    RefOrTagged rot = m_tables.get_as_ref_or_tagged(table_ndx);
    ref_type ref = rot.get_as_ref();
    if (ref == 0) {
        throw NoSuchTable();
    }
    Table* table = 0;
    {
        std::lock_guard<std::mutex> lg(g_table_recycler_mutex);
        if (g_table_recycler_2.empty()) {
            while (!g_table_recycler_1.empty()) {
                auto t = g_table_recycler_1.back();
                g_table_recycler_1.pop_back();
                g_table_recycler_2.push_back(t);
            }
        }
        if (g_table_recycler_2.size() + g_table_recycler_1.size() > g_table_recycling_delay) {
            table = g_table_recycler_2.back();
            table->fully_detach();
            g_table_recycler_2.pop_back();
        }
    }
    if (table) {
        table->revive(get_repl(), m_alloc, m_is_writable);
        table->init(ref, this, table_ndx, m_is_writable, is_frozen());
    }
    else {
        std::unique_ptr<Table> new_table(new Table(get_repl(), m_alloc));  // Throws
        new_table->init(ref, this, table_ndx, m_is_writable, is_frozen()); // Throws
        table = new_table.release();
    }
    // must be atomic to allow concurrent probing of the m_table_accessors vector.
    store_atomic(m_table_accessors[table_ndx], table, std::memory_order_release);
    table->refresh_index_accessors();
    return table;
}


void Group::recycle_table_accessor(Table* to_be_recycled)
{
    std::lock_guard<std::mutex> lg(g_table_recycler_mutex);
    g_table_recycler_1.push_back(to_be_recycled);
}

void Group::remove_table(StringData name)
{
    if (REALM_UNLIKELY(!is_attached()))
        throw LogicError(LogicError::detached_accessor);
    size_t table_ndx = m_table_names.find_first(name);
    if (table_ndx == not_found)
        throw NoSuchTable();
    auto key = ndx2key(table_ndx);
    remove_table(table_ndx, key); // Throws
}


void Group::remove_table(TableKey key)
{
    if (REALM_UNLIKELY(!is_attached()))
        throw LogicError(LogicError::detached_accessor);

    size_t table_ndx = key2ndx_checked(key);
    remove_table(table_ndx, key);
}


void Group::remove_table(size_t table_ndx, TableKey key)
{
    if (!m_is_writable)
        throw LogicError(LogicError::wrong_transact_state);
    REALM_ASSERT_3(m_tables.size(), ==, m_table_names.size());
    if (table_ndx >= m_tables.size())
        throw LogicError(LogicError::table_index_out_of_range);
    TableRef table = get_table(key);

    // In principle we could remove a table even if it is the target of link
    // columns of other tables, however, to do that, we would have to
    // automatically remove the "offending" link columns from those other
    // tables. Such a behaviour is deemed too obscure, and we shall therefore
    // require that a removed table does not contain foreigh origin backlink
    // columns.
    if (table->is_cross_table_link_target())
        throw CrossTableLinkTarget();

    // There is no easy way for Group::TransactAdvancer to handle removal of
    // tables that contain foreign target table link columns, because that
    // involves removal of the corresponding backlink columns. For that reason,
    // we start by removing all columns, which will generate individual
    // replication instructions for each column removal with sufficient
    // information for Group::TransactAdvancer to handle them.
    size_t n = table->get_column_count();
    for (size_t i = n; i > 0; --i) {
        ColKey col_key = table->spec_ndx2colkey(i - 1);
        table->remove_column(col_key);
    }

    size_t prior_num_tables = m_tables.size();
    if (Replication* repl = *get_repl())
        repl->erase_group_level_table(key, prior_num_tables); // Throws

    int64_t ref_64 = m_tables.get(table_ndx);
    REALM_ASSERT(!int_cast_has_overflow<ref_type>(ref_64));
    ref_type ref = ref_type(ref_64);

    // Replace entry in m_tables with next tag to use:
    RefOrTagged rot = RefOrTagged::make_tagged((1 + (key.value >> 16)) & 0x7FFF);
    // Remove table
    m_tables.set(table_ndx, rot);     // Throws
    m_table_names.set(table_ndx, {}); // Throws
    m_table_accessors[table_ndx] = nullptr;
    --m_num_tables;

    table->detach();
    // Destroy underlying node structure
    Array::destroy_deep(ref, m_alloc);
    recycle_table_accessor(table.unchecked_ptr());
}


void Group::rename_table(StringData name, StringData new_name, bool require_unique_name)
{
    if (REALM_UNLIKELY(!is_attached()))
        throw LogicError(LogicError::detached_accessor);
    size_t table_ndx = m_table_names.find_first(name);
    if (table_ndx == not_found)
        throw NoSuchTable();
    rename_table(ndx2key(table_ndx), new_name, require_unique_name); // Throws
}


void Group::rename_table(TableKey key, StringData new_name, bool require_unique_name)
{
    if (REALM_UNLIKELY(!is_attached()))
        throw LogicError(LogicError::detached_accessor);
    if (!m_is_writable)
        throw LogicError(LogicError::wrong_transact_state);
    REALM_ASSERT_3(m_tables.size(), ==, m_table_names.size());
    if (require_unique_name && has_table(new_name))
        throw TableNameInUse();
    size_t table_ndx = key2ndx_checked(key);
    m_table_names.set(table_ndx, new_name);
    if (Replication* repl = *get_repl())
        repl->rename_group_level_table(key, new_name); // Throws
}

Obj Group::get_object(ObjLink link)
{
    auto target_table = get_table(link.get_table_key());
    ObjKey key = link.get_obj_key();
    TableClusterTree* ct = key.is_unresolved() ? target_table->m_tombstones.get() : &target_table->m_clusters;
    return ct->get(key);
}

void Group::validate(ObjLink link) const
{
    if (auto tk = link.get_table_key()) {
        auto target_key = link.get_obj_key();
        auto target_table = get_table(tk);
        const ClusterTree* ct =
            target_key.is_unresolved() ? target_table->m_tombstones.get() : &target_table->m_clusters;
        if (!ct->is_valid(target_key)) {
            throw LogicError(LogicError::target_row_index_out_of_range);
        }
        if (target_table->is_embedded()) {
            throw LogicError(LogicError::wrong_kind_of_table);
        }
    }
}

class Group::DefaultTableWriter : public Group::TableWriter {
public:
    DefaultTableWriter(const Group& group, bool should_write_history)
        : m_group(group)
        , m_should_write_history(should_write_history)
    {
    }
    ref_type write_names(_impl::OutputStream& out) override
    {
        bool deep = true;                                                // Deep
        bool only_if_modified = false;                                   // Always
        return m_group.m_table_names.write(out, deep, only_if_modified); // Throws
    }
    ref_type write_tables(_impl::OutputStream& out) override
    {
        bool deep = true;                                           // Deep
        bool only_if_modified = false;                              // Always
        return m_group.m_tables.write(out, deep, only_if_modified); // Throws
    }

    HistoryInfo write_history(_impl::OutputStream& out) override
    {
        bool deep = true;              // Deep
        bool only_if_modified = false; // Always
        ref_type history_ref = _impl::GroupFriend::get_history_ref(m_group);
        HistoryInfo info;
        if (history_ref) {
            _impl::History::version_type version;
            int history_type, history_schema_version;
            _impl::GroupFriend::get_version_and_history_info(_impl::GroupFriend::get_alloc(m_group),
                                                             m_group.m_top.get_ref(), version, history_type,
                                                             history_schema_version);
            REALM_ASSERT(history_type != Replication::hist_None);
            if (!m_should_write_history ||
                (history_type != Replication::hist_SyncClient && history_type != Replication::hist_SyncServer)) {
                return info; // Only sync history should be preserved when writing to a new file
            }
            info.type = history_type;
            info.version = history_schema_version;
            // FIXME: It's ugly that we have to instantiate a new array here,
            // but it isn't obvious that Group should have history as a member.
            Array history{const_cast<Allocator&>(_impl::GroupFriend::get_alloc(m_group))};
            history.init_from_ref(history_ref);
            info.ref = history.write(out, deep, only_if_modified); // Throws
        }
        info.sync_file_id = m_group.get_sync_file_id();
        return info;
    }

private:
    const Group& m_group;
    bool m_should_write_history;
};

void Group::write(std::ostream& out, bool pad) const
{
    write(out, pad, 0, true);
}

void Group::write(std::ostream& out, bool pad_for_encryption, uint_fast64_t version_number, bool write_history) const
{
    REALM_ASSERT(is_attached());
    DefaultTableWriter table_writer(*this, write_history);
    bool no_top_array = !m_top.is_attached();
    write(out, m_file_format_version, table_writer, no_top_array, pad_for_encryption, version_number); // Throws
}

void Group::write(const std::string& path, const char* encryption_key, uint64_t version_number,
                  bool write_history) const
{
    File file;
    int flags = 0;
    file.open(path, File::access_ReadWrite, File::create_Must, flags);
    write(file, encryption_key, version_number, write_history);
}

void Group::write(File& file, const char* encryption_key, uint_fast64_t version_number, bool write_history) const
{
    REALM_ASSERT(file.get_size() == 0);

    file.set_encryption_key(encryption_key);

    // The aim is that the buffer size should be at least 1/256 of needed size but less than 64 Mb
    constexpr size_t upper_bound = 64 * 1024 * 1024;
    size_t min_space = std::min(get_used_space() >> 8, upper_bound);
    size_t buffer_size = 4096;
    while (buffer_size < min_space) {
        buffer_size <<= 1;
    }
    File::Streambuf streambuf(&file, buffer_size);

    std::ostream out(&streambuf);
    out.exceptions(std::ios_base::failbit | std::ios_base::badbit);
    write(out, encryption_key != 0, version_number, write_history);
    int sync_status = streambuf.pubsync();
    REALM_ASSERT(sync_status == 0);
}

BinaryData Group::write_to_mem() const
{
    REALM_ASSERT(is_attached());

    // Get max possible size of buffer
    //
    // FIXME: This size could potentially be vastly bigger that what
    // is actually needed.
    size_t max_size = m_alloc.get_total_size();

    auto buffer = std::unique_ptr<char[]>(new (std::nothrow) char[max_size]);
    if (!buffer)
        throw util::bad_alloc();
    MemoryOutputStream out; // Throws
    out.set_buffer(buffer.get(), buffer.get() + max_size);
    write(out); // Throws
    size_t buffer_size = out.size();
    return BinaryData(buffer.release(), buffer_size);
}


void Group::write(std::ostream& out, int file_format_version, TableWriter& table_writer, bool no_top_array,
                  bool pad_for_encryption, uint_fast64_t version_number)
{
    _impl::OutputStream out_2(out);

    // Write the file header
    SlabAlloc::Header streaming_header;
    if (no_top_array) {
        file_format_version = 0;
    }
    else if (file_format_version == 0) {
        // Use current file format version
        file_format_version = get_target_file_format_version_for_session(0, Replication::hist_None);
    }
    SlabAlloc::init_streaming_header(&streaming_header, file_format_version);
    out_2.write(reinterpret_cast<const char*>(&streaming_header), sizeof streaming_header);

    ref_type top_ref = 0;
    size_t final_file_size = sizeof streaming_header;
    if (no_top_array) {
        // Accept version number 1 as that number is (unfortunately) also used
        // to denote the empty initial state of a Realm file.
        REALM_ASSERT(version_number == 0 || version_number == 1);
    }
    else {
        // Because we need to include the total logical file size in the
        // top-array, we have to start by writing everything except the
        // top-array, and then finally compute and write a correct version of
        // the top-array. The free-space information of the group will only be
        // included if a non-zero version number is given as parameter,
        // indicating that versioning info is to be saved. This is used from
        // DB to compact the database by writing only the live data
        // into a separate file.
        ref_type names_ref = table_writer.write_names(out_2);   // Throws
        ref_type tables_ref = table_writer.write_tables(out_2); // Throws
        SlabAlloc new_alloc;
        new_alloc.attach_empty(); // Throws
        Array top(new_alloc);
        top.create(Array::type_HasRefs); // Throws
        _impl::ShallowArrayDestroyGuard dg_top(&top);
        // FIXME: We really need an alternative to Array::truncate() that is able to expand.
        int_fast64_t value_1 = from_ref(names_ref);
        int_fast64_t value_2 = from_ref(tables_ref);
        top.add(value_1); // Throws
        top.add(value_2); // Throws
        top.add(0);       // Throws

        int top_size = 3;
        if (version_number) {
            TableWriter::HistoryInfo history_info = table_writer.write_history(out_2); // Throws

            Array free_list(new_alloc);
            Array size_list(new_alloc);
            Array version_list(new_alloc);
            free_list.create(Array::type_Normal); // Throws
            _impl::DeepArrayDestroyGuard dg_1(&free_list);
            size_list.create(Array::type_Normal); // Throws
            _impl::DeepArrayDestroyGuard dg_2(&size_list);
            version_list.create(Array::type_Normal); // Throws
            _impl::DeepArrayDestroyGuard dg_3(&version_list);
            bool deep = true;              // Deep
            bool only_if_modified = false; // Always
            ref_type free_list_ref = free_list.write(out_2, deep, only_if_modified);
            ref_type size_list_ref = size_list.write(out_2, deep, only_if_modified);
            ref_type version_list_ref = version_list.write(out_2, deep, only_if_modified);
            top.add(RefOrTagged::make_ref(free_list_ref));     // Throws
            top.add(RefOrTagged::make_ref(size_list_ref));     // Throws
            top.add(RefOrTagged::make_ref(version_list_ref));  // Throws
            top.add(RefOrTagged::make_tagged(version_number)); // Throws
            top_size = 7;

            if (history_info.type != Replication::hist_None) {
                top.add(RefOrTagged::make_tagged(history_info.type));
                top.add(RefOrTagged::make_ref(history_info.ref));
                top.add(RefOrTagged::make_tagged(history_info.version));
                top.add(RefOrTagged::make_tagged(history_info.sync_file_id));
                top_size = s_group_max_size;
            }
        }
        top_ref = out_2.get_ref_of_next_array();

        // Produce a preliminary version of the top array whose
        // representation is guaranteed to be able to hold the final file
        // size
        size_t max_top_byte_size = Array::get_max_byte_size(top_size);
        size_t max_final_file_size = size_t(top_ref) + max_top_byte_size;
        top.ensure_minimum_width(RefOrTagged::make_tagged(max_final_file_size)); // Throws

        // Finalize the top array by adding the projected final file size
        // to it
        size_t top_byte_size = top.get_byte_size();
        final_file_size = size_t(top_ref) + top_byte_size;
        top.set(2, RefOrTagged::make_tagged(final_file_size)); // Throws

        // Write the top array
        bool deep = false;                        // Shallow
        bool only_if_modified = false;            // Always
        top.write(out_2, deep, only_if_modified); // Throws
        REALM_ASSERT_3(size_t(out_2.get_ref_of_next_array()), ==, final_file_size);

        dg_top.reset(nullptr); // Destroy now
    }

    // encryption will pad the file to a multiple of the page, so ensure the
    // footer is aligned to the end of a page
    if (pad_for_encryption) {
#if REALM_ENABLE_ENCRYPTION
        size_t unrounded_size = final_file_size + sizeof(SlabAlloc::StreamingFooter);
        size_t rounded_size = round_up_to_page_size(unrounded_size);
        if (rounded_size != unrounded_size) {
            std::unique_ptr<char[]> buffer(new char[rounded_size - unrounded_size]());
            out_2.write(buffer.get(), rounded_size - unrounded_size);
        }
#endif
    }

    // Write streaming footer
    SlabAlloc::StreamingFooter footer;
    footer.m_top_ref = top_ref;
    footer.m_magic_cookie = SlabAlloc::footer_magic_cookie;
    out_2.write(reinterpret_cast<const char*>(&footer), sizeof footer);
}


void Group::commit()
{
    if (!is_attached())
        throw LogicError(LogicError::detached_accessor);
    if (m_is_shared)
        throw LogicError(LogicError::wrong_group_state);

    flush_accessors_for_commit();
    GroupWriter out(*this); // Throws

    // Recursively write all changed arrays to the database file. We
    // postpone the commit until we are sure that no exceptions can be
    // thrown.
    ref_type top_ref = out.write_group(); // Throws

    // Since the group is persisiting in single-thread (unshared)
    // mode we have to make sure that the group stays valid after
    // commit

    // Mark all managed space (beyond the attached file) as free.
    reset_free_space_tracking(); // Throws

    size_t old_baseline = m_alloc.get_baseline();

    // Update view of the file
    size_t new_file_size = out.get_file_size();
    m_alloc.update_reader_view(new_file_size); // Throws
    update_allocator_wrappers(true);

    out.commit(top_ref); // Throws

    // Recursively update refs in all active tables (columns, arrays..)
    auto mapping_version = m_alloc.get_mapping_version();
    if (mapping_version != m_last_seen_mapping_version) {
        // force re-translation of all refs
        old_baseline = 0;
        m_last_seen_mapping_version = mapping_version;
    }
    update_refs(top_ref, old_baseline);
}


void Group::update_refs(ref_type top_ref, size_t old_baseline) noexcept
{
    old_baseline = 0; // force update of all accessors
    // After Group::commit() we will always have free space tracking
    // info.
    REALM_ASSERT_3(m_top.size(), >=, 5);

    // Array nodes that are part of the previous version of the
    // database will not be overwritten by Group::commit(). This is
    // necessary for robustness in the face of abrupt termination of
    // the process. It also means that we can be sure that an array
    // remains unchanged across a commit if the new ref is equal to
    // the old ref and the ref is below the previous baseline.

    if (top_ref < old_baseline && m_top.get_ref() == top_ref)
        return;

    m_top.init_from_ref(top_ref);

    // Now we can update it's child arrays
    m_table_names.update_from_parent(old_baseline);

    // If m_tables has not been modfied we don't
    // need to update attached table accessors
    if (!m_tables.update_from_parent(old_baseline))
        return;

    // Update all attached table accessors.
    for (auto& table_accessor : m_table_accessors) {
        if (table_accessor) {
            table_accessor->update_from_parent(old_baseline);
        }
    }
}

bool Group::operator==(const Group& g) const
{
    auto keys_this = get_table_keys();
    auto keys_g = g.get_table_keys();
    size_t n = keys_this.size();
    if (n != keys_g.size())
        return false;
    for (size_t i = 0; i < n; ++i) {
        const StringData& table_name_1 = get_table_name(keys_this[i]);
        const StringData& table_name_2 = g.get_table_name(keys_g[i]);
        if (table_name_1 != table_name_2)
            return false;

        ConstTableRef table_1 = get_table(keys_this[i]);
        ConstTableRef table_2 = g.get_table(keys_g[i]);
        if (*table_1 != *table_2)
            return false;
    }
    return true;
}

namespace {

size_t size_of_tree_from_ref(ref_type ref, Allocator& alloc)
{
    if (ref) {
        Array a(alloc);
        a.init_from_ref(ref);
        MemStats stats;
        a.stats(stats);
        return stats.allocated;
    }
    else
        return 0;
}
} // namespace

size_t Group::compute_aggregated_byte_size(SizeAggregateControl ctrl) const noexcept
{
    SlabAlloc& alloc = *const_cast<SlabAlloc*>(&m_alloc);
    if (!m_top.is_attached())
        return 0;
    size_t used = 0;
    if (ctrl & SizeAggregateControl::size_of_state) {
        MemStats stats;
        m_table_names.stats(stats);
        m_tables.stats(stats);
        used = stats.allocated + m_top.get_byte_size();
        used += sizeof(SlabAlloc::Header);
    }
    if (ctrl & SizeAggregateControl::size_of_freelists) {
        if (m_top.size() >= 6) {
            auto ref = m_top.get_as_ref_or_tagged(3).get_as_ref();
            used += size_of_tree_from_ref(ref, alloc);
            ref = m_top.get_as_ref_or_tagged(4).get_as_ref();
            used += size_of_tree_from_ref(ref, alloc);
            ref = m_top.get_as_ref_or_tagged(5).get_as_ref();
            used += size_of_tree_from_ref(ref, alloc);
        }
    }
    if (ctrl & SizeAggregateControl::size_of_history) {
        if (m_top.size() >= 9) {
            auto ref = m_top.get_as_ref_or_tagged(8).get_as_ref();
            used += size_of_tree_from_ref(ref, alloc);
        }
    }
    return used;
}

size_t Group::get_used_space() const noexcept
{
    if (!m_top.is_attached())
        return 0;

    size_t used_space = (size_t(m_top.get(2)) >> 1);

    if (m_top.size() > 4) {
        Array free_lengths(const_cast<SlabAlloc&>(m_alloc));
        free_lengths.init_from_ref(ref_type(m_top.get(4)));
        used_space -= size_t(free_lengths.get_sum());
    }

    return used_space;
}


class Group::TransactAdvancer {
public:
    TransactAdvancer(Group&, bool& schema_changed)
        : m_schema_changed(schema_changed)
    {
    }

    bool insert_group_level_table(TableKey) noexcept
    {
        m_schema_changed = true;
        return true;
    }

    bool erase_group_level_table(TableKey) noexcept
    {
        m_schema_changed = true;
        return true;
    }

    bool rename_group_level_table(TableKey) noexcept
    {
        m_schema_changed = true;
        return true;
    }

    bool select_table(TableKey) noexcept
    {
        return true;
    }

    bool create_object(ObjKey) noexcept
    {
        return true;
    }

    bool remove_object(ObjKey) noexcept
    {
        return true;
    }

    bool modify_object(ColKey, ObjKey) noexcept
    {
        return true; // No-op
    }

    bool list_set(size_t)
    {
        return true;
    }

    bool list_insert(size_t)
    {
        return true;
    }

    bool enumerate_string_column(ColKey)
    {
        return true; // No-op
    }

    bool insert_column(ColKey)
    {
        m_schema_changed = true;
        return true;
    }

    bool erase_column(ColKey)
    {
        m_schema_changed = true;
        return true;
    }

    bool rename_column(ColKey) noexcept
    {
        m_schema_changed = true;
        return true; // No-op
    }

    bool set_link_type(ColKey) noexcept
    {
        return true; // No-op
    }

    bool select_collection(ColKey, ObjKey) noexcept
    {
        return true; // No-op
    }

    bool list_move(size_t, size_t) noexcept
    {
        return true; // No-op
    }

    bool list_erase(size_t) noexcept
    {
        return true; // No-op
    }

    bool list_clear(size_t) noexcept
    {
        return true; // No-op
    }

    bool dictionary_insert(Mixed)
    {
        return true; // No-op
    }
<<<<<<< HEAD
=======
    bool dictionary_erase(Mixed)
    {
        return true; // No-op
    }
    bool dictionary_clear(size_t)
    {
        return true; // No-op
    }
>>>>>>> 3a611575

private:
    bool& m_schema_changed;
};


void Group::update_allocator_wrappers(bool writable)
{
    m_is_writable = writable;
    // FIXME: We can't write protect at group level as the allocator is shared: m_alloc.set_read_only(!writable);
    for (size_t i = 0; i < m_table_accessors.size(); ++i) {
        auto table_accessor = m_table_accessors[i];
        if (table_accessor) {
            table_accessor->update_allocator_wrapper(writable);
        }
    }
}

void Group::flush_accessors_for_commit()
{
    for (auto& acc : m_table_accessors)
        if (acc)
            acc->flush_for_commit();
}

void Group::refresh_dirty_accessors()
{
    if (!m_tables.is_attached()) {
        m_table_accessors.clear();
        return;
    }

    // The array of Tables cannot have shrunk:
    REALM_ASSERT(m_tables.size() >= m_table_accessors.size());

    // but it may have grown - and if so, we must resize the accessor array to match
    if (m_tables.size() > m_table_accessors.size()) {
        m_table_accessors.resize(m_tables.size());
    }

    // Update all attached table accessors.
    for (size_t i = 0; i < m_table_accessors.size(); ++i) {
        auto& table_accessor = m_table_accessors[i];
        if (table_accessor) {
            // If the table has changed it's key in the file, it's a
            // new table. This will detach the old accessor and remove it.
            RefOrTagged rot = m_tables.get_as_ref_or_tagged(i);
            bool same_table = false;
            if (rot.is_ref()) {
                auto ref = rot.get_as_ref();
                TableKey new_key = Table::get_key_direct(m_alloc, ref);
                if (new_key == table_accessor->get_key())
                    same_table = true;
            }
            if (same_table) {
                table_accessor->refresh_accessor_tree();
            }
            else {
                table_accessor->detach();
                recycle_table_accessor(table_accessor);
                m_table_accessors[i] = nullptr;
            }
        }
    }
}


void Group::advance_transact(ref_type new_top_ref, size_t new_file_size, _impl::NoCopyInputStream& in, bool writable)
{
    REALM_ASSERT(is_attached());
    // REALM_ASSERT(false); // FIXME: accessor updates need to be handled differently

    // Exception safety: If this function throws, the group accessor and all of
    // its subordinate accessors are left in a state that may not be fully
    // consistent. Only minimal consistency is guaranteed (see
    // AccessorConsistencyLevels). In this case, the application is required to
    // either destroy the Group object, forcing all subordinate accessors to
    // become detached, or take some other equivalent action that involves a
    // call to Group::detach(), such as terminating the transaction in progress.
    // such actions will also lead to the detachment of all subordinate
    // accessors. Until then it is an error, and unsafe if the application
    // attempts to access the group one of its subordinate accessors.
    //
    //
    // The purpose of this function is to refresh all attached accessors after
    // the underlying node structure has undergone arbitrary change, such as
    // when a read transaction has been advanced to a later snapshot of the
    // database.
    //
    // Initially, when this function is invoked, we cannot assume any
    // correspondance between the accessor state and the underlying node
    // structure. We can assume that the hierarchy is in a state of minimal
    // consistency, and that it can be brought to a state of structural
    // correspondace using information in the transaction logs. When structural
    // correspondace is achieved, we can reliably refresh the accessor hierarchy
    // (Table::refresh_accessor_tree()) to bring it back to a fully concsistent
    // state. See AccessorConsistencyLevels.
    //
    // Much of the information in the transaction logs is not used in this
    // process, because the changes have already been applied to the underlying
    // node structure. All we need to do here is to bring the accessors back
    // into a state where they correctly reflect the underlying structure (or
    // detach them if the underlying object has been removed.)
    //
    // The consequences of the changes in the transaction logs can be divided
    // into two types; those that need to be applied to the accessors
    // immediately (Table::adj_insert_column()), and those that can be "lumped
    // together" and deduced during a final accessor refresh operation
    // (Table::refresh_accessor_tree()).
    //
    // Most transaction log instructions have consequences of both types. For
    // example, when an "insert column" instruction is seen, we must immediately
    // shift the positions of all existing columns accessors after the point of
    // insertion. For practical reasons, and for efficiency, we will just insert
    // a null pointer into `Table::m_cols` at this time, and then postpone the
    // creation of the column accessor to the final per-table accessor refresh
    // operation.
    //
    // The final per-table refresh operation visits each table accessor
    // recursively starting from the roots (group-level tables). It relies on
    // the the per-table accessor dirty flags (Table::m_dirty) to prune the
    // traversal to the set of accessors that were touched by the changes in the
    // transaction logs.
    // Update memory mapping if database file has grown

    // FIXME: When called from Transaction::internal_advance_read(), a previous
    // call has already updated mappings and wrappers to the new state. By aligning
    // other callers, we could remove the 2 calls below:
    m_alloc.update_reader_view(new_file_size); // Throws
    update_allocator_wrappers(writable);

    // This is no longer needed in Core, but we need to compute "schema_changed",
    // for the benefit of ObjectStore.
    bool schema_changed = false;
    if (has_schema_change_notification_handler()) {
        _impl::TransactLogParser parser; // Throws
        TransactAdvancer advancer(*this, schema_changed);
        parser.parse(in, advancer); // Throws
    }

    m_top.detach();                                           // Soft detach
    bool create_group_when_missing = false;                   // See Group::attach_shared().
    attach(new_top_ref, writable, create_group_when_missing); // Throws
    refresh_dirty_accessors();                                // Throws

    if (schema_changed)
        send_schema_change_notification();
}

void Group::prepare_top_for_history(int history_type, int history_schema_version, uint64_t file_ident)
{
    REALM_ASSERT(m_file_format_version >= 7);
    if (m_top.size() < s_group_max_size) {
        REALM_ASSERT(m_top.size() <= s_hist_type_ndx);
        while (m_top.size() < s_hist_type_ndx) {
            m_top.add(0); // Throws
        }
        ref_type history_ref = 0;                                    // No history yet
        m_top.add(RefOrTagged::make_tagged(history_type));           // Throws
        m_top.add(RefOrTagged::make_ref(history_ref));               // Throws
        m_top.add(RefOrTagged::make_tagged(history_schema_version)); // Throws
        m_top.add(RefOrTagged::make_tagged(file_ident));             // Throws
    }
    else {
        int stored_history_type = int(m_top.get_as_ref_or_tagged(s_hist_type_ndx).get_as_int());
        int stored_history_schema_version = int(m_top.get_as_ref_or_tagged(s_hist_version_ndx).get_as_int());
        if (stored_history_type != Replication::hist_None) {
            REALM_ASSERT(stored_history_type == history_type);
            REALM_ASSERT(stored_history_schema_version == history_schema_version);
        }
        m_top.set(s_hist_type_ndx, RefOrTagged::make_tagged(history_type));              // Throws
        m_top.set(s_hist_version_ndx, RefOrTagged::make_tagged(history_schema_version)); // Throws
    }
}

#ifdef REALM_DEBUG // LCOV_EXCL_START ignore debug functions

class MemUsageVerifier : public Array::MemUsageHandler {
public:
    MemUsageVerifier(ref_type ref_begin, ref_type immutable_ref_end, ref_type mutable_ref_end, ref_type baseline)
        : m_ref_begin(ref_begin)
        , m_immutable_ref_end(immutable_ref_end)
        , m_mutable_ref_end(mutable_ref_end)
        , m_baseline(baseline)
    {
    }
    void add_immutable(ref_type ref, size_t size)
    {
        REALM_ASSERT_3(ref % 8, ==, 0);  // 8-byte alignment
        REALM_ASSERT_3(size % 8, ==, 0); // 8-byte alignment
        REALM_ASSERT_3(size, >, 0);
        REALM_ASSERT_3(ref, >=, m_ref_begin);
        REALM_ASSERT_3(size, <=, m_immutable_ref_end - ref);
        Chunk chunk;
        chunk.ref = ref;
        chunk.size = size;
        m_chunks.push_back(chunk);
    }
    void add_mutable(ref_type ref, size_t size)
    {
        REALM_ASSERT_3(ref % 8, ==, 0);  // 8-byte alignment
        REALM_ASSERT_3(size % 8, ==, 0); // 8-byte alignment
        REALM_ASSERT_3(size, >, 0);
        REALM_ASSERT_3(ref, >=, m_immutable_ref_end);
        REALM_ASSERT_3(size, <=, m_mutable_ref_end - ref);
        Chunk chunk;
        chunk.ref = ref;
        chunk.size = size;
        m_chunks.push_back(chunk);
    }
    void add(ref_type ref, size_t size)
    {
        REALM_ASSERT_3(ref % 8, ==, 0);  // 8-byte alignment
        REALM_ASSERT_3(size % 8, ==, 0); // 8-byte alignment
        REALM_ASSERT_3(size, >, 0);
        REALM_ASSERT_3(ref, >=, m_ref_begin);
        REALM_ASSERT(size <= (ref < m_baseline ? m_immutable_ref_end : m_mutable_ref_end) - ref);
        Chunk chunk;
        chunk.ref = ref;
        chunk.size = size;
        m_chunks.push_back(chunk);
    }
    void add(const MemUsageVerifier& verifier)
    {
        m_chunks.insert(m_chunks.end(), verifier.m_chunks.begin(), verifier.m_chunks.end());
    }
    void handle(ref_type ref, size_t allocated, size_t) override
    {
        add(ref, allocated);
    }
    void canonicalize()
    {
        // Sort the chunks in order of increasing ref, then merge adjacent
        // chunks while checking that there is no overlap
        typedef std::vector<Chunk>::iterator iter;
        iter i_1 = m_chunks.begin(), end = m_chunks.end();
        iter i_2 = i_1;
        sort(i_1, end);
        if (i_1 != end) {
            while (++i_2 != end) {
                ref_type prev_ref_end = i_1->ref + i_1->size;
                REALM_ASSERT_3(prev_ref_end, <=, i_2->ref);
                if (i_2->ref == prev_ref_end) { // in-file
                    i_1->size += i_2->size;     // Merge
                }
                else {
                    *++i_1 = *i_2;
                }
            }
            m_chunks.erase(i_1 + 1, end);
        }
    }
    void clear()
    {
        m_chunks.clear();
    }
    void check_total_coverage()
    {
        REALM_ASSERT_3(m_chunks.size(), ==, 1);
        REALM_ASSERT_3(m_chunks.front().ref, ==, m_ref_begin);
        REALM_ASSERT_3(m_chunks.front().size, ==, m_mutable_ref_end - m_ref_begin);
    }

private:
    struct Chunk {
        ref_type ref;
        size_t size;
        bool operator<(const Chunk& c) const
        {
            return ref < c.ref;
        }
    };
    std::vector<Chunk> m_chunks;
    ref_type m_ref_begin, m_immutable_ref_end, m_mutable_ref_end, m_baseline;
};

#endif

void Group::verify() const
{
#ifdef REALM_DEBUG
    REALM_ASSERT(is_attached());

    m_alloc.verify();

    if (!m_top.is_attached()) {
        return;
    }

    // Verify tables
    {
        auto keys = get_table_keys();
        for (auto key : keys) {
            ConstTableRef table = get_table(key);
            REALM_ASSERT_3(table->get_key().value, ==, key.value);
            table->verify();
        }
    }

    // Verify history if present
    if (Replication* repl = *get_repl()) {
        if (auto hist = repl->_create_history_read()) {
            hist->set_group(const_cast<Group*>(this), false);
            _impl::History::version_type version = 0;
            int history_type = 0;
            int history_schema_version = 0;
            get_version_and_history_info(m_top, version, history_type, history_schema_version);
            REALM_ASSERT(history_type != Replication::hist_None || history_schema_version == 0);
            ref_type hist_ref = get_history_ref(m_top);
            hist->update_from_ref_and_version(hist_ref, version);
            hist->verify();
        }
    }

    if (auto tr = dynamic_cast<const Transaction*>(this)) {
        // This is a transaction
        if (tr->get_transact_stage() == DB::TransactStage::transact_Reading) {
            // Verifying the memory cannot be done from a read transaction
            // There might be a write transaction running that has freed some
            // memory that is seen as being in use in this transaction
            return;
        }
    }
    size_t logical_file_size = to_size_t(m_top.get_as_ref_or_tagged(2).get_as_int());
    size_t ref_begin = sizeof(SlabAlloc::Header);
    ref_type real_immutable_ref_end = logical_file_size;
    ref_type real_mutable_ref_end = m_alloc.get_total_size();
    ref_type real_baseline = m_alloc.get_baseline();
    // Fake that any empty area between the file and slab is part of the file (immutable):
    ref_type immutable_ref_end = m_alloc.align_size_to_section_boundary(real_immutable_ref_end);
    ref_type mutable_ref_end = m_alloc.align_size_to_section_boundary(real_mutable_ref_end);
    ref_type baseline = m_alloc.align_size_to_section_boundary(real_baseline);

    // Check the consistency of the allocation of used memory
    MemUsageVerifier mem_usage_1(ref_begin, immutable_ref_end, mutable_ref_end, baseline);
    m_top.report_memory_usage(mem_usage_1);
    mem_usage_1.canonicalize();

    // Check concistency of the allocation of the immutable memory that was
    // marked as free before the file was opened.
    MemUsageVerifier mem_usage_2(ref_begin, immutable_ref_end, mutable_ref_end, baseline);
    {
        REALM_ASSERT_EX(m_top.size() == 3 || m_top.size() == 5 || m_top.size() == 7 || m_top.size() == 10 ||
                            m_top.size() == 11,
                        m_top.size());
        Allocator& alloc = m_top.get_alloc();
        Array pos(alloc), len(alloc), ver(alloc);
        pos.set_parent(const_cast<Array*>(&m_top), s_free_pos_ndx);
        len.set_parent(const_cast<Array*>(&m_top), s_free_size_ndx);
        ver.set_parent(const_cast<Array*>(&m_top), s_free_version_ndx);
        if (m_top.size() > s_free_pos_ndx) {
            if (ref_type ref = m_top.get_as_ref(s_free_pos_ndx))
                pos.init_from_ref(ref);
        }
        if (m_top.size() > s_free_size_ndx) {
            if (ref_type ref = m_top.get_as_ref(s_free_size_ndx))
                len.init_from_ref(ref);
        }
        if (m_top.size() > s_free_version_ndx) {
            if (ref_type ref = m_top.get_as_ref(s_free_version_ndx))
                ver.init_from_ref(ref);
        }
        REALM_ASSERT(pos.is_attached() == len.is_attached());
        REALM_ASSERT(pos.is_attached() || !ver.is_attached()); // pos.is_attached() <== ver.is_attached()
        if (pos.is_attached()) {
            size_t n = pos.size();
            REALM_ASSERT_3(n, ==, len.size());
            if (ver.is_attached())
                REALM_ASSERT_3(n, ==, ver.size());
            for (size_t i = 0; i != n; ++i) {
                ref_type ref = to_ref(pos.get(i));
                size_t size_of_i = to_size_t(len.get(i));
                mem_usage_2.add_immutable(ref, size_of_i);
            }
            mem_usage_2.canonicalize();
            mem_usage_1.add(mem_usage_2);
            mem_usage_1.canonicalize();
            mem_usage_2.clear();
        }
    }

    // Check the concistency of the allocation of the immutable memory that has
    // been marked as free after the file was opened
    for (const auto& free_block : m_alloc.m_free_read_only) {
        mem_usage_2.add_immutable(free_block.first, free_block.second);
    }
    mem_usage_2.canonicalize();
    mem_usage_1.add(mem_usage_2);
    mem_usage_1.canonicalize();
    mem_usage_2.clear();

    // Check the consistency of the allocation of the mutable memory that has
    // been marked as free
    m_alloc.for_all_free_entries([&](ref_type ref, size_t sz) {
        mem_usage_2.add_mutable(ref, sz);
    });
    mem_usage_2.canonicalize();
    mem_usage_1.add(mem_usage_2);
    mem_usage_1.canonicalize();
    mem_usage_2.clear();

    // There may be a hole between the end of file and the beginning of the slab area.
    // We need to take that into account here.
    REALM_ASSERT_3(real_immutable_ref_end, <=, real_baseline);
    auto slab_start = immutable_ref_end;
    if (real_immutable_ref_end < slab_start) {
        ref_type ref = real_immutable_ref_end;
        size_t corrected_size = slab_start - real_immutable_ref_end;
        mem_usage_1.add_immutable(ref, corrected_size);
        mem_usage_1.canonicalize();
    }

    // At this point we have accounted for all memory managed by the slab
    // allocator
    mem_usage_1.check_total_coverage();
#endif
}

void Group::validate_primary_columns()
{
    auto table_keys = this->get_table_keys();
    for (auto tk : table_keys) {
        auto table = get_table(tk);
        table->validate_primary_column();
    }
}

#ifdef REALM_DEBUG

MemStats Group::get_stats()
{
    MemStats mem_stats;
    m_top.stats(mem_stats);

    return mem_stats;
}


void Group::print() const
{
    m_alloc.print();
}


void Group::print_free() const
{
    Allocator& alloc = m_top.get_alloc();
    Array pos(alloc), len(alloc), ver(alloc);
    pos.set_parent(const_cast<Array*>(&m_top), s_free_pos_ndx);
    len.set_parent(const_cast<Array*>(&m_top), s_free_size_ndx);
    ver.set_parent(const_cast<Array*>(&m_top), s_free_version_ndx);
    if (m_top.size() > s_free_pos_ndx) {
        if (ref_type ref = m_top.get_as_ref(s_free_pos_ndx))
            pos.init_from_ref(ref);
    }
    if (m_top.size() > s_free_size_ndx) {
        if (ref_type ref = m_top.get_as_ref(s_free_size_ndx))
            len.init_from_ref(ref);
    }
    if (m_top.size() > s_free_version_ndx) {
        if (ref_type ref = m_top.get_as_ref(s_free_version_ndx))
            ver.init_from_ref(ref);
    }

    if (!pos.is_attached()) {
        std::cout << "none\n";
        return;
    }
    bool has_versions = ver.is_attached();

    size_t n = pos.size();
    for (size_t i = 0; i != n; ++i) {
        size_t offset = to_size_t(pos.get(i));
        size_t size_of_i = to_size_t(len.get(i));
        std::cout << i << ": " << offset << " " << size_of_i;

        if (has_versions) {
            size_t version = to_size_t(ver.get(i));
            std::cout << " " << version;
        }
        std::cout << "\n";
    }
    std::cout << "\n";
}
#endif

// LCOV_EXCL_STOP ignore debug functions<|MERGE_RESOLUTION|>--- conflicted
+++ resolved
@@ -426,16 +426,8 @@
             commit_and_continue_writing();
         };
 
-<<<<<<< HEAD
-        auto commit_and_continue = [this]() {
-            commit_and_continue_writing();
-        };
-        for (auto k : table_keys) {
-            get_table(k)->migrate_column_info(commit_and_continue);
-=======
         for (auto k : table_accessors) {
             k->migrate_column_info(commit_and_continue);
->>>>>>> 3a611575
         }
 
         if (pk_table) {
@@ -1576,8 +1568,6 @@
     {
         return true; // No-op
     }
-<<<<<<< HEAD
-=======
     bool dictionary_erase(Mixed)
     {
         return true; // No-op
@@ -1586,7 +1576,6 @@
     {
         return true; // No-op
     }
->>>>>>> 3a611575
 
 private:
     bool& m_schema_changed;
