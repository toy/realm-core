--- conflicted
+++ resolved
@@ -941,27 +941,15 @@
     }
 }
 
-<<<<<<< HEAD
-ref_type Group::typed_write_tables(_impl::ArrayWriterBase& out, bool deep, bool only_modified, bool compress) const
-{
-    ref_type ref = m_top.get_as_ref(1);
-    if (only_modified && m_alloc.is_read_only(ref))
-=======
 ref_type Group::typed_write_tables(_impl::ArrayWriterBase& out) const
 {
     ref_type ref = m_top.get_as_ref(1);
     if (out.only_modified && m_alloc.is_read_only(ref))
->>>>>>> 549c7073
         return ref;
     Array a(m_alloc);
     a.init_from_ref(ref);
     REALM_ASSERT_DEBUG(a.has_refs());
-<<<<<<< HEAD
-    Array dest(Allocator::get_default());
-    dest.create(NodeHeader::type_HasRefs, false, a.size());
-=======
     TempArray dest(a.size());
->>>>>>> 549c7073
     for (unsigned j = 0; j < a.size(); ++j) {
         RefOrTagged rot = a.get_as_ref_or_tagged(j);
         if (rot.is_tagged()) {
@@ -970,19 +958,10 @@
         else {
             auto table = do_get_table(j);
             REALM_ASSERT_DEBUG(table);
-<<<<<<< HEAD
-            dest.set_as_ref(j, table->typed_write(rot.get_as_ref(), out, deep, only_modified, compress));
-        }
-    }
-    ref = dest.write(out, false, false, false);
-    dest.destroy();
-    return ref;
-=======
             dest.set_as_ref(j, table->typed_write(rot.get_as_ref(), out));
         }
     }
     return dest.write(out);
->>>>>>> 549c7073
 }
 void Group::table_typed_print(std::string prefix, ref_type ref) const
 {
@@ -1036,19 +1015,11 @@
 }
 ref_type Group::DefaultTableWriter::write_tables(_impl::OutputStream& out)
 {
-<<<<<<< HEAD
-    bool deep = true;              // Deep
-    bool only_if_modified = false; // Always
-    bool compress = false;         // true;
-    // return m_group->m_tables.write(out, deep, only_if_modified, compress); // Throws
-    return m_group->typed_write_tables(out, deep, only_if_modified, compress);
-=======
     // bool deep = true;              // Deep
     // bool only_if_modified = false; // Always
     // bool compress = false;         // true;
     // return m_group->m_tables.write(out, deep, only_if_modified, compress); // Throws
     return m_group->typed_write_tables(out);
->>>>>>> 549c7073
 }
 
 auto Group::DefaultTableWriter::write_history(_impl::OutputStream& out) -> HistoryInfo
