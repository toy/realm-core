/*************************************************************************
 *
 * Copyright 2023 Realm Inc.
 *
 * Licensed under the Apache License, Version 2.0 (the "License");
 * you may not use this file except in compliance with the License.
 * You may obtain a copy of the License at
 *
 * http://www.apache.org/licenses/LICENSE-2.0
 *
 * Unless required by applicable law or agreed to in writing, software
 * distributed under the License is distributed on an "AS IS" BASIS,
 * WITHOUT WARRANTIES OR CONDITIONS OF ANY KIND, either express or implied.
 * See the License for the specific language governing permissions and
 * limitations under the License.
 *
 **************************************************************************/

#ifndef FLEX_COMPRESSOR_HPP
#define FLEX_COMPRESSOR_HPP

#include <realm/array.hpp>

#include <cstdint>
#include <stddef.h>
#include <vector>


namespace realm {

struct WordTypeValue {};
struct WordTypeIndex {};

//
// Compress array in Flex format
// Decompress array in WTypeBits formats
//
class FlexCompressor {
public:
    // encoding/decoding
    void init_array(char* h, uint8_t flags, size_t v_width, size_t ndx_width, size_t v_size, size_t ndx_size) const;
    void copy_data(const Array&, const std::vector<int64_t>&, const std::vector<size_t>&) const;
    // getters/setters
    inline int64_t get(const IntegerCompressor&, size_t) const;
    inline std::vector<int64_t> get_all(const IntegerCompressor&, size_t b, size_t e) const;
    inline void get_chunk(const IntegerCompressor&, size_t, int64_t[8]) const;
    inline void set_direct(const IntegerCompressor&, size_t, int64_t) const;

    template <typename Cond>
    inline bool find_all(const Array&, int64_t, size_t, size_t, size_t, QueryStateBase*) const;

private:
    bool find_all_match(size_t, size_t, size_t, QueryStateBase*) const;

    template <typename Cond>
    inline bool find_linear(const Array&, int64_t, size_t, size_t, size_t, QueryStateBase*) const;

    template <typename CondVal, typename CondIndex>
    inline bool find_parallel(const Array&, int64_t, size_t, size_t, size_t, QueryStateBase*) const;

    template <typename LinearCond, typename ParallelCond1, typename ParallelCond2>
    inline bool do_find_all(const Array&, int64_t, size_t, size_t, size_t, QueryStateBase*) const;

    template <typename Cond>
    inline bool run_parallel_subscan(size_t, size_t, size_t) const;
};

inline int64_t FlexCompressor::get(const IntegerCompressor& c, size_t ndx) const
{
    const auto offset = c.v_width() * c.v_size();
    const auto ndx_w = c.ndx_width();
    const auto v_w = c.v_width();
    const auto data = c.data();
    bf_iterator ndx_iterator{data, offset, ndx_w, ndx_w, ndx};
    bf_iterator data_iterator{data, 0, v_w, v_w, *ndx_iterator};
    return sign_extend_field_by_mask(c.v_mask(), *data_iterator);
}

inline std::vector<int64_t> FlexCompressor::get_all(const IntegerCompressor& c, size_t b, size_t e) const
{
    const auto offset = c.v_width() * c.v_size();
    const auto ndx_w = c.ndx_width();
    const auto v_w = c.v_width();
    const auto data = c.data();
<<<<<<< HEAD
    const auto sign_value_mask = c.v_mask();
    const auto range = (e-b);
    const auto starting_bit = offset + b * ndx_w;
    const auto total_bits = starting_bit + (ndx_w * range);
    const auto ndx_mask = c.ndx_bits();
=======
    const auto sign_mask = c.v_mask();
    const auto range = (e-b);
    const auto starting_bit = offset + b * ndx_w;
    const auto total_bits = starting_bit + (ndx_w * range);
    const auto ndx_mask = c.ndx_bit_mask();
>>>>>>> 44db8e7e
    const auto bit_per_it = num_bits_for_width(ndx_w);
    
    std::vector<int64_t> res;
    res.reserve(range); //this is very important, x4 faster pre-allocating the array
    unaligned_word_iter unaligned_ndx_iterator(data, starting_bit);
    auto cnt_bits = starting_bit;
    bf_iterator data_iterator{data, 0, v_w, v_w, 0};
    while(cnt_bits < total_bits) {
        auto word = unaligned_ndx_iterator.get_with_unsafe_prefetch(bit_per_it);
        const auto next_chunk = cnt_bits + bit_per_it;
        while(cnt_bits < next_chunk && cnt_bits < total_bits) {
            data_iterator.move(word & ndx_mask);
<<<<<<< HEAD
            res.push_back(sign_extend_field_by_mask(sign_value_mask, *data_iterator));
=======
            res.push_back(sign_extend_field_by_mask(sign_mask, *data_iterator));
>>>>>>> 44db8e7e
            cnt_bits+=ndx_w;
            word>>=ndx_w;
        }
        unaligned_ndx_iterator.bump(bit_per_it);
    }
    return res;
}

inline void FlexCompressor::get_chunk(const IntegerCompressor& c, size_t ndx, int64_t res[8]) const
{
    auto sz = 8;
    std::memset(res, 0, sizeof(int64_t) * sz);
    auto supposed_end = ndx + sz;
    size_t i = ndx;
    size_t index = 0;
    for (; i < supposed_end; ++i) {
        res[index++] = get(c, i);
    }
    for (; index < 8; ++index) {
        res[index++] = get(c, i);
    }
}

void FlexCompressor::set_direct(const IntegerCompressor& c, size_t ndx, int64_t value) const
{
    const auto offset = c.v_width() * c.v_size();
    const auto ndx_w = c.ndx_width();
    const auto v_w = c.v_width();
    const auto data = c.data();
    bf_iterator ndx_iterator{data, offset, ndx_w, ndx_w, ndx};
    bf_iterator data_iterator{data, 0, v_w, v_w, *ndx_iterator};
    data_iterator.set_value(value);
}

template <typename Cond>
inline bool FlexCompressor::find_all(const Array& arr, int64_t value, size_t start, size_t end, size_t baseindex,
                                     QueryStateBase* state) const
{
    REALM_ASSERT_DEBUG(start <= arr.m_size && (end <= arr.m_size || end == size_t(-1)) && start <= end);
    Cond c;

    if (end == npos)
        end = arr.m_size;

    if (!(arr.m_size > start && start < end))
        return true;

    const auto lbound = arr.m_lbound;
    const auto ubound = arr.m_ubound;

    if (!c.can_match(value, lbound, ubound))
        return true;

    if (c.will_match(value, lbound, ubound)) {
        return find_all_match(start, end, baseindex, state);
    }

    REALM_ASSERT_DEBUG(arr.m_width != 0);

    if constexpr (std::is_same_v<Equal, Cond>) {
        return do_find_all<Equal, Equal, Equal>(arr, value, start, end, baseindex, state);
    }
    else if constexpr (std::is_same_v<NotEqual, Cond>) {
        return do_find_all<NotEqual, NotEqual, LessEqual>(arr, value, start, end, baseindex, state);
    }
    else if constexpr (std::is_same_v<Less, Cond>) {
        return do_find_all<Less, GreaterEqual, Less>(arr, value, start, end, baseindex, state);
    }
    else if constexpr (std::is_same_v<Greater, Cond>) {
        return do_find_all<Greater, Greater, GreaterEqual>(arr, value, start, end, baseindex, state);
    }
    return true;
}

template <typename LinearCond, typename ParallelCond1, typename ParallelCond2>
inline bool FlexCompressor::do_find_all(const Array& arr, int64_t value, size_t start, size_t end, size_t baseindex,
                                        QueryStateBase* state) const
{
    const auto v_width = arr.m_width;
    const auto v_range = arr.integer_compressor().v_size();
    const auto ndx_range = end - start;
    if (!run_parallel_subscan<LinearCond>(v_width, v_range, ndx_range))
        return find_linear<LinearCond>(arr, value, start, end, baseindex, state);
    return find_parallel<ParallelCond1, ParallelCond2>(arr, value, start, end, baseindex, state);
}

template <typename Cond>
inline bool FlexCompressor::find_linear(const Array& arr, int64_t value, size_t start, size_t end, size_t baseindex,
                                        QueryStateBase* state) const
{
    const auto cmp = [](int64_t item, int64_t key) {
        if constexpr (std::is_same_v<Cond, Equal>)
            return item == key;
        if constexpr (std::is_same_v<Cond, NotEqual>)
            return item != key;
        if constexpr (std::is_same_v<Cond, Less>)
            return item < key;
        if constexpr (std::is_same_v<Cond, Greater>)
            return item > key;
        REALM_UNREACHABLE();
    };

    const auto& c = arr.integer_compressor();
    const auto offset = c.v_width() * c.v_size();
    const auto ndx_w = c.ndx_width();
    const auto v_w = c.v_width();
    const auto data = c.data();
<<<<<<< HEAD
    const auto sign_mask = c.v_mask();
=======
    const auto mask = c.v_mask();
>>>>>>> 44db8e7e
    bf_iterator ndx_iterator{data, offset, ndx_w, ndx_w, start};
    bf_iterator data_iterator{data, 0, v_w, v_w, *ndx_iterator};
    while (start < end) {
        const auto sv = sign_extend_field_by_mask(sign_mask, *data_iterator);
        if (cmp(sv, value) && !state->match(start + baseindex)) {
            return false;
        }
        ndx_iterator.move(++start);
        data_iterator.move(*ndx_iterator);
    }
    return true;
}

template <typename Cond, typename Type = WordTypeValue>
inline uint64_t vector_compare(uint64_t MSBs, uint64_t a, uint64_t b)
{
    if constexpr (std::is_same_v<Cond, Equal>)
        return find_all_fields_EQ(MSBs, a, b);
    if constexpr (std::is_same_v<Cond, NotEqual>)
        return find_all_fields_NE(MSBs, a, b);

    if constexpr (std::is_same_v<Cond, Greater>) {
        if (std::is_same_v<Type, WordTypeValue>)
            return find_all_fields_signed_GT(MSBs, a, b);
        if (std::is_same_v<Type, WordTypeIndex>)
            return find_all_fields_unsigned_GT(MSBs, a, b);
        REALM_UNREACHABLE();
    }
    if constexpr (std::is_same_v<Cond, GreaterEqual>) {
        if constexpr (std::is_same_v<Type, WordTypeValue>)
            return find_all_fields_signed_GE(MSBs, a, b);
        if constexpr (std::is_same_v<Type, WordTypeIndex>)
            return find_all_fields_unsigned_GE(MSBs, a, b);
        REALM_UNREACHABLE();
    }
    if constexpr (std::is_same_v<Cond, Less>) {
        if constexpr (std::is_same_v<Type, WordTypeValue>)
            return find_all_fields_signed_LT(MSBs, a, b);
        if constexpr (std::is_same_v<Type, WordTypeIndex>)
            return find_all_fields_unsigned_LT(MSBs, a, b);
        REALM_UNREACHABLE();
    }
    if constexpr (std::is_same_v<Cond, LessEqual>) {
        if constexpr (std::is_same_v<Type, WordTypeValue>)
            return find_all_fields_signed_LT(MSBs, a, b);
        if constexpr (std::is_same_v<Type, WordTypeIndex>)
            return find_all_fields_unsigned_LE(MSBs, a, b);
        REALM_UNREACHABLE();
    }
}

template <typename CondVal, typename CondIndex>
inline bool FlexCompressor::find_parallel(const Array& arr, int64_t value, size_t start, size_t end, size_t baseindex,
                                          QueryStateBase* state) const
{
    const auto& compressor = arr.integer_compressor();
    const auto v_width = compressor.v_width();
    const auto v_size = compressor.v_size();
    const auto ndx_width = compressor.ndx_width();
    const auto offset = v_size * v_width;
    uint64_t* data = (uint64_t*)arr.m_data;

    auto MSBs = compressor.msb();
    auto search_vector = populate(v_width, value);
    auto v_start = parallel_subword_find(vector_compare<CondVal>, data, 0, v_width, MSBs, search_vector, 0, v_size);
    if (v_start == v_size)
        return true;

    MSBs = compressor.ndx_msb();
    search_vector = populate(ndx_width, v_start);
    while (start < end) {
        start = parallel_subword_find(vector_compare<CondIndex, WordTypeIndex>, data, offset, ndx_width, MSBs,
                                      search_vector, start, end);
        if (start < end)
            if (!state->match(start + baseindex))
                return false;

        ++start;
    }
    return true;
}

template <typename Cond>
inline bool FlexCompressor::run_parallel_subscan(size_t v_width, size_t v_range, size_t ndx_range) const
{
    if (ndx_range <= 20)
        return false;
    // the threshold for v_width is empirical, some intuition for this is probably that we need to consider 2 parallel
    // scans, one for finding the matching value and one for the indices (max bit-width 8, becasue max array size is
    // 256). When we scan the values in parallel, we go through them all, we can't follow the hint given [start, end],
    // thus a full scan of values makes sense only for certain widths that are not too big, in order to compare in
    // parallel as many values as we can in one go.
    return v_width <= 20 && v_range >= 20;
}

} // namespace realm
#endif // FLEX_COMPRESSOR_HPP<|MERGE_RESOLUTION|>--- conflicted
+++ resolved
@@ -82,19 +82,11 @@
     const auto ndx_w = c.ndx_width();
     const auto v_w = c.v_width();
     const auto data = c.data();
-<<<<<<< HEAD
-    const auto sign_value_mask = c.v_mask();
-    const auto range = (e-b);
-    const auto starting_bit = offset + b * ndx_w;
-    const auto total_bits = starting_bit + (ndx_w * range);
-    const auto ndx_mask = c.ndx_bits();
-=======
     const auto sign_mask = c.v_mask();
     const auto range = (e-b);
     const auto starting_bit = offset + b * ndx_w;
     const auto total_bits = starting_bit + (ndx_w * range);
     const auto ndx_mask = c.ndx_bit_mask();
->>>>>>> 44db8e7e
     const auto bit_per_it = num_bits_for_width(ndx_w);
     
     std::vector<int64_t> res;
@@ -107,11 +99,7 @@
         const auto next_chunk = cnt_bits + bit_per_it;
         while(cnt_bits < next_chunk && cnt_bits < total_bits) {
             data_iterator.move(word & ndx_mask);
-<<<<<<< HEAD
-            res.push_back(sign_extend_field_by_mask(sign_value_mask, *data_iterator));
-=======
             res.push_back(sign_extend_field_by_mask(sign_mask, *data_iterator));
->>>>>>> 44db8e7e
             cnt_bits+=ndx_w;
             word>>=ndx_w;
         }
@@ -219,18 +207,13 @@
     const auto ndx_w = c.ndx_width();
     const auto v_w = c.v_width();
     const auto data = c.data();
-<<<<<<< HEAD
-    const auto sign_mask = c.v_mask();
-=======
     const auto mask = c.v_mask();
->>>>>>> 44db8e7e
     bf_iterator ndx_iterator{data, offset, ndx_w, ndx_w, start};
     bf_iterator data_iterator{data, 0, v_w, v_w, *ndx_iterator};
     while (start < end) {
-        const auto sv = sign_extend_field_by_mask(sign_mask, *data_iterator);
-        if (cmp(sv, value) && !state->match(start + baseindex)) {
+        const auto sv = sign_extend_field_by_mask(mask, *data_iterator);
+        if (cmp(sv, value) && !state->match(start + baseindex))
             return false;
-        }
         ndx_iterator.move(++start);
         data_iterator.move(*ndx_iterator);
     }
