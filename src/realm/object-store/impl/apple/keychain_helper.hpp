////////////////////////////////////////////////////////////////////////////
//
// Copyright 2016 Realm Inc.
//
// Licensed under the Apache License, Version 2.0 (the "License");
// you may not use this file except in compliance with the License.
// You may obtain a copy of the License at
//
// http://www.apache.org/licenses/LICENSE-2.0
//
// Unless required by applicable law or agreed to in writing, software
// distributed under the License is distributed on an "AS IS" BASIS,
// WITHOUT WARRANTIES OR CONDITIONS OF ANY KIND, either express or implied.
// See the License for the specific language governing permissions and
// limitations under the License.
//
////////////////////////////////////////////////////////////////////////////

#ifndef REALM_OS_KEYCHAIN_HELPER_HPP
#define REALM_OS_KEYCHAIN_HELPER_HPP

#include <realm/util/features.h>

#if REALM_PLATFORM_APPLE

<<<<<<< HEAD
#include <realm/util/file.hpp>
#include <realm/util/optional.hpp>
=======
#include <optional>
#include <string_view>
#include <vector>
>>>>>>> 72fefa1b

namespace realm::keychain {

// Get the stored encryption key for the metadata realm if one exists.
<<<<<<< HEAD
std::optional<util::File::EncryptionKeyType> get_existing_metadata_realm_key();
// Create a new encryption key and store it in the keychain. Returns none if
// the key could not be stored.
std::optional<util::File::EncryptionKeyType> create_new_metadata_realm_key();
=======
std::optional<std::vector<char>> get_existing_metadata_realm_key(std::string_view app_id,
                                                                 std::string_view access_group);
// Create a new encryption key and store it in the keychain. Returns none if
// the key could not be stored.
std::optional<std::vector<char>> create_new_metadata_realm_key(std::string_view app_id,
                                                               std::string_view access_group);
>>>>>>> 72fefa1b

// Delete the encryption key for the metadata realm from the keychain.
void delete_metadata_realm_encryption_key(std::string_view app_id, std::string_view access_group);

} // namespace realm::keychain

#endif // REALM_PLATFORM_APPLE

#endif // REALM_OS_KEYCHAIN_HELPER_HPP<|MERGE_RESOLUTION|>--- conflicted
+++ resolved
@@ -23,31 +23,19 @@
 
 #if REALM_PLATFORM_APPLE
 
-<<<<<<< HEAD
 #include <realm/util/file.hpp>
-#include <realm/util/optional.hpp>
-=======
 #include <optional>
 #include <string_view>
-#include <vector>
->>>>>>> 72fefa1b
 
 namespace realm::keychain {
 
 // Get the stored encryption key for the metadata realm if one exists.
-<<<<<<< HEAD
-std::optional<util::File::EncryptionKeyType> get_existing_metadata_realm_key();
-// Create a new encryption key and store it in the keychain. Returns none if
-// the key could not be stored.
-std::optional<util::File::EncryptionKeyType> create_new_metadata_realm_key();
-=======
-std::optional<std::vector<char>> get_existing_metadata_realm_key(std::string_view app_id,
+std::optional<util::EncryptionKeyType> get_existing_metadata_realm_key(std::string_view app_id,
                                                                  std::string_view access_group);
 // Create a new encryption key and store it in the keychain. Returns none if
 // the key could not be stored.
-std::optional<std::vector<char>> create_new_metadata_realm_key(std::string_view app_id,
+std::optional<util::EncryptionKeyType> create_new_metadata_realm_key(std::string_view app_id,
                                                                std::string_view access_group);
->>>>>>> 72fefa1b
 
 // Delete the encryption key for the metadata realm from the keychain.
 void delete_metadata_realm_encryption_key(std::string_view app_id, std::string_view access_group);
