--- conflicted
+++ resolved
@@ -35,17 +35,8 @@
     PropertyType m_type;
     std::unique_ptr<CollectionBase> m_list;
 
-<<<<<<< HEAD
-    TableKey m_table;
-    ColKey m_col;
-    ObjKey m_obj;
-
-    // The last-seen size of the collection so that we can report row deletions
-    // when the collection itself is deleted
-=======
     // The last-seen size of the collection so that when the parent of the collection
     // is deleted we can report each row as being deleted
->>>>>>> c0a0b5b8
     size_t m_prev_size;
 
     TransactionChangeInfo* m_info = nullptr;
