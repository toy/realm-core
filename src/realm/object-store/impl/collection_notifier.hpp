--- conflicted
+++ resolved
@@ -34,66 +34,7 @@
 #include <unordered_set>
 
 namespace realm {
-<<<<<<< HEAD
-class CollectionBase;
-class Realm;
-class Transaction;
-
 namespace _impl {
-class RealmCoordinator;
-
-struct ListChangeInfo {
-    TableKey table_key;
-    int64_t row_key;
-    int64_t col_key;
-    CollectionChangeBuilder* changes;
-};
-
-struct TransactionChangeInfo {
-    std::vector<ListChangeInfo> lists;
-    std::unordered_map<TableKeyType, ObjectChangeSet> tables;
-    bool track_all;
-    bool schema_changed;
-};
-
-class DeepChangeChecker {
-public:
-    struct RelatedTable {
-        TableKey table_key;
-        std::vector<ColKey> links;
-    };
-    typedef std::vector<RelatedTable> RelatedTables;
-    DeepChangeChecker(TransactionChangeInfo const& info, Table const& root_table,
-                      RelatedTables const& related_tables);
-
-    bool operator()(ObjKeyType obj_key);
-
-    // Recursively add `table` and all tables it links to to `out`, along with
-    // information about the links from them
-    static void find_related_tables(RelatedTables& out, Table const& table);
-
-private:
-    TransactionChangeInfo const& m_info;
-    Table const& m_root_table;
-    const TableKey m_root_table_key;
-    ObjectChangeSet const* const m_root_object_changes;
-    std::unordered_map<TableKeyType, std::unordered_set<ObjKeyType>> m_not_modified;
-    RelatedTables const& m_related_tables;
-
-    struct Path {
-        ObjKey obj_key;
-        ColKey col_key;
-        bool depth_exceeded;
-    };
-    std::array<Path, 4> m_current_path;
-
-    bool check_row(Table const& table, ObjKeyType obj_key, size_t depth = 0);
-    bool check_outgoing_links(TableKey table_key, Table const& table, ObjKey obj_key, size_t depth = 0);
-    bool do_check_for_collection_modifications(std::unique_ptr<CollectionBase> coll, size_t depth);
-};
-=======
-namespace _impl {
->>>>>>> 76d88e6f
 
 // A base class for a notifier that keeps a collection up to date and/or
 // generates detailed change notifications on a background thread. This manages
