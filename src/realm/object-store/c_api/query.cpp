#include "realm/sort_descriptor.hpp"
#include "realm/util/scope_exit.hpp"
#include <realm/object-store/c_api/types.hpp>
#include <realm/object-store/c_api/util.hpp>

#include <realm/object-store/keypath_helpers.hpp>
#include <realm/parser/query_parser.hpp>
#include <realm/parser/keypath_mapping.hpp>

namespace realm::c_api {

namespace {
struct QueryArgumentsAdapter : query_parser::Arguments {
    const realm_query_arg_t* m_args = nullptr;

    QueryArgumentsAdapter(size_t num_args, const realm_query_arg_t* args) noexcept
        : Arguments(num_args)
        , m_args(args)
    {
    }

    bool bool_for_argument(size_t i) final
    {
        verify_ndx(i);
<<<<<<< HEAD
        REALM_ASSERT(m_args[i].type == RLM_TYPE_BOOL);
        return m_args[i].boolean;
=======
        if (m_args[i].arg[0].type == RLM_TYPE_BOOL) {
            return m_args[i].arg[0].boolean;
        }
        // Note: Unreachable.
        throw LogicError{LogicError::type_mismatch}; // LCOV_EXCL_LINE
>>>>>>> 4a46a176
    }

    long long long_for_argument(size_t i) final
    {
        verify_ndx(i);
<<<<<<< HEAD
        REALM_ASSERT(m_args[i].type == RLM_TYPE_INT);
        return m_args[i].integer;
=======
        if (m_args[i].arg[0].type == RLM_TYPE_INT) {
            return m_args[i].arg[0].integer;
        }
        // Note: Unreachable.
        throw LogicError{LogicError::type_mismatch}; // LCOV_EXCL_LINE
>>>>>>> 4a46a176
    }

    float float_for_argument(size_t i) final
    {
        verify_ndx(i);
<<<<<<< HEAD
        REALM_ASSERT(m_args[i].type == RLM_TYPE_FLOAT);
        return m_args[i].fnum;
=======
        if (m_args[i].arg[0].type == RLM_TYPE_FLOAT) {
            return m_args[i].arg[0].fnum;
        }
        // Note: Unreachable.
        throw LogicError{LogicError::type_mismatch}; // LCOV_EXCL_LINE
>>>>>>> 4a46a176
    }

    double double_for_argument(size_t i) final
    {
        verify_ndx(i);
<<<<<<< HEAD
        REALM_ASSERT(m_args[i].type == RLM_TYPE_DOUBLE);
        return m_args[i].dnum;
=======
        if (m_args[i].arg[0].type == RLM_TYPE_DOUBLE) {
            return m_args[i].arg[0].dnum;
        }
        // Note: Unreachable.
        throw LogicError{LogicError::type_mismatch}; // LCOV_EXCL_LINE
>>>>>>> 4a46a176
    }

    StringData string_for_argument(size_t i) final
    {
        verify_ndx(i);
<<<<<<< HEAD
        REALM_ASSERT(m_args[i].type == RLM_TYPE_STRING);
        return from_capi(m_args[i].string);
=======
        if (m_args[i].arg[0].type == RLM_TYPE_STRING) {
            return from_capi(m_args[i].arg[0].string);
        }
        // Note: Unreachable.
        throw LogicError{LogicError::type_mismatch}; // LCOV_EXCL_LINE
>>>>>>> 4a46a176
    }

    BinaryData binary_for_argument(size_t i) final
    {
        verify_ndx(i);
<<<<<<< HEAD
        REALM_ASSERT(m_args[i].type == RLM_TYPE_BINARY);
        return from_capi(m_args[i].binary);
=======
        if (m_args[i].arg[0].type == RLM_TYPE_BINARY) {
            return from_capi(m_args[i].arg[0].binary);
        }
        // Note: Unreachable.
        throw LogicError{LogicError::type_mismatch}; // LCOV_EXCL_LINE
>>>>>>> 4a46a176
    }

    Timestamp timestamp_for_argument(size_t i) final
    {
        verify_ndx(i);
<<<<<<< HEAD
        REALM_ASSERT(m_args[i].type == RLM_TYPE_TIMESTAMP);
        return from_capi(m_args[i].timestamp);
=======
        if (m_args[i].arg[0].type == RLM_TYPE_TIMESTAMP) {
            return from_capi(m_args[i].arg[0].timestamp);
        }
        // Note: Unreachable.
        throw LogicError{LogicError::type_mismatch}; // LCOV_EXCL_LINE
>>>>>>> 4a46a176
    }

    ObjKey object_index_for_argument(size_t i) final
    {
        verify_ndx(i);
<<<<<<< HEAD
        REALM_ASSERT(m_args[i].type == RLM_TYPE_LINK);
        // FIXME: Somehow check the target table type?
        return from_capi(m_args[i].link).get_obj_key();
=======
        if (m_args[i].arg[0].type == RLM_TYPE_LINK) {
            // FIXME: Somehow check the target table type?
            return from_capi(m_args[i].arg[0].link).get_obj_key();
        }
        // Note: Unreachable.
        throw LogicError{LogicError::type_mismatch}; // LCOV_EXCL_LINE
>>>>>>> 4a46a176
    }

    ObjectId objectid_for_argument(size_t i) final
    {
        verify_ndx(i);
<<<<<<< HEAD
        REALM_ASSERT(m_args[i].type == RLM_TYPE_OBJECT_ID);
        return from_capi(m_args[i].object_id);
=======
        if (m_args[i].arg[0].type == RLM_TYPE_OBJECT_ID) {
            return from_capi(m_args[i].arg[0].object_id);
        }
        // Note: Unreachable.
        throw LogicError{LogicError::type_mismatch}; // LCOV_EXCL_LINE
>>>>>>> 4a46a176
    }

    Decimal128 decimal128_for_argument(size_t i) final
    {
        verify_ndx(i);
<<<<<<< HEAD
        REALM_ASSERT(m_args[i].type == RLM_TYPE_DECIMAL128);
        return from_capi(m_args[i].decimal128);
=======
        if (m_args[i].arg[0].type == RLM_TYPE_DECIMAL128) {
            return from_capi(m_args[i].arg[0].decimal128);
        }
        // Note: Unreachable.
        throw LogicError{LogicError::type_mismatch}; // LCOV_EXCL_LINE
>>>>>>> 4a46a176
    }

    UUID uuid_for_argument(size_t i) final
    {
        verify_ndx(i);
<<<<<<< HEAD
        REALM_ASSERT(m_args[i].type == RLM_TYPE_UUID);
        return from_capi(m_args[i].uuid);
=======
        if (m_args[i].arg[0].type == RLM_TYPE_UUID) {
            return from_capi(m_args[i].arg[0].uuid);
        }
        // Note: Unreachable.
        throw LogicError{LogicError::type_mismatch}; // LCOV_EXCL_LINE
>>>>>>> 4a46a176
    }

    ObjLink objlink_for_argument(size_t i) final
    {
        verify_ndx(i);
<<<<<<< HEAD
        REALM_ASSERT(m_args[i].type == RLM_TYPE_LINK);
        return from_capi(m_args[i].link);
=======
        if (m_args[i].arg[0].type == RLM_TYPE_LINK) {
            return from_capi(m_args[i].arg[0].link);
        }
        throw LogicError{LogicError::type_mismatch}; // LCOV_EXCL_LINE
>>>>>>> 4a46a176
    }

    bool is_argument_null(size_t i) final
    {
        verify_ndx(i);
        return !m_args[i].is_list && m_args[i].arg[0].type == RLM_TYPE_NULL;
    }

    bool is_argument_list(size_t i) final
    {
        verify_ndx(i);
        return m_args[i].is_list;
    }

    std::vector<Mixed> list_for_argument(size_t ndx) final
    {
        verify_ndx(ndx);
        REALM_ASSERT(m_args[ndx].is_list);
        std::vector<Mixed> list;
        list.reserve(m_args[ndx].nb_args);
        for (size_t i = 0; i < m_args[ndx].nb_args; ++i) {
            list.push_back(from_capi(m_args[ndx].arg[i]));
        }
        return list;
    }
    DataType type_for_argument(size_t i) override
    {
        verify_ndx(i);
        switch (m_args[i].arg[0].type) {
            case RLM_TYPE_NULL:                                                  // LCOV_EXCL_LINE
                REALM_TERMINATE("Query parser did not call is_argument_null()"); // LCOV_EXCL_LINE
            case RLM_TYPE_INT:
                return type_Int;
            case RLM_TYPE_STRING:
                return type_String;
            case RLM_TYPE_BOOL:
                return type_Bool;
            case RLM_TYPE_FLOAT:
                return type_Float;
            case RLM_TYPE_DOUBLE:
                return type_Double;
            case RLM_TYPE_BINARY:
                return type_Binary;
            case RLM_TYPE_TIMESTAMP:
                return type_Timestamp;
            case RLM_TYPE_LINK:
                return type_Link;
            case RLM_TYPE_OBJECT_ID:
                return type_ObjectId;
            case RLM_TYPE_DECIMAL128:
                return type_Decimal;
            case RLM_TYPE_UUID:
                return type_UUID;
        }
        throw LogicError{ErrorCodes::TypeMismatch, "Unsupported type"}; // LCOV_EXCL_LINE
        return type_Int;
    }
};
} // namespace

static Query parse_and_apply_query(const std::shared_ptr<Realm>& realm, ConstTableRef table, const char* query_string,
                                   size_t num_args, const realm_query_arg_t* args)
{
    query_parser::KeyPathMapping mapping;
    realm::populate_keypath_mapping(mapping, *realm);
    QueryArgumentsAdapter arguments{num_args, args};
    Query query = table->query(query_string, arguments, mapping);
    return query;
}

RLM_API realm_query_t* realm_query_parse(const realm_t* realm, realm_class_key_t target_table_key,
                                         const char* query_string, size_t num_args, const realm_query_arg_t* args)
{
    return wrap_err([&]() {
        auto table = (*realm)->read_group().get_table(TableKey(target_table_key));
        Query query = parse_and_apply_query(*realm, table, query_string, num_args, args);
        auto ordering = query.get_ordering();
        return new realm_query_t{std::move(query), std::move(ordering), *realm};
    });
}

RLM_API const char* realm_query_get_description(realm_query_t* query)
{
    return wrap_err([&]() {
        return query->get_description();
    });
}

RLM_API realm_query_t* realm_query_append_query(const realm_query_t* existing_query, const char* query_string,
                                                size_t num_args, const realm_query_arg_t* args)
{
    return wrap_err([&]() {
        auto realm = existing_query->weak_realm.lock();
        auto table = existing_query->query.get_table();
        Query query = parse_and_apply_query(realm, table, query_string, num_args, args);

        Query combined = Query(existing_query->query).and_query(query);
        auto ordering_copy = util::make_bind<DescriptorOrdering>();
        *ordering_copy = existing_query->get_ordering();
        if (auto ordering = query.get_ordering())
            ordering_copy->append(*ordering);
        return new realm_query_t{std::move(combined), std::move(ordering_copy), realm};
    });
}

RLM_API realm_query_t* realm_query_parse_for_list(const realm_list_t* list, const char* query_string, size_t num_args,
                                                  const realm_query_arg_t* args)
{
    return wrap_err([&]() {
        auto realm = list->get_realm();
        auto table = list->get_table();
        Query query = parse_and_apply_query(realm, table, query_string, num_args, args);
        auto ordering = query.get_ordering();
        return new realm_query_t{std::move(query), std::move(ordering), realm};
    });
}

RLM_API realm_query_t* realm_query_parse_for_results(const realm_results_t* results, const char* query_string,
                                                     size_t num_args, const realm_query_arg_t* args)
{
    return wrap_err([&]() {
        auto realm = results->get_realm();
        auto table = results->get_table();
        Query query = parse_and_apply_query(realm, table, query_string, num_args, args);
        auto ordering = query.get_ordering();
        return new realm_query_t{std::move(query), std::move(ordering), realm};
    });
}

RLM_API bool realm_query_count(const realm_query_t* query, size_t* out_count)
{
    return wrap_err([&]() {
        *out_count = Query(query->query).count(query->get_ordering());
        return true;
    });
}

RLM_API bool realm_query_find_first(realm_query_t* query, realm_value_t* out_value, bool* out_found)
{
    return wrap_err([&]() {
        auto key = query->query.find();
        if (out_found)
            *out_found = bool(key);
        if (key && out_value) {
            ObjLink link{query->query.get_table()->get_key(), key};
            out_value->type = RLM_TYPE_LINK;
            out_value->link = to_capi(link);
        }
        return true;
    });
}

RLM_API realm_results_t* realm_query_find_all(realm_query_t* query)
{
    return wrap_err([&]() {
        auto shared_realm = query->weak_realm.lock();
        REALM_ASSERT_RELEASE(shared_realm);
        return new realm_results{Results{shared_realm, query->query, query->get_ordering()}};
    });
}

RLM_API bool realm_results_count(realm_results_t* results, size_t* out_count)
{
    return wrap_err([&]() {
        auto count = results->size();
        if (out_count) {
            *out_count = count;
        }
        return true;
    });
}

RLM_API realm_results_t* realm_results_filter(realm_results_t* results, realm_query_t* query)
{
    return wrap_err([&]() {
        return new realm_results{results->filter(std::move(query->query))};
    });
}

namespace {
realm_results_t* realm_results_ordering(realm_results_t* results, const char* op, const char* ordering)
{
    return wrap_err([&]() -> realm_results_t* {
        std::string str = "TRUEPREDICATE " + std::string(op) + "(" + std::string(ordering) + ")";
        auto q = results->get_table()->query(str);
        auto ordering{q.get_ordering()};
        return new realm_results{results->apply_ordering(std::move(*ordering))};
        return nullptr;
    });
}
} // namespace

RLM_API realm_results_t* realm_results_sort(realm_results_t* results, const char* sort_string)
{
    return realm_results_ordering(results, "SORT", sort_string);
}

RLM_API realm_results_t* realm_results_distinct(realm_results_t* results, const char* distinct_string)
{
    return realm_results_ordering(results, "DISTINCT", distinct_string);
}

RLM_API realm_results_t* realm_results_limit(realm_results_t* results, size_t max_count)
{
    return wrap_err([&]() {
        return new realm_results{results->limit(max_count)};
    });
}


RLM_API bool realm_results_get(realm_results_t* results, size_t index, realm_value_t* out_value)
{
    return wrap_err([&]() {
        // FIXME: Support non-object results.
        auto obj = results->get<Obj>(index);
        auto table_key = obj.get_table()->get_key();
        auto obj_key = obj.get_key();
        if (out_value) {
            out_value->type = RLM_TYPE_LINK;
            out_value->link.target_table = table_key.value;
            out_value->link.target = obj_key.value;
        }
        return true;
    });
}

RLM_API realm_object_t* realm_results_get_object(realm_results_t* results, size_t index)
{
    return wrap_err([&]() {
        auto shared_realm = results->get_realm();
        auto obj = results->get<Obj>(index);
        return new realm_object_t{Object{shared_realm, std::move(obj)}};
    });
}

RLM_API bool realm_results_delete_all(realm_results_t* results)
{
    return wrap_err([&]() {
        // Note: This method is very confusingly named. It actually does erase
        // all the objects.
        results->clear();
        return true;
    });
}

RLM_API realm_results_t* realm_results_snapshot(const realm_results_t* results)
{
    return wrap_err([&]() {
        return new realm_results{results->snapshot()};
    });
}

RLM_API bool realm_results_min(realm_results_t* results, realm_property_key_t col, realm_value_t* out_value,
                               bool* out_found)
{
    return wrap_err([&]() {
        // FIXME: This should be part of Results.
        results->get_table()->check_column(ColKey(col));

        if (auto x = results->min(ColKey(col))) {
            if (out_found) {
                *out_found = true;
            }
            if (out_value) {
                *out_value = to_capi(*x);
            }
        }
        else {
            if (out_found) {
                *out_found = false;
            }
            if (out_value) {
                out_value->type = RLM_TYPE_NULL;
            }
        }
        return true;
    });
}

RLM_API bool realm_results_max(realm_results_t* results, realm_property_key_t col, realm_value_t* out_value,
                               bool* out_found)
{
    return wrap_err([&]() {
        // FIXME: This should be part of Results.
        results->get_table()->check_column(ColKey(col));

        if (auto x = results->max(ColKey(col))) {
            if (out_found) {
                *out_found = true;
            }
            if (out_value) {
                *out_value = to_capi(*x);
            }
        }
        else {
            if (out_found) {
                *out_found = false;
            }
            if (out_value) {
                out_value->type = RLM_TYPE_NULL;
            }
        }
        return true;
    });
}

RLM_API bool realm_results_sum(realm_results_t* results, realm_property_key_t col, realm_value_t* out_value,
                               bool* out_found)
{
    return wrap_err([&]() {
        // FIXME: This should be part of Results.
        results->get_table()->check_column(ColKey(col));

        if (out_found) {
            *out_found = results->size() != 0;
        }

        if (auto x = results->sum(ColKey(col))) {
            if (out_value)
                *out_value = to_capi(*x);
        }
        else {
            // Note: This can only be hit when the `m_table` and `m_collection`
            // pointers in `Results` are NULL.
            //
            // FIXME: It is unclear when that happens.

            // LCOV_EXCL_START
            if (out_value) {
                out_value->type = RLM_TYPE_NULL;
            }
            // LCOV_EXCL_STOP
        }
        return true;
    });
}

RLM_API bool realm_results_average(realm_results_t* results, realm_property_key_t col, realm_value_t* out_value,
                                   bool* out_found)
{
    return wrap_err([&]() {
        // FIXME: This should be part of Results.
        results->get_table()->check_column(ColKey(col));

        if (auto x = results->average(ColKey(col))) {
            if (out_found) {
                *out_found = true;
            }
            if (out_value) {
                *out_value = to_capi(*x);
            }
        }
        else {
            if (out_found) {
                *out_found = false;
            }
            if (out_value) {
                out_value->type = RLM_TYPE_NULL;
            }
        }
        return true;
    });
}

RLM_API realm_results_t* realm_results_from_thread_safe_reference(const realm_t* realm,
                                                                  realm_thread_safe_reference_t* tsr)
{
    return wrap_err([&]() {
        auto rtsr = dynamic_cast<realm_results::thread_safe_reference*>(tsr);
        if (!rtsr) {
            throw std::logic_error{"Thread safe reference type mismatch"};
        }

        auto results = rtsr->resolve<Results>(*realm);
        return new realm_results_t{std::move(results)};
    });
}

RLM_API realm_results_t* realm_results_resolve_in(realm_results_t* from_results, const realm_t* target_realm)
{
    return wrap_err([&]() {
        const auto& realm = *target_realm;
        auto resolved_results = from_results->freeze(realm);
        return new realm_results_t{std::move(resolved_results)};
    });
}

} // namespace realm::c_api<|MERGE_RESOLUTION|>--- conflicted
+++ resolved
@@ -22,182 +22,86 @@
     bool bool_for_argument(size_t i) final
     {
         verify_ndx(i);
-<<<<<<< HEAD
-        REALM_ASSERT(m_args[i].type == RLM_TYPE_BOOL);
-        return m_args[i].boolean;
-=======
-        if (m_args[i].arg[0].type == RLM_TYPE_BOOL) {
-            return m_args[i].arg[0].boolean;
-        }
-        // Note: Unreachable.
-        throw LogicError{LogicError::type_mismatch}; // LCOV_EXCL_LINE
->>>>>>> 4a46a176
+        REALM_ASSERT(m_args[i].arg[0].type == RLM_TYPE_BOOL);
+        return m_args[i].arg[0].boolean;
     }
 
     long long long_for_argument(size_t i) final
     {
         verify_ndx(i);
-<<<<<<< HEAD
-        REALM_ASSERT(m_args[i].type == RLM_TYPE_INT);
-        return m_args[i].integer;
-=======
-        if (m_args[i].arg[0].type == RLM_TYPE_INT) {
-            return m_args[i].arg[0].integer;
-        }
-        // Note: Unreachable.
-        throw LogicError{LogicError::type_mismatch}; // LCOV_EXCL_LINE
->>>>>>> 4a46a176
+        REALM_ASSERT(m_args[i].arg[0].type == RLM_TYPE_INT);
+        return m_args[i].arg[0].integer;
     }
 
     float float_for_argument(size_t i) final
     {
         verify_ndx(i);
-<<<<<<< HEAD
-        REALM_ASSERT(m_args[i].type == RLM_TYPE_FLOAT);
-        return m_args[i].fnum;
-=======
-        if (m_args[i].arg[0].type == RLM_TYPE_FLOAT) {
-            return m_args[i].arg[0].fnum;
-        }
-        // Note: Unreachable.
-        throw LogicError{LogicError::type_mismatch}; // LCOV_EXCL_LINE
->>>>>>> 4a46a176
+        REALM_ASSERT(m_args[i].arg[0].type == RLM_TYPE_FLOAT);
+        return m_args[i].arg[0].fnum;
     }
 
     double double_for_argument(size_t i) final
     {
         verify_ndx(i);
-<<<<<<< HEAD
-        REALM_ASSERT(m_args[i].type == RLM_TYPE_DOUBLE);
-        return m_args[i].dnum;
-=======
-        if (m_args[i].arg[0].type == RLM_TYPE_DOUBLE) {
-            return m_args[i].arg[0].dnum;
-        }
-        // Note: Unreachable.
-        throw LogicError{LogicError::type_mismatch}; // LCOV_EXCL_LINE
->>>>>>> 4a46a176
+        REALM_ASSERT(m_args[i].arg[0].type == RLM_TYPE_DOUBLE);
+        return m_args[i].arg[0].dnum;
     }
 
     StringData string_for_argument(size_t i) final
     {
         verify_ndx(i);
-<<<<<<< HEAD
-        REALM_ASSERT(m_args[i].type == RLM_TYPE_STRING);
-        return from_capi(m_args[i].string);
-=======
-        if (m_args[i].arg[0].type == RLM_TYPE_STRING) {
-            return from_capi(m_args[i].arg[0].string);
-        }
-        // Note: Unreachable.
-        throw LogicError{LogicError::type_mismatch}; // LCOV_EXCL_LINE
->>>>>>> 4a46a176
+        REALM_ASSERT(m_args[i].arg[0].type == RLM_TYPE_STRING);
+        return from_capi(m_args[i].arg[0].string);
     }
 
     BinaryData binary_for_argument(size_t i) final
     {
         verify_ndx(i);
-<<<<<<< HEAD
-        REALM_ASSERT(m_args[i].type == RLM_TYPE_BINARY);
-        return from_capi(m_args[i].binary);
-=======
-        if (m_args[i].arg[0].type == RLM_TYPE_BINARY) {
-            return from_capi(m_args[i].arg[0].binary);
-        }
-        // Note: Unreachable.
-        throw LogicError{LogicError::type_mismatch}; // LCOV_EXCL_LINE
->>>>>>> 4a46a176
+        REALM_ASSERT(m_args[i].arg[0].type == RLM_TYPE_BINARY);
+        return from_capi(m_args[i].arg[0].binary);
     }
 
     Timestamp timestamp_for_argument(size_t i) final
     {
         verify_ndx(i);
-<<<<<<< HEAD
-        REALM_ASSERT(m_args[i].type == RLM_TYPE_TIMESTAMP);
-        return from_capi(m_args[i].timestamp);
-=======
-        if (m_args[i].arg[0].type == RLM_TYPE_TIMESTAMP) {
-            return from_capi(m_args[i].arg[0].timestamp);
-        }
-        // Note: Unreachable.
-        throw LogicError{LogicError::type_mismatch}; // LCOV_EXCL_LINE
->>>>>>> 4a46a176
+        REALM_ASSERT(m_args[i].arg[0].type == RLM_TYPE_TIMESTAMP);
+        return from_capi(m_args[i].arg[0].timestamp);
     }
 
     ObjKey object_index_for_argument(size_t i) final
     {
         verify_ndx(i);
-<<<<<<< HEAD
-        REALM_ASSERT(m_args[i].type == RLM_TYPE_LINK);
+        REALM_ASSERT(m_args[i].arg[0].type == RLM_TYPE_LINK);
         // FIXME: Somehow check the target table type?
-        return from_capi(m_args[i].link).get_obj_key();
-=======
-        if (m_args[i].arg[0].type == RLM_TYPE_LINK) {
-            // FIXME: Somehow check the target table type?
-            return from_capi(m_args[i].arg[0].link).get_obj_key();
-        }
-        // Note: Unreachable.
-        throw LogicError{LogicError::type_mismatch}; // LCOV_EXCL_LINE
->>>>>>> 4a46a176
+        return from_capi(m_args[i].arg[0].link).get_obj_key();
     }
 
     ObjectId objectid_for_argument(size_t i) final
     {
         verify_ndx(i);
-<<<<<<< HEAD
-        REALM_ASSERT(m_args[i].type == RLM_TYPE_OBJECT_ID);
-        return from_capi(m_args[i].object_id);
-=======
-        if (m_args[i].arg[0].type == RLM_TYPE_OBJECT_ID) {
-            return from_capi(m_args[i].arg[0].object_id);
-        }
-        // Note: Unreachable.
-        throw LogicError{LogicError::type_mismatch}; // LCOV_EXCL_LINE
->>>>>>> 4a46a176
+        REALM_ASSERT(m_args[i].arg[0].type == RLM_TYPE_OBJECT_ID);
+        return from_capi(m_args[i].arg[0].object_id);
     }
 
     Decimal128 decimal128_for_argument(size_t i) final
     {
         verify_ndx(i);
-<<<<<<< HEAD
-        REALM_ASSERT(m_args[i].type == RLM_TYPE_DECIMAL128);
-        return from_capi(m_args[i].decimal128);
-=======
-        if (m_args[i].arg[0].type == RLM_TYPE_DECIMAL128) {
-            return from_capi(m_args[i].arg[0].decimal128);
-        }
-        // Note: Unreachable.
-        throw LogicError{LogicError::type_mismatch}; // LCOV_EXCL_LINE
->>>>>>> 4a46a176
+        REALM_ASSERT(m_args[i].arg[0].type == RLM_TYPE_DECIMAL128);
+        return from_capi(m_args[i].arg[0].decimal128);
     }
 
     UUID uuid_for_argument(size_t i) final
     {
         verify_ndx(i);
-<<<<<<< HEAD
-        REALM_ASSERT(m_args[i].type == RLM_TYPE_UUID);
-        return from_capi(m_args[i].uuid);
-=======
-        if (m_args[i].arg[0].type == RLM_TYPE_UUID) {
-            return from_capi(m_args[i].arg[0].uuid);
-        }
-        // Note: Unreachable.
-        throw LogicError{LogicError::type_mismatch}; // LCOV_EXCL_LINE
->>>>>>> 4a46a176
+        REALM_ASSERT(m_args[i].arg[0].type == RLM_TYPE_UUID);
+        return from_capi(m_args[i].arg[0].uuid);
     }
 
     ObjLink objlink_for_argument(size_t i) final
     {
         verify_ndx(i);
-<<<<<<< HEAD
-        REALM_ASSERT(m_args[i].type == RLM_TYPE_LINK);
-        return from_capi(m_args[i].link);
-=======
-        if (m_args[i].arg[0].type == RLM_TYPE_LINK) {
-            return from_capi(m_args[i].arg[0].link);
-        }
-        throw LogicError{LogicError::type_mismatch}; // LCOV_EXCL_LINE
->>>>>>> 4a46a176
+        REALM_ASSERT(m_args[i].arg[0].type == RLM_TYPE_LINK);
+        return from_capi(m_args[i].arg[0].link);
     }
 
     bool is_argument_null(size_t i) final
