--- conflicted
+++ resolved
@@ -339,9 +339,6 @@
 
 ColKey Spec::get_key(size_t column_ndx) const
 {
-<<<<<<< HEAD
-    auto key = ColKey(m_keys.get(column_ndx));
-=======
     auto val = m_keys.get(column_ndx);
 
     auto key = ColKey(val);
@@ -351,7 +348,6 @@
     if (!type.is_valid())
         REALM_ASSERT(m_keys.is_encoded());
     REALM_ASSERT(type.is_valid());
->>>>>>> cc3ae93e
     return key;
 }
 
